--- conflicted
+++ resolved
@@ -37,29 +37,12 @@
 
 using regina::FacePair;
 
-<<<<<<< HEAD
 void addFacePair(pybind11::module& m) {
     // TODO: Should we use a by-value holder type?
     auto c = pybind11::class_<FacePair>(m, "FacePair")
         .def(pybind11::init<>())
         .def(pybind11::init<int, int>())
         .def(pybind11::init<const FacePair&>())
-=======
-namespace {
-    FacePair facepair_inc_operator(FacePair& p) {
-        return p++;
-    }
-
-    FacePair facepair_dec_operator(FacePair& p) {
-        return p--;
-    }
-}
-
-void addFacePair() {
-    class_<FacePair>("FacePair")
-        .def(init<int, int>())
-        .def(init<const FacePair&>())
->>>>>>> 68993d4f
         .def("lower", &FacePair::lower)
         .def("upper", &FacePair::upper)
         .def("isBeforeStart", &FacePair::isBeforeStart)
@@ -70,10 +53,10 @@
         .def(pybind11::self <= pybind11::self)
         .def(pybind11::self >= pybind11::self)
         .def("inc", [](FacePair& p) {
-            p++;
+            return p++;
         })
         .def("dec", [](FacePair& p) {
-            p--;
+            return p--;
         })
     ;
     regina::python::add_eq_operators(c);
