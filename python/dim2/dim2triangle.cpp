--- conflicted
+++ resolved
@@ -37,14 +37,11 @@
 #include "dim2/dim2triangle.h"
 #include "dim2/dim2triangulation.h"
 #include "dim2/dim2vertex.h"
-<<<<<<< HEAD
 #include "../helpers.h"
+#include "../safeheldtype.h"
 #include "../generic/facehelper.h"
-=======
-#include "../safeheldtype.h"
 
 #include <boost/python.hpp>
->>>>>>> 852df58c
 
 using namespace boost::python;
 using namespace regina::python;
@@ -73,15 +70,11 @@
             return_value_policy<reference_existing_object>())
         .def("isolate", &Dim2Triangle::isolate)
         .def("triangulation", &Dim2Triangle::triangulation,
-            return_value_policy<reference_existing_object>())
+            return_value_policy<to_held_type<> >())
         .def("getTriangulation", &Dim2Triangle::getTriangulation,
-<<<<<<< HEAD
-            return_value_policy<reference_existing_object>())
+            return_value_policy<to_held_type<> >())
         .def("component", &Dim2Triangle::component,
             return_value_policy<reference_existing_object>())
-=======
-            return_value_policy<to_held_type<> >())
->>>>>>> 852df58c
         .def("getComponent", &Dim2Triangle::getComponent,
             return_value_policy<reference_existing_object>())
         .def("face", &regina::python::face<Dim2Triangle, 2, int>)
