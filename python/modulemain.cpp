--- conflicted
+++ resolved
@@ -125,7 +125,6 @@
 
     // Components from subdirectories (in approximate dependency order):
 
-<<<<<<< HEAD
     addUtilitiesClasses(m);
     addProgressClasses(m);
     addMathsClasses(m);
@@ -144,34 +143,9 @@
     addSurfacesClasses(m);
     // TODO addHypersurfaceClasses(m);
     addDim2Classes(m);
-#ifndef REGINA_LOWDIMONLY
     // TODO addGenericClasses(m);
-#endif
     // TODO addTreewidthClasses(m);
     // TODO addLinkClasses(m);
-=======
-    addUtilitiesClasses();
-    addProgressClasses();
-    addMathsClasses();
-    addAlgebraClasses();
-    addPacketClasses();
-    addTriangulationClasses();
-    addCensusClasses();
-    addDim4Classes();
-    addFileClasses();
-    addForeignClasses();
-    addSplitClasses();
-    addSnapPeaClasses();
-    addSubcomplexClasses();
-    addManifoldClasses();
-    addAngleClasses();
-    addSurfacesClasses();
-    addHypersurfaceClasses();
-    addDim2Classes();
-    addGenericClasses();
-    addTreewidthClasses();
-    addLinkClasses();
->>>>>>> ff040053
 
     // This routine allows the user to import sage-related hacks, which
     // are not included by default in regina's python module.
