AngleStructure : class
Equality type : BY_REFERENCE

AngleStructures : class
Equality type : BY_REFERENCE

BoolSet : class
Equality type : BY_VALUE

Component10 : class
Equality type : BY_REFERENCE

Component11 : class
Equality type : BY_REFERENCE

Component12 : class
Equality type : BY_REFERENCE

Component13 : class
Equality type : BY_REFERENCE

Component14 : class
Equality type : BY_REFERENCE

Component15 : class
Equality type : BY_REFERENCE

Component2 : class
Equality type : BY_REFERENCE

Component3 : class
Equality type : BY_REFERENCE

Component4 : class
Equality type : BY_REFERENCE

Component5 : class
Equality type : BY_REFERENCE

Component6 : class
Equality type : BY_REFERENCE

Component7 : class
Equality type : BY_REFERENCE

Component8 : class
Equality type : BY_REFERENCE

Component9 : class
Equality type : BY_REFERENCE

Container : class
Equality type : BY_REFERENCE

Crossing : class
Equality type : BY_REFERENCE

Cusp : class
Equality type : BY_REFERENCE

Cyclotomic : class
Equality type : BY_VALUE

Dim2BoundaryComponent : class
Equality type : BY_REFERENCE

Dim2Component : typedef ->  Component2

Dim2Edge : typedef ->  Face2_1

Dim2EdgeEmbedding : typedef ->  FaceEmbedding2_1

Dim2EdgePairing : typedef ->  FacetPairing2

Dim2ExampleTriangulation : class
Equality type : NEVER_INSTANTIATED

Dim2Isomorphism : typedef ->  Isomorphism2

Dim2Triangle : typedef ->  Simplex2

Dim2TriangleEdge : typedef ->  FacetSpec2

Dim2Triangulation : typedef ->  Triangulation2

Dim2Vertex : typedef ->  Face2_0

Dim2VertexEmbedding : typedef ->  FaceEmbedding2_0

Dim4BoundaryComponent : class
Equality type : BY_REFERENCE

Dim4Component : typedef ->  Component4

Dim4Edge : typedef ->  Face4_1

Dim4EdgeEmbedding : typedef ->  FaceEmbedding4_1

Dim4ExampleTriangulation : class
Equality type : NEVER_INSTANTIATED

Dim4FacetPairing : typedef ->  FacetPairing4

Dim4Isomorphism : typedef ->  Isomorphism4

Dim4PentFacet : typedef ->  FacetSpec4

Dim4Pentachoron : typedef ->  Simplex4

Dim4Tetrahedron : typedef ->  Face4_3

Dim4TetrahedronEmbedding : typedef ->  FaceEmbedding4_3

Dim4Triangle : typedef ->  Face4_2

Dim4TriangleEmbedding : typedef ->  FaceEmbedding4_2

Dim4Triangulation : typedef ->  Triangulation4

Dim4Vertex : typedef ->  Face4_0

Dim4VertexEmbedding : typedef ->  FaceEmbedding4_0

ExampleLink : class
Equality type : NEVER_INSTANTIATED

ExampleSnapPea : class
Equality type : NEVER_INSTANTIATED

Face10_0 : class
Equality type : BY_REFERENCE

Face10_1 : class
Equality type : BY_REFERENCE

Face10_2 : class
Equality type : BY_REFERENCE

Face10_3 : class
Equality type : BY_REFERENCE

Face10_4 : class
Equality type : BY_REFERENCE

Face10_5 : class
Equality type : BY_REFERENCE

Face10_6 : class
Equality type : BY_REFERENCE

Face10_7 : class
Equality type : BY_REFERENCE

Face10_8 : class
Equality type : BY_REFERENCE

Face10_9 : class
Equality type : BY_REFERENCE

Face11_0 : class
Equality type : BY_REFERENCE

Face11_1 : class
Equality type : BY_REFERENCE

Face11_10 : class
Equality type : BY_REFERENCE

Face11_2 : class
Equality type : BY_REFERENCE

Face11_3 : class
Equality type : BY_REFERENCE

Face11_4 : class
Equality type : BY_REFERENCE

Face11_5 : class
Equality type : BY_REFERENCE

Face11_6 : class
Equality type : BY_REFERENCE

Face11_7 : class
Equality type : BY_REFERENCE

Face11_8 : class
Equality type : BY_REFERENCE

Face11_9 : class
Equality type : BY_REFERENCE

Face12_0 : class
Equality type : BY_REFERENCE

Face12_1 : class
Equality type : BY_REFERENCE

Face12_10 : class
Equality type : BY_REFERENCE

Face12_11 : class
Equality type : BY_REFERENCE

Face12_2 : class
Equality type : BY_REFERENCE

Face12_3 : class
Equality type : BY_REFERENCE

Face12_4 : class
Equality type : BY_REFERENCE

Face12_5 : class
Equality type : BY_REFERENCE

Face12_6 : class
Equality type : BY_REFERENCE

Face12_7 : class
Equality type : BY_REFERENCE

Face12_8 : class
Equality type : BY_REFERENCE

Face12_9 : class
Equality type : BY_REFERENCE

Face13_0 : class
Equality type : BY_REFERENCE

Face13_1 : class
Equality type : BY_REFERENCE

Face13_10 : class
Equality type : BY_REFERENCE

Face13_11 : class
Equality type : BY_REFERENCE

Face13_12 : class
Equality type : BY_REFERENCE

Face13_2 : class
Equality type : BY_REFERENCE

Face13_3 : class
Equality type : BY_REFERENCE

Face13_4 : class
Equality type : BY_REFERENCE

Face13_5 : class
Equality type : BY_REFERENCE

Face13_6 : class
Equality type : BY_REFERENCE

Face13_7 : class
Equality type : BY_REFERENCE

Face13_8 : class
Equality type : BY_REFERENCE

Face13_9 : class
Equality type : BY_REFERENCE

Face14_0 : class
Equality type : BY_REFERENCE

Face14_1 : class
Equality type : BY_REFERENCE

Face14_10 : class
Equality type : BY_REFERENCE

Face14_11 : class
Equality type : BY_REFERENCE

Face14_12 : class
Equality type : BY_REFERENCE

Face14_13 : class
Equality type : BY_REFERENCE

Face14_2 : class
Equality type : BY_REFERENCE

Face14_3 : class
Equality type : BY_REFERENCE

Face14_4 : class
Equality type : BY_REFERENCE

Face14_5 : class
Equality type : BY_REFERENCE

Face14_6 : class
Equality type : BY_REFERENCE

Face14_7 : class
Equality type : BY_REFERENCE

Face14_8 : class
Equality type : BY_REFERENCE

Face14_9 : class
Equality type : BY_REFERENCE

Face15_0 : class
Equality type : BY_REFERENCE

Face15_1 : class
Equality type : BY_REFERENCE

Face15_10 : class
Equality type : BY_REFERENCE

Face15_11 : class
Equality type : BY_REFERENCE

Face15_12 : class
Equality type : BY_REFERENCE

Face15_13 : class
Equality type : BY_REFERENCE

Face15_14 : class
Equality type : BY_REFERENCE

Face15_2 : class
Equality type : BY_REFERENCE

Face15_3 : class
Equality type : BY_REFERENCE

Face15_4 : class
Equality type : BY_REFERENCE

Face15_5 : class
Equality type : BY_REFERENCE

Face15_6 : class
Equality type : BY_REFERENCE

Face15_7 : class
Equality type : BY_REFERENCE

Face15_8 : class
Equality type : BY_REFERENCE

Face15_9 : class
Equality type : BY_REFERENCE

Face2_0 : class
Equality type : BY_REFERENCE

Face2_1 : class
Equality type : BY_REFERENCE

Face3_0 : class
Equality type : BY_REFERENCE

Face3_1 : class
Equality type : BY_REFERENCE

Face3_2 : class
Equality type : BY_REFERENCE

Face4_0 : class
Equality type : BY_REFERENCE

Face4_1 : class
Equality type : BY_REFERENCE

Face4_2 : class
Equality type : BY_REFERENCE

Face4_3 : class
Equality type : BY_REFERENCE

Face5_0 : class
Equality type : BY_REFERENCE

Face5_1 : class
Equality type : BY_REFERENCE

Face5_2 : class
Equality type : BY_REFERENCE

Face5_3 : class
Equality type : BY_REFERENCE

Face5_4 : class
Equality type : BY_REFERENCE

Face6_0 : class
Equality type : BY_REFERENCE

Face6_1 : class
Equality type : BY_REFERENCE

Face6_2 : class
Equality type : BY_REFERENCE

Face6_3 : class
Equality type : BY_REFERENCE

Face6_4 : class
Equality type : BY_REFERENCE

Face6_5 : class
Equality type : BY_REFERENCE

Face7_0 : class
Equality type : BY_REFERENCE

Face7_1 : class
Equality type : BY_REFERENCE

Face7_2 : class
Equality type : BY_REFERENCE

Face7_3 : class
Equality type : BY_REFERENCE

Face7_4 : class
Equality type : BY_REFERENCE

Face7_5 : class
Equality type : BY_REFERENCE

Face7_6 : class
Equality type : BY_REFERENCE

Face8_0 : class
Equality type : BY_REFERENCE

Face8_1 : class
Equality type : BY_REFERENCE

Face8_2 : class
Equality type : BY_REFERENCE

Face8_3 : class
Equality type : BY_REFERENCE

Face8_4 : class
Equality type : BY_REFERENCE

Face8_5 : class
Equality type : BY_REFERENCE

Face8_6 : class
Equality type : BY_REFERENCE

Face8_7 : class
Equality type : BY_REFERENCE

Face9_0 : class
Equality type : BY_REFERENCE

Face9_1 : class
Equality type : BY_REFERENCE

Face9_2 : class
Equality type : BY_REFERENCE

Face9_3 : class
Equality type : BY_REFERENCE

Face9_4 : class
Equality type : BY_REFERENCE

Face9_5 : class
Equality type : BY_REFERENCE

Face9_6 : class
Equality type : BY_REFERENCE

Face9_7 : class
Equality type : BY_REFERENCE

Face9_8 : class
Equality type : BY_REFERENCE

FaceEmbedding10_0 : class
Equality type : BY_VALUE

FaceEmbedding10_1 : class
Equality type : BY_VALUE

FaceEmbedding10_2 : class
Equality type : BY_VALUE

FaceEmbedding10_3 : class
Equality type : BY_VALUE

FaceEmbedding10_4 : class
Equality type : BY_VALUE

FaceEmbedding10_5 : class
Equality type : BY_VALUE

FaceEmbedding10_6 : class
Equality type : BY_VALUE

FaceEmbedding10_7 : class
Equality type : BY_VALUE

FaceEmbedding10_8 : class
Equality type : BY_VALUE

FaceEmbedding10_9 : class
Equality type : BY_VALUE

FaceEmbedding11_0 : class
Equality type : BY_VALUE

FaceEmbedding11_1 : class
Equality type : BY_VALUE

FaceEmbedding11_10 : class
Equality type : BY_VALUE

FaceEmbedding11_2 : class
Equality type : BY_VALUE

FaceEmbedding11_3 : class
Equality type : BY_VALUE

FaceEmbedding11_4 : class
Equality type : BY_VALUE

FaceEmbedding11_5 : class
Equality type : BY_VALUE

FaceEmbedding11_6 : class
Equality type : BY_VALUE

FaceEmbedding11_7 : class
Equality type : BY_VALUE

FaceEmbedding11_8 : class
Equality type : BY_VALUE

FaceEmbedding11_9 : class
Equality type : BY_VALUE

FaceEmbedding12_0 : class
Equality type : BY_VALUE

FaceEmbedding12_1 : class
Equality type : BY_VALUE

FaceEmbedding12_10 : class
Equality type : BY_VALUE

FaceEmbedding12_11 : class
Equality type : BY_VALUE

FaceEmbedding12_2 : class
Equality type : BY_VALUE

FaceEmbedding12_3 : class
Equality type : BY_VALUE

FaceEmbedding12_4 : class
Equality type : BY_VALUE

FaceEmbedding12_5 : class
Equality type : BY_VALUE

FaceEmbedding12_6 : class
Equality type : BY_VALUE

FaceEmbedding12_7 : class
Equality type : BY_VALUE

FaceEmbedding12_8 : class
Equality type : BY_VALUE

FaceEmbedding12_9 : class
Equality type : BY_VALUE

FaceEmbedding13_0 : class
Equality type : BY_VALUE

FaceEmbedding13_1 : class
Equality type : BY_VALUE

FaceEmbedding13_10 : class
Equality type : BY_VALUE

FaceEmbedding13_11 : class
Equality type : BY_VALUE

FaceEmbedding13_12 : class
Equality type : BY_VALUE

FaceEmbedding13_2 : class
Equality type : BY_VALUE

FaceEmbedding13_3 : class
Equality type : BY_VALUE

FaceEmbedding13_4 : class
Equality type : BY_VALUE

FaceEmbedding13_5 : class
Equality type : BY_VALUE

FaceEmbedding13_6 : class
Equality type : BY_VALUE

FaceEmbedding13_7 : class
Equality type : BY_VALUE

FaceEmbedding13_8 : class
Equality type : BY_VALUE

FaceEmbedding13_9 : class
Equality type : BY_VALUE

FaceEmbedding14_0 : class
Equality type : BY_VALUE

FaceEmbedding14_1 : class
Equality type : BY_VALUE

FaceEmbedding14_10 : class
Equality type : BY_VALUE

FaceEmbedding14_11 : class
Equality type : BY_VALUE

FaceEmbedding14_12 : class
Equality type : BY_VALUE

FaceEmbedding14_13 : class
Equality type : BY_VALUE

FaceEmbedding14_2 : class
Equality type : BY_VALUE

FaceEmbedding14_3 : class
Equality type : BY_VALUE

FaceEmbedding14_4 : class
Equality type : BY_VALUE

FaceEmbedding14_5 : class
Equality type : BY_VALUE

FaceEmbedding14_6 : class
Equality type : BY_VALUE

FaceEmbedding14_7 : class
Equality type : BY_VALUE

FaceEmbedding14_8 : class
Equality type : BY_VALUE

FaceEmbedding14_9 : class
Equality type : BY_VALUE

FaceEmbedding15_0 : class
Equality type : BY_VALUE

FaceEmbedding15_1 : class
Equality type : BY_VALUE

FaceEmbedding15_10 : class
Equality type : BY_VALUE

FaceEmbedding15_11 : class
Equality type : BY_VALUE

FaceEmbedding15_12 : class
Equality type : BY_VALUE

FaceEmbedding15_13 : class
Equality type : BY_VALUE

FaceEmbedding15_14 : class
Equality type : BY_VALUE

FaceEmbedding15_2 : class
Equality type : BY_VALUE

FaceEmbedding15_3 : class
Equality type : BY_VALUE

FaceEmbedding15_4 : class
Equality type : BY_VALUE

FaceEmbedding15_5 : class
Equality type : BY_VALUE

FaceEmbedding15_6 : class
Equality type : BY_VALUE

FaceEmbedding15_7 : class
Equality type : BY_VALUE

FaceEmbedding15_8 : class
Equality type : BY_VALUE

FaceEmbedding15_9 : class
Equality type : BY_VALUE

FaceEmbedding2_0 : class
Equality type : BY_VALUE

FaceEmbedding2_1 : class
Equality type : BY_VALUE

FaceEmbedding3_0 : class
Equality type : BY_VALUE

FaceEmbedding3_1 : class
Equality type : BY_VALUE

FaceEmbedding3_2 : class
Equality type : BY_VALUE

FaceEmbedding4_0 : class
Equality type : BY_VALUE

FaceEmbedding4_1 : class
Equality type : BY_VALUE

FaceEmbedding4_2 : class
Equality type : BY_VALUE

FaceEmbedding4_3 : class
Equality type : BY_VALUE

FaceEmbedding5_0 : class
Equality type : BY_VALUE

FaceEmbedding5_1 : class
Equality type : BY_VALUE

FaceEmbedding5_2 : class
Equality type : BY_VALUE

FaceEmbedding5_3 : class
Equality type : BY_VALUE

FaceEmbedding5_4 : class
Equality type : BY_VALUE

FaceEmbedding6_0 : class
Equality type : BY_VALUE

FaceEmbedding6_1 : class
Equality type : BY_VALUE

FaceEmbedding6_2 : class
Equality type : BY_VALUE

FaceEmbedding6_3 : class
Equality type : BY_VALUE

FaceEmbedding6_4 : class
Equality type : BY_VALUE

FaceEmbedding6_5 : class
Equality type : BY_VALUE

FaceEmbedding7_0 : class
Equality type : BY_VALUE

FaceEmbedding7_1 : class
Equality type : BY_VALUE

FaceEmbedding7_2 : class
Equality type : BY_VALUE

FaceEmbedding7_3 : class
Equality type : BY_VALUE

FaceEmbedding7_4 : class
Equality type : BY_VALUE

FaceEmbedding7_5 : class
Equality type : BY_VALUE

FaceEmbedding7_6 : class
Equality type : BY_VALUE

FaceEmbedding8_0 : class
Equality type : BY_VALUE

FaceEmbedding8_1 : class
Equality type : BY_VALUE

FaceEmbedding8_2 : class
Equality type : BY_VALUE

FaceEmbedding8_3 : class
Equality type : BY_VALUE

FaceEmbedding8_4 : class
Equality type : BY_VALUE

FaceEmbedding8_5 : class
Equality type : BY_VALUE

FaceEmbedding8_6 : class
Equality type : BY_VALUE

FaceEmbedding8_7 : class
Equality type : BY_VALUE

FaceEmbedding9_0 : class
Equality type : BY_VALUE

FaceEmbedding9_1 : class
Equality type : BY_VALUE

FaceEmbedding9_2 : class
Equality type : BY_VALUE

FaceEmbedding9_3 : class
Equality type : BY_VALUE

FaceEmbedding9_4 : class
Equality type : BY_VALUE

FaceEmbedding9_5 : class
Equality type : BY_VALUE

FaceEmbedding9_6 : class
Equality type : BY_VALUE

FaceEmbedding9_7 : class
Equality type : BY_VALUE

FaceEmbedding9_8 : class
Equality type : BY_VALUE

FacetPairing10 : class
Equality type : BY_REFERENCE

FacetPairing11 : class
Equality type : BY_REFERENCE

FacetPairing12 : class
Equality type : BY_REFERENCE

FacetPairing13 : class
Equality type : BY_REFERENCE

FacetPairing14 : class
Equality type : BY_REFERENCE

FacetPairing15 : class
Equality type : BY_REFERENCE

FacetPairing2 : class
Equality type : BY_REFERENCE

FacetPairing4 : class
Equality type : BY_REFERENCE

FacetPairing5 : class
Equality type : BY_REFERENCE

FacetPairing6 : class
Equality type : BY_REFERENCE

FacetPairing7 : class
Equality type : BY_REFERENCE

FacetPairing8 : class
Equality type : BY_REFERENCE

FacetPairing9 : class
Equality type : BY_REFERENCE

FacetSpec10 : class
Equality type : BY_VALUE

FacetSpec11 : class
Equality type : BY_VALUE

FacetSpec12 : class
Equality type : BY_VALUE

FacetSpec13 : class
Equality type : BY_VALUE

FacetSpec14 : class
Equality type : BY_VALUE

FacetSpec15 : class
Equality type : BY_VALUE

FacetSpec2 : class
Equality type : BY_VALUE

FacetSpec3 : class
Equality type : BY_VALUE

FacetSpec4 : class
Equality type : BY_VALUE

FacetSpec5 : class
Equality type : BY_VALUE

FacetSpec6 : class
Equality type : BY_VALUE

FacetSpec7 : class
Equality type : BY_VALUE

FacetSpec8 : class
Equality type : BY_VALUE

FacetSpec9 : class
Equality type : BY_VALUE

FileInfo : class
Equality type : BY_REFERENCE

GlobalArray2D_Perm4 : class
Equality type : BY_REFERENCE

GlobalArray2D_Perm5 : class
Equality type : BY_REFERENCE

GlobalArray2D_int : class
Equality type : BY_REFERENCE

GlobalArray3D_Perm5 : class
Equality type : BY_REFERENCE

GlobalArray3D_int : class
Equality type : BY_REFERENCE

GlobalArray_Perm2 : class
Equality type : BY_REFERENCE

GlobalArray_Perm3 : class
Equality type : BY_REFERENCE

GlobalArray_Perm4 : class
Equality type : BY_REFERENCE

GlobalArray_Perm5 : class
Equality type : BY_REFERENCE

GlobalArray_char_string : class
Equality type : BY_REFERENCE

GlobalArray_int : class
Equality type : BY_REFERENCE

GlobalArray_unsigned : class
Equality type : BY_REFERENCE

GlobalDirs : class
Equality type : NEVER_INSTANTIATED

HyperAlg : class
Equality type : BY_VALUE

HyperList : class
Equality type : BY_VALUE

Integer : class
Equality type : BY_VALUE

Isomorphism10 : class
Equality type : BY_REFERENCE

Isomorphism11 : class
Equality type : BY_REFERENCE

Isomorphism12 : class
Equality type : BY_REFERENCE

Isomorphism13 : class
Equality type : BY_REFERENCE

Isomorphism14 : class
Equality type : BY_REFERENCE

Isomorphism15 : class
Equality type : BY_REFERENCE

Isomorphism2 : class
Equality type : BY_REFERENCE

Isomorphism3 : class
Equality type : BY_REFERENCE

Isomorphism4 : class
Equality type : BY_REFERENCE

Isomorphism5 : class
Equality type : BY_REFERENCE

Isomorphism6 : class
Equality type : BY_REFERENCE

Isomorphism7 : class
Equality type : BY_REFERENCE

Isomorphism8 : class
Equality type : BY_REFERENCE

Isomorphism9 : class
Equality type : BY_REFERENCE

<<<<<<< HEAD
Laurent : class
Equality type : BY_VALUE

Laurent2 : class
Equality type : BY_VALUE

Link : class
Equality type : BY_REFERENCE

=======
LargeInteger : class
Equality type : BY_VALUE

>>>>>>> 2063d1a6
Locale : class
Equality type : NEVER_INSTANTIATED

Matrix2 : class
Equality type : BY_VALUE

Matrix2Row : class
Equality type : BY_VALUE

MatrixInt : class
Equality type : BY_VALUE

NAbelianGroup : class
Equality type : BY_VALUE

NAngleStructure : typedef ->  AngleStructure

NAngleStructureList : typedef ->  AngleStructures

NAugTriSolidTorus : class
Equality type : BY_REFERENCE

NBlockedSFS : class
Equality type : BY_REFERENCE

NBlockedSFSLoop : class
Equality type : BY_REFERENCE

NBlockedSFSPair : class
Equality type : BY_REFERENCE

NBlockedSFSTriple : class
Equality type : BY_REFERENCE

NBoolSet : typedef ->  BoolSet

NBoundaryComponent : class
Equality type : BY_REFERENCE

NCensus : class
Equality type : NEVER_INSTANTIATED

NCensusDB : class
Equality type : BY_REFERENCE

NCensusHit : class
Equality type : BY_REFERENCE

NCensusHits : class
Equality type : BY_REFERENCE

NComponent : typedef ->  Component3

NContainer : typedef ->  Container

NCusp : typedef ->  Cusp

NCyclotomic : typedef ->  Cyclotomic

NDiscSetSurface : class
Equality type : BY_REFERENCE

NDiscSetTet : class
Equality type : BY_REFERENCE

NDiscSpec : class
Equality type : BY_VALUE

NDiscSpecIterator : class
Equality type : BY_VALUE

NDiscType : class
Equality type : BY_VALUE

NEdge : typedef ->  Face3_1

NEdgeEmbedding : typedef ->  FaceEmbedding3_1

NExampleSnapPeaTriangulation : typedef ->  ExampleSnapPea

NExampleTriangulation : class
Equality type : NEVER_INSTANTIATED

NFacePair : class
Equality type : BY_VALUE

NFacePairing : class
Equality type : BY_REFERENCE

NFileInfo : typedef ->  FileInfo

NGlobalDirs : typedef ->  GlobalDirs

NGluingPermSearcher : class
Equality type : BY_REFERENCE

NGraphLoop : class
Equality type : BY_REFERENCE

NGraphPair : class
Equality type : BY_REFERENCE

NGraphTriple : class
Equality type : BY_REFERENCE

NGroupExpression : class
Equality type : BY_VALUE

NGroupExpressionTerm : class
Equality type : BY_VALUE

NGroupPresentation : class
Equality type : BY_REFERENCE

NHandlebody : class
Equality type : BY_VALUE

NHomGroupPresentation : class
Equality type : BY_REFERENCE

NHomMarkedAbelianGroup : class
Equality type : BY_REFERENCE

NHomologicalData : class
Equality type : BY_REFERENCE

NInteger : typedef ->  Integer

NIsomorphism : typedef ->  Isomorphism3

NL31Pillow : class
Equality type : BY_REFERENCE

NLargeInteger : typedef ->  LargeInteger

NLayeredChain : class
Equality type : BY_REFERENCE

NLayeredChainPair : class
Equality type : BY_REFERENCE

NLayeredLensSpace : class
Equality type : BY_REFERENCE

NLayeredLoop : class
Equality type : BY_REFERENCE

NLayeredSolidTorus : class
Equality type : BY_REFERENCE

NLayeredTorusBundle : class
Equality type : BY_REFERENCE

NLayering : class
Equality type : BY_REFERENCE

NLensSpace : class
Equality type : BY_VALUE

NManifold : class
Equality type : BY_REFERENCE

NMarkedAbelianGroup : class
Equality type : BY_REFERENCE

NMatrix2 : typedef ->  Matrix2

NMatrix2Row : typedef ->  Matrix2Row

NMatrixInt : typedef ->  MatrixInt

NNormalHypersurface : class
Equality type : BY_REFERENCE

NNormalHypersurfaceList : class
Equality type : BY_REFERENCE

NNormalSurface : class
Equality type : BY_REFERENCE

NNormalSurfaceList : typedef ->  NormalSurfaces

NPDF : typedef ->  PDF

NPacket : typedef ->  Packet

NPerm10 : typedef ->  Perm10

NPerm11 : typedef ->  Perm11

NPerm12 : typedef ->  Perm12

NPerm13 : typedef ->  Perm13

NPerm14 : typedef ->  Perm14

NPerm15 : typedef ->  Perm15

NPerm16 : typedef ->  Perm16

NPerm2 : typedef ->  Perm2

NPerm3 : typedef ->  Perm3

NPerm4 : typedef ->  Perm4

NPerm5 : typedef ->  Perm5

NPerm6 : typedef ->  Perm6

NPerm7 : typedef ->  Perm7

NPerm8 : typedef ->  Perm8

NPerm9 : typedef ->  Perm9

NPillowTwoSphere : class
Equality type : BY_REFERENCE

NPlugTriSolidTorus : class
Equality type : BY_REFERENCE

NPluggedTorusBundle : class
Equality type : BY_REFERENCE

NPolynomial : typedef ->  Polynomial

NPrimes : typedef ->  Primes

NPrismSpec : class
Equality type : BY_VALUE

NProgressTracker : typedef ->  ProgressTracker

NProgressTrackerOpen : typedef ->  ProgressTrackerOpen

NRational : typedef ->  Rational

NSFSFibre : class
Equality type : BY_VALUE

NSFSpace : class
Equality type : BY_VALUE

NSatAnnulus : class
Equality type : BY_VALUE

NSatBlock : class
Equality type : BY_REFERENCE

NSatBlockSpec : class
Equality type : BY_VALUE

NSatCube : class
Equality type : BY_REFERENCE

NSatLST : class
Equality type : BY_REFERENCE

NSatLayering : class
Equality type : BY_REFERENCE

NSatMobius : class
Equality type : BY_REFERENCE

NSatReflectorStrip : class
Equality type : BY_REFERENCE

NSatRegion : class
Equality type : BY_REFERENCE

NSatTriPrism : class
Equality type : BY_REFERENCE

NScript : typedef ->  Script

NSignature : class
Equality type : BY_REFERENCE

NSimpleSurfaceBundle : class
Equality type : BY_VALUE

NSnapPeaCensusManifold : class
Equality type : BY_VALUE

NSnapPeaCensusTri : class
Equality type : BY_VALUE

NSnapPeaTriangulation : typedef ->  SnapPeaTriangulation

NSnappedBall : class
Equality type : BY_REFERENCE

NSnappedTwoSphere : class
Equality type : BY_REFERENCE

NSpiralSolidTorus : class
Equality type : BY_REFERENCE

NStandardTriangulation : class
Equality type : BY_REFERENCE

NSurfaceFilter : class
Equality type : BY_REFERENCE

NSurfaceFilterCombination : class
Equality type : BY_REFERENCE

NSurfaceFilterProperties : class
Equality type : BY_REFERENCE

NSurfaceSubset : class
Equality type : BY_REFERENCE

NTetFace : typedef ->  FacetSpec3

NTetrahedron : typedef ->  Simplex3

NText : typedef ->  Text

NTorusBundle : class
Equality type : BY_REFERENCE

NTreeBag : typedef ->  TreeBag

NTreeDecomposition : typedef ->  TreeDecomposition

NTriSolidTorus : class
Equality type : BY_REFERENCE

NTriangle : typedef ->  Face3_2

NTriangleEmbedding : typedef ->  FaceEmbedding3_2

NTriangulation : typedef ->  Triangulation3

NTrivialTri : class
Equality type : BY_REFERENCE

NTxICore : class
Equality type : BY_REFERENCE

NTxIDiagonalCore : class
Equality type : BY_REFERENCE

NTxIParallelCore : class
Equality type : BY_REFERENCE

NVertex : typedef ->  Face3_0

NVertexEmbedding : typedef ->  FaceEmbedding3_0

NormalAlg : class
Equality type : BY_VALUE

NormalList : class
Equality type : BY_VALUE

NormalSurfaces : class
Equality type : BY_REFERENCE

PDF : class
Equality type : BY_REFERENCE

Packet : class
Equality type : BY_REFERENCE

Perm10 : class
Equality type : BY_VALUE

Perm11 : class
Equality type : BY_VALUE

Perm12 : class
Equality type : BY_VALUE

Perm13 : class
Equality type : BY_VALUE

Perm14 : class
Equality type : BY_VALUE

Perm15 : class
Equality type : BY_VALUE

Perm16 : class
Equality type : BY_VALUE

Perm2 : class
Equality type : BY_VALUE

Perm3 : class
Equality type : BY_VALUE

Perm4 : class
Equality type : BY_VALUE

Perm5 : class
Equality type : BY_VALUE

Perm6 : class
Equality type : BY_VALUE

Perm7 : class
Equality type : BY_VALUE

Perm8 : class
Equality type : BY_VALUE

Perm9 : class
Equality type : BY_VALUE

Polynomial : class
Equality type : BY_VALUE

Primes : class
Equality type : NEVER_INSTANTIATED

ProgressTracker : class
Equality type : BY_REFERENCE

ProgressTrackerOpen : class
Equality type : BY_REFERENCE

Rational : class
Equality type : BY_VALUE

Script : class
Equality type : BY_REFERENCE

Simplex10 : class
Equality type : BY_REFERENCE

Simplex11 : class
Equality type : BY_REFERENCE

Simplex12 : class
Equality type : BY_REFERENCE

Simplex13 : class
Equality type : BY_REFERENCE

Simplex14 : class
Equality type : BY_REFERENCE

Simplex15 : class
Equality type : BY_REFERENCE

Simplex2 : class
Equality type : BY_REFERENCE

Simplex3 : class
Equality type : BY_REFERENCE

Simplex4 : class
Equality type : BY_REFERENCE

Simplex5 : class
Equality type : BY_REFERENCE

Simplex6 : class
Equality type : BY_REFERENCE

Simplex7 : class
Equality type : BY_REFERENCE

Simplex8 : class
Equality type : BY_REFERENCE

Simplex9 : class
Equality type : BY_REFERENCE

SnapPeaTriangulation : class
Equality type : BY_REFERENCE

StrandRef : class
Equality type : BY_VALUE

Text : class
Equality type : BY_REFERENCE

TreeBag : class
Equality type : BY_REFERENCE

TreeDecomposition : class
Equality type : BY_REFERENCE

Triangulation10 : class
Equality type : BY_REFERENCE

Triangulation11 : class
Equality type : BY_REFERENCE

Triangulation12 : class
Equality type : BY_REFERENCE

Triangulation13 : class
Equality type : BY_REFERENCE

Triangulation14 : class
Equality type : BY_REFERENCE

Triangulation15 : class
Equality type : BY_REFERENCE

Triangulation2 : class
Equality type : BY_REFERENCE

Triangulation3 : class
Equality type : BY_REFERENCE

Triangulation4 : class
Equality type : BY_REFERENCE

Triangulation5 : class
Equality type : BY_REFERENCE

Triangulation6 : class
Equality type : BY_REFERENCE

Triangulation7 : class
Equality type : BY_REFERENCE

Triangulation8 : class
Equality type : BY_REFERENCE

Triangulation9 : class
Equality type : BY_REFERENCE
<|MERGE_RESOLUTION|>--- conflicted
+++ resolved
@@ -1015,7 +1015,9 @@
 Isomorphism9 : class
 Equality type : BY_REFERENCE
 
-<<<<<<< HEAD
+LargeInteger : class
+Equality type : BY_VALUE
+
 Laurent : class
 Equality type : BY_VALUE
 
@@ -1025,11 +1027,6 @@
 Link : class
 Equality type : BY_REFERENCE
 
-=======
-LargeInteger : class
-Equality type : BY_VALUE
-
->>>>>>> 2063d1a6
 Locale : class
 Equality type : NEVER_INSTANTIATED
 
