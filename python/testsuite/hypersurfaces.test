# Regina - A Normal Surface Theory Calculator
# Python Test Suite Component
#
# Copyright (c) 2007-2018, Ben Burton
# For further details contact Ben Burton (bab@debian.org).
#
# Provides various tests for normal surface enumeration.
#
# This file is a single component of Regina's python test suite.  To run
# the python test suite, move to the main python directory in the source
# tree and run "make check".
#
# This program is free software; you can redistribute it and/or
# modify it under the terms of the GNU General Public License as
# published by the Free Software Foundation; either version 2 of the
# License, or (at your option) any later version.
#
# As an exception, when this program is distributed through (i) the
# App Store by Apple Inc.; (ii) the Mac App Store by Apple Inc.; or
# (iii) Google Play by Google Inc., then that store may impose any
# digital rights management, device limits and/or redistribution
# restrictions that are required by its terms of service.
#
# This program is distributed in the hope that it will be useful, but
# WITHOUT ANY WARRANTY; without even the implied warranty of
# MERCHANTABILITY or FITNESS FOR A PARTICULAR PURPOSE.  See the GNU
# General Public License for more details.
#
# You should have received a copy of the GNU General Public
# License along with this program; if not, write to the Free
# Software Foundation, Inc., 51 Franklin St, Fifth Floor, Boston,
# MA 02110-1301, USA.

from __future__ import print_function
<<<<<<< HEAD

import string
=======
>>>>>>> 5d1f630f

def dumpSurfaces(name, slist):
	print("-------------------------------")
	print(slist.triangulation().label())
	print(name)
	print("-------------------------------")
	print()

	# Dump the hypersurfaces in sort order, since we don't really mind if the
	# ordering changes between releases.
	surfaces = slist.detail().split('\n')
	surfaces.sort()
	# Let the text headers appear up top.
	surfaces.reverse()
	for s in surfaces:
		print(s)

	# Nothing else to say.
	print()

def surfaceStats(tri):
	dumpSurfaces('Vertex hypersurfaces (std)',
		regina.NormalHypersurfaces.enumerate(tri,
		regina.HS_STANDARD, regina.HS_VERTEX))
	dumpSurfaces('Fundamental surfaces (std, primal)',
		regina.NormalHypersurfaces.enumerate(tri,
			regina.HS_STANDARD, regina.HS_FUNDAMENTAL, regina.HS_HILBERT_PRIMAL))
	dumpSurfaces('Fundamental surfaces (std, dual)',
		regina.NormalHypersurfaces.enumerate(tri,
		regina.HS_STANDARD, regina.HS_FUNDAMENTAL, regina.HS_HILBERT_DUAL))

t = regina.Triangulation4()
t.setLabel("Empty triangulation")
surfaceStats(t)

surfaceStats(regina.Example4.fourSphere())
# surfaceStats(regina.Example4.simplicialFourSphere())
surfaceStats(regina.Example4.rp4())
surfaceStats(regina.Example4.s3xs1())
surfaceStats(regina.Example4.s3xs1Twisted())
surfaceStats(regina.Example4.cappellShaneson())
# L(8,3) x S1:
surfaceStats(regina.Triangulation4('kLLLzQMQQccefhihhgihijjijjKb9aGbKbebvbPadbaaebmb9aGasasamb'))<|MERGE_RESOLUTION|>--- conflicted
+++ resolved
@@ -32,11 +32,6 @@
 # MA 02110-1301, USA.
 
 from __future__ import print_function
-<<<<<<< HEAD
-
-import string
-=======
->>>>>>> 5d1f630f
 
 def dumpSurfaces(name, slist):
 	print("-------------------------------")
