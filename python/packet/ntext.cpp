
/**************************************************************************
 *                                                                        *
 *  Regina - A Normal Surface Theory Calculator                           *
 *  Python Interface                                                      *
 *                                                                        *
 *  Copyright (c) 1999-2014, Ben Burton                                   *
 *  For further details contact Ben Burton (bab@debian.org).              *
 *                                                                        *
 *  This program is free software; you can redistribute it and/or         *
 *  modify it under the terms of the GNU General Public License as        *
 *  published by the Free Software Foundation; either version 2 of the    *
 *  License, or (at your option) any later version.                       *
 *                                                                        *
 *  As an exception, when this program is distributed through (i) the     *
 *  App Store by Apple Inc.; (ii) the Mac App Store by Apple Inc.; or     *
 *  (iii) Google Play by Google Inc., then that store may impose any      *
 *  digital rights management, device limits and/or redistribution        *
 *  restrictions that are required by its terms of service.               *
 *                                                                        *
 *  This program is distributed in the hope that it will be useful, but   *
 *  WITHOUT ANY WARRANTY; without even the implied warranty of            *
 *  MERCHANTABILITY or FITNESS FOR A PARTICULAR PURPOSE.  See the GNU     *
 *  General Public License for more details.                              *
 *                                                                        *
 *  You should have received a copy of the GNU General Public             *
 *  License along with this program; if not, write to the Free            *
 *  Software Foundation, Inc., 51 Franklin St, Fifth Floor, Boston,       *
 *  MA 02110-1301, USA.                                                   *
 *                                                                        *
 **************************************************************************/

/* end stub */


#include "packet/ntext.h"
#include "../safeheldtype.h"

// Held type must be declared before boost/python.hpp
#include <boost/python.hpp>

using namespace boost::python;
using namespace regina::python;
using regina::NText;

namespace {
    void (NText::*setText_string)(const std::string&) = &NText::setText;
    void (NText::*setText_chars)(const char*) = &NText::setText;
}

void addNText() {
    class_<
        NText, bases<regina::NPacket>, SafeHeldType<NText>,
        boost::noncopyable>(
            "NText", init<>())
        .def(init<const std::string&>())
        .def(init<const char*>())
        .def("text", &NText::text,
            return_value_policy<return_by_value>())
        .def("getText", &NText::getText,
            return_value_policy<return_by_value>())
        .def("setText", setText_string)
        .def("setText", setText_chars)
<<<<<<< HEAD
    ;

    s.attr("typeID") = regina::PACKET_TEXT;
    s.attr("packetType") = regina::PACKET_TEXT;
=======
        .attr("packetType") = regina::PacketType(NText::packetType);
>>>>>>> 852df58c

    implicitly_convertible<SafeHeldType<NText>,
                           SafeHeldType<regina::NPacket> >();
}
<|MERGE_RESOLUTION|>--- conflicted
+++ resolved
@@ -49,7 +49,7 @@
 }
 
 void addNText() {
-    class_<
+    scope s = class_<
         NText, bases<regina::NPacket>, SafeHeldType<NText>,
         boost::noncopyable>(
             "NText", init<>())
@@ -61,14 +61,10 @@
             return_value_policy<return_by_value>())
         .def("setText", setText_string)
         .def("setText", setText_chars)
-<<<<<<< HEAD
     ;
 
     s.attr("typeID") = regina::PACKET_TEXT;
     s.attr("packetType") = regina::PACKET_TEXT;
-=======
-        .attr("packetType") = regina::PacketType(NText::packetType);
->>>>>>> 852df58c
 
     implicitly_convertible<SafeHeldType<NText>,
                            SafeHeldType<regina::NPacket> >();
