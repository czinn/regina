--- conflicted
+++ resolved
@@ -46,19 +46,13 @@
  */
 
 namespace regina {
-<<<<<<< HEAD
+    class Dim2Triangulation;
     class Dim4Triangulation;
     class NTriangulation;
 }
 
+typedef void (*Dim2TriangulationTestFunction)(regina::Dim2Triangulation*);
 typedef void (*Dim4TriangulationTestFunction)(regina::Dim4Triangulation*);
-=======
-    class Dim2Triangulation;
-    class NTriangulation;
-}
-
-typedef void (*Dim2TriangulationTestFunction)(regina::Dim2Triangulation*);
->>>>>>> c1df6161
 typedef void (*NTriangulationTestFunction)(regina::NTriangulation*);
 
 void runCensusMinClosed(NTriangulationTestFunction f, bool small_ = false);
