
Regina - A Normal Surface Theory Calculator

    This file gives a detailed list of changes between releases,
    including all changes to the C++/Python API.

    For just the key highlights, see the (far more readable) file
    HIGHLIGHTS.txt.

Version 4.97  [ (under development) ]

    GENERAL:
        - Now uses aspects of C++11, which your compiler will need to support.
        - Merged sources for the iPad version into the main source tree.
    ENGINE:
        All:
            - Removed ShareableObject from the class hierarchy.  All classes
              that used to inherit from ShareableObject now inherit (directly
              or indirectly) from the Output<> template instead.  As a result,
              many such classes no longer contain any virtual functions.
        Namespace regina::boost, regina::stl:
            - Removed these namespaces and all their members.  To fix
              code that used regina::boost, just use plain boost instead.
        Class Component, ComponentBase:
            - Component<dim> is now a generic class that replaces the old
              Dim2Component, NComponent and so on.  ComponentBase<dim> is a
              base class with functionality common to all dimensions,
              whereas Component<dim> is specialised for dimensions 2, 3 and 4.
            - The old class names Dim2Component and NComponent have
              been kept as typedefs for convenience.
        Class CompressionBuffer, CompressionStream, DecompressionBuffer,
                DecompressionStream, ZBuffer:
            - Removed entirely.  Regina now uses boost::iostreams instead.
        Class DegreeLessThan, DegreeGreaterThan:
            - New template-based helper classes for sorting subfaces of
              a triangulation by degree.
        Class Dim2BoundaryComponent, Dim2Component, Dim2Edge, Dim2Vertex
            - Now derive from Output instead of ShareableObject.
        Class Dim2Component:
            - New routine getNumberOfBoundaryFacets(), which is identical to
              the dimension-specific getNumberOfBoundaryEdges().
            - Routines getNumberOfSimplices(), getSimplices(), getSimplex()
              and getNumberOfBoundaryFacets() have been renamed to size(),
              simplices(), simplex() and countBoundaryFacets() respectively.
              The old names are retained but deprecated.
        Class Dim2Edge:
            - New routine inMaximalForest() for working with the dual
              1-skeleton.
        Class Dim2Isomorphism:
            - Now just a typedef for the new class Isomorphism<2>, which has
              the same functionality as the old Dim2Isomorphism.
            - New static routine identity().
            - Routine getSourceSimplices() is deprecated, and has been
              replaced with the easier-to-type size().
        Class Dim2Triangle:
            - Now just a typedef for the new class Simplex<2>, which has
              the same functionality as the old Dim2Triangle.
            - New routine facetInMaximalForest(), for examining a
              precomputed maximal forest in the dual 1-skeleton.
            - You can now safely call unjoin() on a boundary edge.
            - Routine joinTo() has been renamed to join().  The old name
              joinTo() has been kept but is now deprecated.
            - Routine getComponent() has been renamed to component().
              The old name getComponent() has been kept but is now deprecated.
        Class Dim2Triangulation:
            - Now just a typedef for the new class Triangulation<2>, which has
              the same functionality as the old Dim2Triangulation.
            - New dimension-agnostic getFace<subdim>() and
              faceIndex<subdim>() template functions.
            - New dimension-agnostic function hasBoundaryFacets().
            - Routines getNumberOfSimplices(), getSimplices() and getSimplex()
              have been renamed to size(), simplices() and simplex()
              respectively.  The old names are deprecated but have been
              kept for backward compatibility.
            - Renamed getNumberOfComponents(), getComponents(), getComponent()
              to countComponents(), components() and component().  The
              old names are deprecated but kept for backward compatibility.
            - Renamed getNumberOfBoundaryEdges() to countBoundaryFacets();
              added an alias countBoundaryEdges(); deprecated the old name.
        Class DimTraits:
            - Removed entirely.  For the typedefs that it used to provide
              (e.g., Triangulation, Simplex, FacetPairing, etc.), just use
              Triangulation<dim>, Simplex<dim>, FacetPairing<dim>, and so on.
        Class FaceTraits:
            - New template class to help with writing dimension-agnostic code.
              This class offers typedefs for (subdim)-dimensional faces
              within a (dim)-dimensional triangulation.
<<<<<<< HEAD
        Class FacetPairing, FacetPairingBase:
            - FacetPairing<dim> is now a generic class that replaces the old
              Dim2EdgePairing, NFacePairing and so on.  FacetPairingBase<dim>
              is a base class with functionality common to all dimensions
              (replacing NGenericFacetPairing<dim>), and FacetPairing<dim>
              is specialised for dimension 3.
            - The old class names Dim2EdgePairing and NFacePairing have
              been kept as typedefs for convenience.
        Class IntOfMinSize:
            - Gives access to native integer types of a given minimum size.
        Class Isomorphism, IsomorphismBase:
            - Isomorphism<dim> is now a generic class that replaces the old
              Dim2Isomorphism, NIsomorphism and so on.  IsomorphismBase<dim>
              is a base class with functionality common to all dimensions,
              whereas Isomorphism<dim> is specialised for dimensions 2, 3 and 4.
            - The old class names Dim2Isomorphism and NIsomorphism have
              been kept as typedefs for convenience.
=======
        Class HasReturnType:
            - New class to detect at compile time whether the type
              T::ReturnType exists.
>>>>>>> c3e95907
        Class LightweightSequence:
            - New lightweight class for storing an array of objects.
        Class NAngleStructureList:
            - Renamed getNumberOfStructures() to size().  The old name is
              deprecated, but has been kept for backward compatibility.
<<<<<<< HEAD
        Class NComponent:
            - New routine getNumberOfBoundaryFacets(), which is identical to
              the dimension-specific getNumberOfBoundaryTriangles().
            - Routines getNumberOfSimplices(), getSimplices(), getSimplex()
              and getNumberOfBoundaryFacets() have been renamed to size(),
              simplices(), simplex() and countBoundaryFacets() respectively.
              The old names are retained but deprecated.
=======
            - Now uses C++11 std::thread internally instead of the old NThread.
>>>>>>> c3e95907
        Class NCyclotomic:
            - New class for exact arithmetic in cyclotomic fields.
        Struct NewFunction, NewFunction1:
            - NewFunction1 is deprecated in favour of the new and more
              flexible NewFunction, which allows arbitrary arguments and
              has less overhead.
        Class NExampleSnapPeaTriangulation:
            - New class for building ready-made SnapPea examples.
        Class NExampleTriangulation:
            - Renamed figureEightKnotComplement(), trefoilKnotComplement()
              and whiteheadLinkComplement() to figureEight(), trefoil()
              and whiteheadLink() respectively.  The old names are kept
              but deprecated.
        Class NGenericFacetPairing, NFacePairing, Dim2EdgePairing:
            - The template base class NGenericFacetPairing<dim> has been
              renamed FacetPairingBase<dim>, and its header has moved to
              generic/facetpairing.h.
            - No longer derives from NThread.  The old public run() routine
              is now private (and has been renamed and redesigned).
            - Now derives from ShortOutput.
            - Routines dotHeader() and writeDotHeader() no longer set an
              explicit background colour.
            - Removed the Perm typedef.  Juse use NPerm<dim+1> instead.
            - Removed the Triangulation typedef.  Just use Triangulation<dim>.
            - Dimension-specific headers dim2edgepairing.h and nfacepairing.h
              have moved from census/ into the dimension-specific directories
              dim2/ and triangulation/ respectively.
        Class NGenericGluingPerms:
            - Removed the FacetPairing typedef.  Just use FacetPairing<dim>.
        Class NGenericGluingPermSearcher:
            - Removed the Perm typedef.  Juse use NPerm<dim+1> instead.
            - Removed the Triangulation typedef.  Just use Triangulation<dim>.
        Class NGenericIsomorphism:
            - Removed entirely.  Just use Isomorphism<dim> instead.
        Class NGenericTriangulation, NTriangulation, Dim2Triangulation:
            - Removed the Perm typedef.  Juse use NPerm<dim+1> instead.
            - Removed the Triangulation typedef.  Just use Triangulation<dim>.
        Class NGlobalDirs:
            - The directory containing the machine-encoded census data is now
              independent of home().  It can be queried through the new census()
              routine, and set through an optional third argument to setDirs().
            - The homeDir argument to setDirs() may now be the empty string,
              which signals that the directory should not be changed.
        Class NIsomorphism:
            - Now just a typedef for the new class Isomorphism<3>, which has
              the same functionality as the old NIsomorphism.
            - New static routine identity().
            - Routine getSourceSimplices() is deprecated, and has been
              replaced with the easier-to-type size().
        Class NIsomorphismDirect:
            - Removed this class, which has been deprecated for some time now.
        Class NMatrix:
            - The destructor and writeMatrix() are no longer virtual.
            - Now derives from Output, and provides str() and detail()
              output routines.
        Class NMutex:
            - Deprecated; just use std::mutex and related classes instead.
        Class NNormalSurface:
            - New convenience routines normal() and embedded().
        Class NNormalSurfaceList:
            - Renamed getNumberOfSurfaces() to size().  The old name is
              deprecated, but has been kept for backward compatibility.
        Class NNormalSurfaceSubset:
            - Renamed getNumberOfSurfaces() to size().  The old name is
              deprecated, but has been kept for backward compatibility.
        Class NPacket:
            - Added a variant of save() that takes an output stream (as
              opposed to a filename).
            - New routine adornedLabel() for creating modified packet labels.
            - New routine transferChildren() for bulk tree reorganisation.
        Class NPacketListener:
            - New events childToBeRenamed(), childWasRenamed().
        Class NPerm:
            - New generic template class for permutations of 2..16 objects.
              The old NPerm3, NPerm4 and NPerm5 classes are now
              specialisations of this template.
            - Removed the old deprecated NPerm typedef (this was synonymous
              with NPerm4).
        Class NPerm3, NPerm4, NPerm5:
            - These are now specialisations NPerm<3>, NPerm<4> and NPerm<5>.
              The old names NPerm3, NPerm4 and NPerm5 remain as typedefs.
            - Added a Code typedef for internal permutation codes.
            - New routines atIndex() and index(), for consistency with the
              new NPerm template.
            - Added an Image typedef for use with index() and atIndex().
            - Added imageBits const for NPerm5, in line with the new
              generic NPerm template.
            - The nPerms and nPerms_1 constants are now static const ints,
              not enum constants.
            - New trunc() routine that takes a length argument.
            - New constructors that take two arrays.
            - New static rand() routine for generating a random permutation.
            - Removed deprecated toString() and setPerm() routines.
            - Removed deprecated arrays from NPerm4::invS3 and NPerm4::invS2.
            - Removed deprecated global arrays from nperm4.h, including
              allPermsS{4,3,2}, allPermsS{4,3,2}Inv, and orderedPermsS{4,3}.
            - Removed deprecated global functions from nperm4.h, including
              faceOrdering(), faceDescription(), edgeOrdering(), and
              edgeDescription().
        Class NPolynomial:
            - New class for working with single-variable polynomials
              over arbitrary rings.
        Class NProgress, NProgressFinished, NProgressManager,
                NProgressMessage, NProgressNumber, NProgressStateNumeric:
            - Removed these old deprecated classes entirely.
        Class NRational:
            - The destructor is no longer virtual.
        Class NSatBlock:
            - Classes inheriting from this must now implement writeTextShort,
              and can optionally overwrite the default writeTextLong function.
        Class NSurfaceFilterProperties:
            - New set-based routine setECs().
        Class NTetrahedron:
            - Now just a typedef for the new class Simplex<3>, which has
              the same functionality as the old NTetrahedron.
            - New routine facetInMaximalForest(), for examining a
              precomputed maximal forest in the dual 1-skeleton.
            - Removed the old deprecated public constructors.  The only way
              to construct a new tetrahedron is via the triangulation, using
              NTriangulation::newTetrahedron() or NTriangulation::newSimplex().
            - Removed deprecated routines getAdjacentTetrahedron(),
              getAdjacentTetrahedronGluing(), getAdjacentFace(), getFace()
              and getFaceMapping().
            - You can now safely call unjoin() on a boundary face.
            - Routine joinTo() has been renamed to join().  The old name
              joinTo() has been kept but is now deprecated.
            - Routine getComponent() has been renamed to component().
              The old name getComponent() has been kept but is now deprecated.
        Class NThread:
            - Deprecated; just use std::thread and related classes instead.
        Class NTreeBag, NTreeDecomposition:
            - Classes for computing tree decompositions of graphs
              (including facet pairing graphs of triangulations).
        Class NTriangle:
            - Added a new Type enumeration, which encapsulates (and replaces)
              the old triangle type constants.  Also added a new type
              constant UNKNOWN_TYPE.
            - New routine inMaximalForest() for working with the dual
              1-skeleton.
        Class NTriangulation:
            - Now just a typedef for the new class Triangulation<3>, which has
              the same functionality as the old NTriangulation.
            - The routine turaevViro() now computes Turaev-Viro invariants
              using exact arithmetic, as elements of a cyclotomic field.  The
              old floating-point routine has been renamed to turaevViroApprox().
            - The second argument to turaevViro() is now a boolean indicating
              the parity of whichRoot, as opposed to the integer whichRoot
              itself (since in cyclotomic fields, this is all that matters).
            - Both turaevViro() and turaevViroApprox() now offer a default
              value for the second argument (whichRoot / parity), and now take
              an optional third argument to specify which algorithm to use.
            - Both turaevViro() and turaevViroApprox() now offer a treewidth-
              based algorithm.  This can be significantly faster than the old
              backtracking algorithm, but also uses significantly more memory.
              They also now offer two variants of the backtracking algorithm,
              differing in if/how arithmetic operations are cached.
            - Removed Turaev-Viro invariants from the XML data file format.
              Any Turaev-Viro invariants contained in older data files
              (which will be floating-point approximations) will be ignored.
            - Removed the optional boolean argument (forceDivision) from
              idealToFinite().
            - New dimension-agnostic function hasBoundaryFacets().
            - New dimension-agnostic getFace<subdim>() and
              faceIndex<subdim>() template functions.
            - New routine niceTreeDecomposition() for constructing and
              caching a nice tree decomposition of the face pairing graph.
            - New routines retriangulate() and simplifyExhaustive() for
              breadth-first searching through the Pachner graph.
            - Routines getNumberOfSimplices(), getSimplices() and getSimplex()
              have been renamed to size(), simplices() and simplex()
              respectively.  The old names are deprecated but have been
              kept for backward compatibility.
            - Removed deprecated routines addTetrahedron() and
              gluingsHaveChanged().
            - Removed maximalForestInDualSkeleton().  Just use
              NTriangle::inMaximalForest() instead.
            - Renamed getNumberOfComponents(), getComponents(), getComponent()
              to countComponents(), components() and component().  The
              old names are deprecated but kept for backward compatibility.
            - Renamed getNumberOfBoundaryTriangles() to countBoundaryFacets();
              added an alias countBoundaryTriangles(); deprecated the old name.
        Class NVertex:
            - Added a new LinkType enumeration, which encapsulates (and
              replaces) the old link type constants.
        Class Output, ShortOutput:
            - New classes that provide consistent APIs for objects to provide
              short and detailed string output.  These have been introduced as
              lightweight replacements for the now-defunct ShareableObject.
        Class ReturnsTraits:
            - Helper class for compile-time analysis of function objects.
        Class ShareableObject:
            - Removed entirely.  This is no longer needed as a base class for
              objects that are mirrored in external interfaces (e.g., python).
            - The string output routines str() and detail() are now provided
              by the Output template class instead.
<<<<<<< HEAD
        Class Simplex, SimplexBase:
            - Simplex<dim> is now a generic class that replaces the old
              Dim2Triangle, NTetrahedron and so on.  SimplexBase<dim> is a
              base class with functionality common to all dimensions,
              whereas Simplex<dim> is specialised for dimensions 2, 3 and 4.
            - The old class names Dim2Triangle and NTetrahedron have
              been kept as typedefs for convenience.
        Class Triangulation, TriangulationBase:
            - Triangulation<dim> is now a generic class that replaces the old
              Dim2Triangulation, NTriangulation, etc.  TriangulationBase<dim>
              is a base class with functionality common to all dimensions,
              whereas Triangulation<dim> is specialised for dimensions 2, 3, 4.
            - The old class names Dim2Triangulation and NTriangulation have
              been kept as typedefs for convenience.
        Routine bitsRequired():
            - New constexpr routine for counting bits in an integer.
        Routine digit():
            - New constexpr routine for converting integers into characters.
        Routine factorial():
            - New constexpr routine for computing factorials.
        Routine nextPowerOfTwo():
            - New constexpr routine for rounding up to a power of two.
=======
        Routine forCoords(), forFilter(), forPacket():
            - Can now pass additional arguments to the bracket operator.
            - The void / non-void variants now require that the function
              object must / must not be derived from Returns<T> respectively.
>>>>>>> c3e95907
        Routine open():
            - Added a variant that takes an input stream (as opposed to
              a filename).
        Header dim2edgepairing.h, nfacepairing.h:
            - Relocated from census/ into dim2/ and triangulation/ respectively.
              Deprecated headers have been kept in the old census/ folder.
        Header ngenericfacetpairing.h, ngenericfacetpairing-impl.h:
            - Moved to generic/facetpairing.h and generic/facetpairing-impl.h.
              The old headers are kept but deprecated.
        Header nperm.h:
            - Removed this deprecated header from the triangulation/ directory.
        Header zstream.h:
            - Removed entirely.  Regina now uses boost::iostreams instead.
    USER INTERFACE:
        - Now builds against Qt5, not Qt4.
        - Supports hi-resolution (e.g., retina) displays.
        - Removed the old and increasingly poorly supported option of
          docking packets into the main window.
        - Drilling an edge now creates a new triangulation, as opposed
          to modifying the current triangulation.
        - Puncturing a triangulation, making it ideal or truncating ideal
          vertices now automatically simplify the resulting triangulation.
    PYTHON:
        - For all classes, writeTextShort() and writeTextLong() are no
          longer exposed to Python.  Simply use str() and detail() instead.

Version 4.96  [ 29 August, 2014 ]

    ENGINE:
        Class BanConstraintBase (and subclasses):
            - Extended the tree traversal / linear programming machinery to
              work with angle structures.  This is used for enumerating all
              taut angle structures, or finding a single strict angle structure.
        Class Dim2BoundaryComponent:
            - New convenience routine getComponent().
            - New routine index().
        Class Dim2Census:
            - Routines formCensus() and formPartialCensus() and the typedef
              AcceptTriangulation are now deprecated.  To build a census
              you should call Dim2EdgePairing::findAllPairings() and
              Dim2GluingPermSearcher::findAllPerms() directly.
        Class Dim2Component:
            - New routine getNumberOfBoundaryEdges().
            - New routine index().
        Class Dim2Edge:
            - New routine index().
        Class Dim2EdgeEmbedding:
            - New convenience operators == and !=.
        Class Dim2Triangle:
            - New routine index().
        Class Dim2Triangulation:
            - New routine isIdenticalTo().
            - New local modification oneThreeMove().
            - New routine findAllIsomorphisms().
            - New routine isEmpty().
            - Several isomorphism-related routines have been moved into
              the dimension-agnostic NGenericTriangulation template, and
              isomorphism signature routines now inherit directly from
              NGenericTriangulation instead of using wrappers.
              See the NGenericTriangulation notes below for details.
            - New routines getNumberOfBoundaryEdges() and hasBoundaryEdges().
              The latter is redundant, but is provided for compatibility with
              NTriangulation.
        Class Dim2Vertex:
            - New routine index().
        Class Dim2VertexEmbedding:
            - New convenience operators == and !=.
        Class LPConstraintBase (and subclasses), LPData, LPInitialTableaux,
              LPMatrix:
            - Extended the tree traversal / linear programming machinery to
              work with angle structures.  This is used for enumerating all
              taut angle structures, or finding a single strict angle structure.
        Class NAbelianGroup:
            - New convenience operator !=.
        Class NAngleStructure:
            - New convenience routine rawVector().
            - Routine getTriangulation() now returns a const NTriangulation*
              (previously this was non-const).  Likewise, many routines in
              this and related classes have NTriangulation* arguments changed
              from non-const to const.
        Class NAngleStructureList:
            - Enumeration of taut angle strutures now uses Regina's tree
              traversal / linear programming machinery, which is *much*
              faster than the old double description method.
            - The new routine enumerateTautDD() allows users to access the
              older (and much slower) double description method if required.
        Class NAngleStructureVector:
            - New routine makeAngleEquations() to build the angle structure
              equations independently of an angle structure list.
        Class NBoundaryComponent:
            - New convenience routine getComponent().
            - New routine index().
            - Renamed getEulerCharacteristic() to getEulerChar(), which
              is easier on the fingers.  The old name has been kept as a
              deprecated alias for backward compatibility.
        Class NCensus:
            - New routine lookup() (in two variants) to quickly search for a
              given triangulation in Regina's various census databases.
              The databases themselves are now installed alongside the
              mathematical engine, and are much larger and richer than before.
            - Routine mightBeMinimal() is deprecated; you should call
              NTriangulation::simplifyToLocalMinimum(false) instead.
            - Routines formCensus() and formPartialCensus() and the typedef
              AcceptTriangulation are now deprecated.  To build a census
              you should call NFacePairing::findAllPairings() and
              NGluingPermSearcher::findAllPerms() directly.
            - The PURGE_... constants have been moved to the
              NGluingPermSearcher class.  The old flags in NCensus
              are deprecated, but have been kept for backward compatibility.
        Class NCensusDB, NCensusHit, NCensusHits:
            - New classes to support the new NCensus::lookup() routines.
        Class NComponent:
            - New routine getNumberOfBoundaryTriangles().
            - New routine index().
        Class NCusp:
            - New class to support NSnapPeaTriangulation.
        Class NEdge:
            - New routine index().
        Class NExampleTriangulation:
            - New example trefoilKnotComplement().
            - New example sphere600() (sourced from the 600-cell in the
              Benedetti-Lutz library of triangulations).
        Class NGenericTriangulation:
            - Moved isIdenticalTo(), isIsomorphicTo(), isContainedIn(),
              findAllSubcomplexesIn() and makeCanonical() from
              Dim2Triangulation and NTriangulation into this class.
            - New routine findAllIsomorphisms().
            - New routine isEmpty().
            - Made isoSig(), fromIsoSig() and isoSigComponentSize() public.
        Class NGluingPermSearcher:
            - New PurgeFlags enumeration, which is the new home for the
              PURGE_... constants that used to live in the NCensus class.
              This enumeration also contains new flags PURGE_NON_MINIMAL_HYP
              (for use in building a census of cusped finite volume hyperbolic
              3-manifolds), and PURGE_NONE.
            - Removed protected routine mayPurge(), since this behaviour is
              already provided by specialised subclasses of NGluingPermSearcher.
        Class NHyperbolicMinSearcher:
            - New enumeration class for building a census of minimal ideal
              triangulations of cusped finite-volume hyperbolic 3-manifolds.
        Class NManifold:
            - New routine isHyperbolic().
        Class NNormalSurface:
            - Renamed boundarySlopes() to boundaryIntersections(), to make it
              clear that it returns algebraic intersection numbers and not the
              usual (m, l) pairs.  The old name has *not* been deprecated,
              but removed completely.
            - Furthermore, boundaryIntersections() now requires the underlying
              triangulation to be of type NSnapPeaTriangulation, and it takes
              the meridian and longitude directly from the SnapPea kernel.
              It also now orders its rows by SnapPea cusp indices (not Regina's
              vertex indices); this is identical to past behaviour, but now
              that SnapPea triangulations can be modified through the SnapPea
              kernel, it is possible for the numbering schemes to differ
              and so this distinction now matters.
            - Renamed getEulerCharacteristic() to getEulerChar(), which
              is easier on the fingers.  The old name has been kept as a
              deprecated alias for backward compatibility.
            - Renamed the protected routine calculateEulerCharacteristic() to
              calculateEulerChar().
            - Routine getTriangulation() now returns a const NTriangulation*
              (previously this was non-const).  Likewise, many routines in
              this and related classes have NTriangulation* arguments changed
              from non-const to const.
        Class NNormalSurfaceList:
            - New routines saveCSVStandard() and saveCSVEdgeWeight().
              These are now the preferred ways of exporting a normal surface
              list to CSV format.
            - Many routines in this and related classes have NTriangulation*
              arguments changed from non-const to const.  This also applies to
              related global routines, such as makeMatchingEquations().
        Enum NormalCoords:
            - New coordinate system NS_ANGLE for use with angle structures.
        Class NPacket:
            - New routine save(), which is now the preferred way of saving
              Regina data files.
        Class NPDF:
            - New constructor that reads a PDF document from a given file.
            - New routine isNull() to test if a PDF document is stored.
            - New routine savePDF(), which is now the preferred way of
              exporting a PDF packet to a PDF file.
        Class NPerm3, NPerm4, NPerm5:
            - New dimension-agnostic alias invSn.
            - Changed the type of NPerm3::invS3 from int to unsigned,
              for consistenty with NPerm4 and NPerm5.
        Class NScript:
            - Scripts are now stored as complete strings, not sequences
              of individual lines.  This affects the member functions
              (see below) and also the XML file format.  Whilst Regina
              has removed much of the functionality for working line-by-line,
              it can still read older files that were stored that way.
            - A script now fires a change event if one of its variables
              changes its packet label.
            - New routines getText(), setText() and append().
            - New routine getVariableIndex(), setVariableName(),
              setVariableValue() and removeVariable(unsigned long).
            - Removed routines getLine(), getNumberOfLines(), addFirst(),
              addLast(), insertAtPosition(), replaceAtPosition(),
              removeLineAt(), and removeAllLines().  These are not deprecated,
              but removed entirely.
        Class NSnapPeaTriangulation:
            - Updated the SnapPea kernel to the one shipped with SnapPy 2.2
              (standard precision).
            - NSnapPeaTriangulation is now a fully-fledged packet type, and
              derives from NTriangulation.  The inherited NTriangulation
              must not be modified directly; instead this is automatically
              kept in sync with the SnapPea data.
            - Closed triangulations are now supported always by default
              (i.e., you do not need to explicitly pass allowClosed=true).
              The second argument (allowClosed) for the constructor
              NSnapPeaTriangulation(const NTriangulation&, bool) is
              deprecated, and is now ignored.
            - Many new routines: countCompleteCusps(), countCusps(),
              countFilledCusps(), cusp(), fill(), filledTriangulation(),
              fundamentalGroupFilled(), gluingEquations(),
              gluingEquationsRect(), homologyFilled(), minImaginaryShape(),
              name(), protoCanonize() and protoCanonise(), shape(), unfill(),
              volumeZero(), plus others (listed individually below).
            - Two new constructors: a default constructor that builds a null
              triangulation, and a string constructor that takes either the
              name or the contents of a native SnapPea data file.
            - The Regina-to-SnapPea constructor now doubles as another copy
              constructor: which behaviour you get now depends on whether
              you pass an object of Regina's own NTriangulation type or
              of the subclass NSnapPeaTriangulation.
            - If one of Regina's own NTriangulation objects is passed to
              the constructor, then the constructor now installs the (shortest,
              second-shortest) curves on each cusp as its (meridian, longitude)
              basis.  This reverts a change in behaviour from the previous
              release caused by the recent sync with the SnapPy 2.0.3 kernel.
            - New output routines snapPea() and saveSnapPea().  These override
              the "lossy" conversion routines NTriangulation::snapPea() and
              NTriangulation::saveSnapPea() so that they output all
              SnapPea-specific data.
            - Renamed saveAsSnapPea() to saveSnapPea() (see above).  The new
              routine now returns a boolean, and requires a non-empty filename.
              The old name is deprecated but kept for backward compatibility.
            - Routine dump() is deprecated.  Instead, simply call snapPea() and
              write the resulting string to standard output.
            - Added synonym canonise() for canonize().
            - Routine solutionType() now returns the filled solution type
              (not the complete solution type).
            - Routine slopeEquations() now orders rows by SnapPea cusp indices
              (not Regina's vertex indices).  This is identical to past
              behaviour, but now that SnapPea triangulations can be modified
              through the SnapPea kernel, it is possible for the numbering
              schemes to differ and so this distinction now matters.
            - Routines toRegina() and verifyTriangulation() are deprecated,
              since they are obsolete now that NSnapPeaTriangulation inherits
              from NTriangulation.
            - The entire SnapPea kernel now lives within the namespace
              regina::snappea, which should ensure safety even if a
              conflicting SnapPy kernel is simultaneously loaded via Python.
              The SnapPea kernel is also linked as C++ now (no 'extern "C"').
            - Fatal errors in the SnapPea kernel are now handled by throwing
              exceptions, instead of quitting abruptly.
        Class NTautEnumeration:
            - New class for enumerating taut angle structures that uses
              Regina's tree traversal / linear programming machinery.
              This is *much* faster than the old double description method.
        Class NTetrahedron:
            - New routine index().
        Class NTreeTraversal:
            - Extended the tree traversal / linear programming machinery to
              work with angle structures.  This is used for enumerating all
              taut angle structures, or finding a single strict angle structure.
            - Changed all NTriangulation types in this and related
              classes from non-const to const.
        Class NTriangle:
            - New routine index().
        Class NTriangleEmbedding:
            - New convenience operators == and !=.
        Class NTriangulation:
            - New routines hasStrictAngleStructure(),
              findStrictAngleStructure() and knowsStrictAngleStructure(),
              which use fast linear programming machinery.
            - Routine connectedSumDecomposition() now works for non-orientable
              triangulations also (arXiv:1212.1441).  There is a caveat if
              there are embedded two-sided projective planes (see the
              documentation for details), and so the return type is now a
              signed long to allow for error conditions to be returned.
            - New routine connectedSumWith() for building connected sums.
            - New routine isIdenticalTo().
            - New routine isEmpty().
            - New local modification oneFourMove().
            - New routines findAllIsomorphisms() and makeCanonical().
            - Several isomorphism-related routines have been moved into
              the dimension-agnostic NGenericTriangulation template, and
              isomorphism signature routines now inherit directly from
              NGenericTriangulation instead of using wrappers.
              See the NGenericTriangulation notes above for details.
            - New routine getNumberOfBoundaryTriangles().
            - New routine puncture().
            - New routines snapPea(std::ostream&) and saveSnapPea().
              These (and the existing snapPea()) are now the preferred ways
              of exporting an NTriangulation to SnapPea's native file format.
            - New routines recogniser(), recogniser(std::ostream&),
              saveRecogniser(), plus US-spelled variants recognizer(), etc.
              These are now the preferred ways of exporting data for
              Matveev's 3-manifold recogniser.
            - Routines snapPea() and saveSnapPea() now do nothing if the
              triangulation is empty.
        Class NVertex:
            - Renamed getLinkEulerCharacteristic() to getLinkEulerChar(), which
              is easier on the fingers.  The old name has been kept as a
              deprecated alias for backward compatibility.
            - New routine index().
        Class NVertexEmbedding:
            - New convenience operators == and !=.
        Class NXMLSnapPeaReader:
            - New I/O class for the new SnapPea triangulation packet type.
        Class SnapPeaException, SnapPeaFatalError, SnapPeaMemoryFull:
            - New exceptions to be thrown by the SnapPea kernel.
        Enum SurfaceExportFields:
            - Moved from foreign/csvsurfacelist.h to
              surfaces/nnormalsurfacelist.h.
        Routine open():
            - New routine which is now the preferred way to read a
              native Regina data file.
        Routine readFileMagic(), readXMLFile():
            - Renamed to regina::open(), and now declared in npacket.h.
              The old names are deprecated but kept for backward compatibility.
        Routine readPDF():
            - Deprecated, in favour of the new filename-based NPDF constructor.
            - Explicitly return 0 if the given file exists but is empty.
        Routine readSnapPea():
            - Both variants of this routine are now deprecated, in favour of the
              new NSnapPeaTriangulation constructor which preserves additional
              SnapPea-specific data.  The old routines have been kept for
              backward compatibility, and (unlike the new routines) retain
              their old "lossy" behaviour (i.e., returning an NTriangulation
              that drops any SnapPea-specific data, such as peripheral curves).
        Routine writeCSVStandard(), writeCSVEdgeWeight():
            - Renamed to NNormalSurfaceList::saveCSVStandard() and
              NNormalSurfaceList::saveCSVEdgeWeight().  The old names
              are deprecated but have been kept for backward compatibility.
        Routine writePDF():
            - Renamed to NPDF::savePDF().  The old name is deprecated but has
              been kept for backward compatibility.  The new NPDF::savePDF()
              has a slight change in behaviour: if the PDF packet contains
              no data then the old routine created an empty file and returned
              true, whereas the new routine does nothing and returns false.
        Routine writeRecogniser(), writeRecognizer():
            - Renamed to NTriangulation::saveRecogniser() / saveRecognizer().
              The old names are deprecated but kept for backward compatibility.
              The new versions have a change in behaviour, in that they now
              require a non-empty filename (the old behaviour can be recreated
              by calling NTriangulation::recogniser() instead).
        Routine writeSnapPea():
            - The two variants of this routine have been renamed as
              NTriangulation::snapPea(std::ostream&) and
              NTriangulation::saveSnapPea(const char*).  The old names
              are deprecated but have been kept for backward compatibility.
        Routine writeXMLFile():
            - Renamed to NPacket::save().  The old name is deprecated but
              has been kept for backward compatibility.
        Header csvsurfacelist.h:
            - Deprecated.  The declaration of SurfaceExportFields is now
              in surfaces/nnormalsurfacelist.h instead.  The old header
              now includes surfaces/nnormalsurfacelist.h automatically.
        Header nxmlcallback.h, nxmlelementreader.h:
            - Moved from file/ into utilities/.  The old headers have
              been kept for backward compatibility.
        Header permconv.h:
            - New conversion routines perm3to5() and perm5to3().
    USER INTERFACE:
        - The commit/refresh buttons are gone: changes are now committed
          automatically.
        - Many other changes that implement the engine updates listed above.
    UTILITIES:
        censuslookup:
            - New command-line utility for looking up triangulations in
              Regina's census databases.
        tricensus:
            - New argument -h/--minhyp for enumerating minimal ideal
              triangulations of cusped finite-volume hyperbolic 3-manifolds.
    TEST SUITE:
        - The test suite will no longer be covered by this changelog, since
          changes to the test suite have not been logged thoroughly for some
          years now (i.e., releases typically have many more new tests than are
          being listed here).  If you ever want to see what is currently
          covered by the test suite, you can always run "make test ARGS=-V"
          and watch the tests scroll by.

Version 4.95  [ 12 November, 2013 ]

    GENERAL:
        - Updated the bundled copy of Normaliz to version 2.10.1 (27 June 2013).
        - All 2-faces of a triangulation are now called "triangles" (not
          just "faces" as before).  This is to avoid ambiguity in dimension.
        - Regina and SnapPy can now talk directly via python: on many
          systems, 'import snappy' from either a GUI python console or
          the command-line regina-python tool should work out of the box.
        - Packets in a data file are no longer required to have unique labels.
    ENGINE:
        Class Dim2BoundaryComponent:
            - Detailed string output (via detail() / toStringLong()) now
              outputs details of the constituent edges.
        Class Dim2Component:
            - New routines getNumberOfSimplices() and getSimplex(), which are
              dimension-agnostic aliases for getNumberOfTriangles() and
              getTriangle().
            - New template routine getNumberOfFaces<dim>(), which is a
              dimension-agnostic routine for counting faces of any dimension.
            - Detailed string output (via detail() / toStringLong()) now
              outputs details of the constituent triangles.
        Class Dim2Edge:
            - Detailed string output (via detail() / toStringLong()) now
              outputs details of where the edge appears in each triangle.
        Class Dim2Triangulation:
            - Now inherits from the new helper class NGenericTriangulation<2>.
            - New routine isoSigComponentSize() for extracting the number of
              triangles from a signature (inherited from NGenericTriangulation).
            - New "magic constructor" that attempts to interpret a given
              string as a 2-manifold triangulation under several possible
              encodings (currently only isomorphism signatures are supported
              for 2-manifolds, but this list may grow in the future).
            - Routine isoSig() now takes an optional argument that returns
              the isomorphism with the reconstruction from fromIsoSig().
        Class Dim2Vertex:
            - Detailed string output (via detail() / toStringLong()) now
              outputs details of where the vertex appears in each triangle.
        Class NBoundaryComponent:
            - Renamed getFace() and getNumberOfFaces() to getTriangle()
              and getNumberOfTriangles().  The old names are deprecated but
              have been kept for backward compatibility.
            - Detailed string output (via detail() / toStringLong()) now
              outputs details of the constituent triangles or vertex.
        Class NComponent:
            - Renamed getFace() and getNumberOfFaces() to getTriangle()
              and getNumberOfTriangles().  The old names are deprecated but
              have been kept for backward compatibility.
            - Detailed string output (via detail() / toStringLong()) now
              outputs details of the constituent tetrahedra.
        Class NEdge:
            - Detailed string output (via detail() / toStringLong()) now
              outputs details of where the edge appears in each tetrahedron.
        Class NEulerSearcher:
            - A new subclass of NGluingPermSearcher that can enforce an
              arbitrary fixed Euler characteristic on the vertex links.
        Struct NewNormalSurfaceVector:
            - Moved into registryutils.h and redesigned as the more general
              template struct NewFunction1<>.  The old type is equivalent to
              NewFunction1<NNormalSurfaceVector, size_t>, and a deprecated
              typedef has been kept for backward compatibility.
        Class NExampleTriangulation:
            - Routines weberSeifert() / seifertWeber(), bingsHouse(), weeks()
              and poincareHomologySphere() all now build oriented
              triangulations.
        Class NFace:
            - Renamed to NTriangle.  The old name is deprecated but has
              been kept as a typedef for backward compatibility.
        Class NFaceEmbedding:
            - Renamed the class to NTriangleEmbedding, and renamed getFace()
              to getTriangle().  The old names are deprecated but have been
              kept for backward compatibility.
        Class NGenericFacetPairing:
            - Renamed toString() to the simpler-to-type str().  The old name
              has been kept as a deprecated alias.
        Class NGenericTriangulation:
            - New template helper class that allows different triangulation
              classes to share the same implementations of member functions.
              Currently this class implements isoSig() and fromIsoSig().
        Class NGlobalDirs:
            - Routine pythonModule() now returns an empty string if the
              module is installed in the standard python site-packages
              directory (now the default for an XDG install).
        Class NGroupPresentation:
            - Renamed toStringCompact() to compact().  The old name has
              been kept as a deprecated alias.
        Class NInteger, NLargeInteger:
            - Fixed a (thankfully hard-to-trigger) error in the mod operators.
              The error was triggered on (x % m) or (x %= m) when:
              (i) x was negative and stored as a native integer;
              (ii) m could fit into a native integer but was unnecessarily
              stored as a large GMP integer; (iii) x <= m < |x|.  The result
              was then reported as x (i.e., the mod operation did nothing).
            - Fixed a (thankfully even-harder-to-trigger) error in
              the GCD operation.  This error was triggered only when
              computing gcd(LONG_MIN, 0), for either order of the operands.
        Class NNormalSurface, NNormalSurfaceVector:
            - Renamed getFaceArcs() to getTriangleArcs().  The old name is
              deprecated but has been kept for backward compatibility.
            - Incorporated the new fast branch-and-bound machinery into
              NNormalSurface::isIncompressible().
            - All normal surface vector classes have now gained the enum
              constant coordType (representing the corresponding NormalCoords
              constant), and the typedef Info (representing the
              template specialisation NormalInfo<coordType>).
            - The requirements for new vector subclasses have changed, since the
              old macro-based registry was replaced with the new template-based
              registry.  See the NNormalSurfaceVector class notes for details.
            - Python users can now create a normal surface by hand, e.g.,:
              NNormalSurface(tri, NS_STANDARD, [ 1, 2, 0, ... ]).
        Class NNormalSurfaceList:
            - Re-enabled enumeration using NS_HILBERT_FULLCONE, which previously
              returned an empty list.  Users will not be affected unless
              they were explicitly asking for this much slower algorithm.
            - Routine flavour() has been renamed to coords().  The old
              name remains for now as a deprecated alias.
        Class NNormalSurfaceSubset:
            - Routine getFlavour() has been renamed to coords().  The old
              name remains for now as a deprecated alias.
        Enum NormalCoords:
            - Renamed NS_FACE_ARCS to NS_TRIANGLE_ARCS.  The old name is
              deprecated but has been kept for backward compatibility.
        Class NormalFlavour<...>, NormalInfo<...>:
            - This recently-added registry helper template has changed since
              the last release.  Since this is a very new class whose primary
              role is in the redesign of the coordinate system registry,
              no backward compatibility aliases are provided.
            - The template itself has been renamed from NormalFlavour<...>
              to NormalInfo<...>.
            - The declaration has moved from flavourregistry.h to
              normalsurface.h, and the specialisations have moved to the
              corresponding coordinate system headers (nsstandard.h and so on).
            - The typedefs Vector, StandardFlavour and ReducedFlavour
              have been renamed to Class, Standard and Reduced.
        Class NPacket:
            - The requirements for new subclasses have changed, since the old
              macro-based registery was replaced with the new template-based
              registry.  See the NPacket class notes for details.
            - The constant packetType is now a compile-time enum constant,
              not a static const int.
            - The new routine getHumanLabel() returns the packet label,
              but adjusted for human-readable output.  In particular, an
              empty label will be replaced by "(no label)".
            - Routine getFullName() now makes labels more suitable for
              human-readable output as described above.
            - New routine internalID() to produce a string that uniquely
              identifies the packet (which nowadays the packet label does not).
        Class NPerm3, NPerm4, NPerm5:
            - New dimension-agnostic aliases orderedSn, SnIndex() and
              orderedSnIndex().  These all reference existing arrays/routines
              involving S3, S4 or S5 in NPerm3, NPerm4 and NPerm5 respectively.
            - Renamed toString() to the simper-to-type str().  The old name
              has been kept as a deprecated alias.
        Class NPillowTwoSphere:
            - Renamed getFace() and getFaceMapping() to getTriangle()
              and getTriangleMapping().  The old names are deprecated but
              have been kept for backward compatibility.
        Class NScript:
            - Variables are now stored as pointers to packets, not string-based
              packet labels.  This affects the API (in a non-backward-
              compatible way), the behaviour (e.g., renaming a packet will
              not affect any script variable that references it), and the
              data file format (packets now have IDs that scripts can use to
              reference them).
        Class NSnapPeaTriangulation:
            - Updated the SnapPea kernel to the one shipped with SnapPy 2.0.3.
            - New routines randomize() / randomise() to randomly retriangulate.
        Class NSurfaceFilter:
            - The requirements for new subclasses have changed, since the old
              macro-based registry was replaced with the new template-based
              registry.  See the NSurfaceFilter class notes for details.
            - The constant filterID has been renamed to filterType, and
              is now a compile-time enum constant (not a static const int).
              The old name has been kept as a deprecated alias.
            - Routines getFilterID() and getFilterName() have been renamed
              to getFilterType() and getFilterTypeName().  The old names
              have been kept as deprecated aliases.
        Class NTetrahedron:
            - Renamed getFace() and getFaceMapping() to getTriangle()
              and getTriangleMapping().  The old names are deprecated but
              have been kept for backward compatibility.
        Class NThread:
            - New routine join() to wait for threads to finish.
        Class NTriangle:
            - Detailed string output (via detail() / toStringLong()) now
              outputs details of where the triangle appears in each tetrahedron.
        Class NTriangulation:
            - New routines isIrreducible(), knowsIrreducible(),
              isHaken(), knowsHaken(), and knowsCompressingDisc().
            - Routine hasCompressingDisc() has been updated to use the new
              fast branch-and-bound machinery.
            - New routines getNumberOfSimplices() and getSimplex(), which are
              dimension-agnostic aliases for getNumberOfTetrahedra() and
              getTetrahedron().
            - New template routine getNumberOfFaces<dim>(), which is a
              dimension-agnostic routine for counting faces of any dimension.
            - Now inherits from the new helper class NGenericTriangulation<3>.
            - New routine isoSigComponentSize() for extracting the number of
              triangles from a signature (inherited from NGenericTriangulation).
            - Routine isoSig() now takes an optional argument that returns
              the isomorphism with the reconstruction from fromIsoSig().
            - New routines snapPea() and fromSnapPea() to import and export
              SnapPea data using strings, without writing to the filesystem.
            - New "magic constructor" that attempts to interpret a given
              string as a 3-manifold triangulation under several possible
              encodings.
            - Routine isThreeSphere() now includes a fast check for an
              "obviously" trivial fundamental group.
            - Renamed FaceIterator, faceIndex(), getFace(), getFaces(),
              getNumberOfFaces() and hasBoundaryFaces(), where "face"
              now becomes "triangle".  The old names are deprecated but
              have been kept for backward compatibility.
            - Results from hasCompressingDisc() and isHaken() are now
              stored in data files.
            - The output from getPacketTypeName() has changed from
              "Triangulation" to "3-Manifold Triangulation".
        Class NVertex:
            - Added buildLinkDetail(), which returns details of how triangles
              of the vertex link are embedded within individual tetrahedra.
            - Detailed string output (via detail() / toStringLong()) now
              outputs details of where the vertex appears in each tetrahedron.
        Class NXMLPacketReader, NXMLTreeResolver, NXMLTreeResolutionTask:
            - The API for reading packets from an XML data file has changed to
              incorporate the new NXMLTreeResolver class, which allows the
              resolution of dangling packet references after an entire
              data file has been read.
        Class PacketInfo:
            - Template classes that store traits of the various packet types.
              These are used with the new forPacket() template functions.
        Enum PacketType:
            - A new enumeration that contains constants representing
              different packet types.  Include "packet/packettype.h".
        Struct Returns:
            - Moved into utilities/registry.h.  However, its contents are
              still included from its previous header surfaces/filterregistry.h.
        Class ShareableObject:
            - Renamed toString() and toStringLong() to the simper-to-type str()
              and detail().  The old names have been kept as deprecated aliases.
        Class SurfaceFilterInfo:
            - Template classes that store traits of the various normal
              surface filter classes.  These are used with the new
              forFilter() template functions.
        Enum SurfaceFilterType:
            - A new enumeration that contains constants for different types of
              normal surface filter.  Include "surfaces/surfacefiltertype.h".
        Routine forFlavour(), forCoords():
            - Renamed each variant of forFlavour() to forCoords().  The
              old names have been kept as deprecated aliases.
        Routine stringToToken():
            - Moved from foreign/snappea.h into utilities/stringutils.h.
        Routine readSnapPea(), writeSnapPea():
            - Added istream/ostream versions of these routines.
            - In writeSnapPea(), the NTriangulation& argument is now const.
        Headers dimtraits.h, nfacetspec.h, ngenericisomorphism.{h,tcc}:
            - Moved from triangulation/ to generic/.  The old header locations
              are now deprecated.  They have been kept for backward
              compatibility, but simply include the new headers instead.
        Header filterregistry.h:
            - The REGISTER_FILTER macros have been removed.  To iterate through
              surface filter types, use the new forFilter() template functions.
        Header flavourregistry.h, coordregistry.h:
            - Renamed flavourregistry.h to coordregistry.h.  The old header
              has been kept as a deprecated alias.
            - The REGISTER_FLAVOUR macros have been removed.  To iterate through
              coordinate systems, use the forCoords() template functions.
        Header packetregistry.h:
            - The REGISTER_PACKET macros have been removed.  To iterate through
              packet types, use the new forPacket() template functions.
        Headers *.tcc:
            - All *.tcc headers have been renamed as *-impl.h, to play
              better with development IDEs.  The old header names are now
              deprecated but have likewise been kept for backward compatibility.
    USER INTERFACE:
        - The root container packet is now hidden from the user (it still
          exists internally within the packet tree).
        - The triangulation viewer now explicitly states "not oriented"
          for orientable-but-not-oriented triangulations.
        - The old regina-kde placeholder app (which did nothing but pop up
          a message directing the user to the new regina-gui) has been removed.
        - The boundary component viewer now displays more detailed information.
    PYTHON:
        - The python module 'regina' now has its own __init__.py, and loads
          'regina.engine' as an extension submodule.  All symbols from
          regina.engine are imported directly into 'regina', so users can
          continue to work directly with the 'regina' namespace as before.
        - For an XDG build (e.g., on GNU/Linux), the python module is now
          installed in the standard python site-packages directory, which
          means you can easily import the module from a normal python session.
        - Added a useful __repr__ for the core types NInteger, NLargeInteger,
          NRational, NPerm3, NPerm4 and NPerm5.
    TEST SUITE:
        - More NInteger / NLargeInteger tests, this time comparing operations
          when the same arguments are coerced from natives to GMP integers.
        - NBitmask tests for the bits() function.
        - Added python tests for the Orb import filter; thanks to
          Craig Hodgson for the sample files.

Version 4.94  [ 24 September, 2013 ]

    GENERAL:
        - Old-style binary files are no longer supported.  These have not been
          in use for over a decade.  If you have an old-style binary file that
          you need to use, install Regina 4.93 and use the regconvert tool.
        - Widespread alignment of integer sizes throughout the code.
          Many integers have changed from int to long, or from unsigned to
          unsigned long (or size_t), throughout the API.
        - Fixed some minor memory leaks.
    ENGINE:
        Class NAbelianGroup, NGroupExpression, NGroupExpressionTerm,
                NGroupPresentation:
            - Removed writeToFile(NFile&) and readFromFile(NFile&, ...),
              which were used for old-style binary files.
        Class NAngleStructure:
            - Removed writeToFile(NFile&) and readFromFile(NFile&, ...),
              which were used for old-style binary files.
        Class NAngleStructureList:
            - More frequent and robust cancellation checking during
              enumeration of vertex angle structures.
        Class BanConstraintBase, BanNone, BanBoundary, BanTorusBoundary:
            - New constraint classes for use with the new tree traversal code
              for enumerating normal surfaces.  See NTreeTraversal for details.
        Class Dim2Census, Dim2EdgePairing, Dim2GluingPerms,
                Dim2GluingPermSearcher:
            - New classes for building a census of 2-manifold triangulations.
        Class Dim2TriangleEdge:
            - New convenience typedef for NFacetSpec<2>.
        Class Dim2Triangulation:
            - New 2-manifold triangulation class.  This is a new packet
              type that can be independently stored in data files.
        Class Dim2BoundaryComponent, Dim2Component, Dim2Edge, Dim2EdgeEmbedding,
                  Dim2Isomorphism, Dim2Triangle, Dim2Vertex,
                  Dim2VertexEmbedding, NXMLDim2TriangulationReader:
            - New classes to support Dim2Triangulation.
        Class Dim2ExampleTriangulation:
            - New class for building common 2-manifold triangulation.
              Includes support for every possible 2-manifold.
        Class DimTraits:
            - New template class to assist with dimension-agnostic code.
        Class Flags:
            - New template class for forming bitwise combinations of
              flags based on enumeration values.
        Class HashPointer, HashString:
            - Removed, after being deprecated for a very long time now.
        Class IntOfSize:
            - New template class for using native integer types whose sizes
              are not determined until compile time.
        Class LPConstraintBase, LPConstraintSubspace, LPConstraintNone,
                LPConstraintEuler, LPConstraintNonSpun:
            - New constraint classes for use with the new tree traversal code
              for enumerating normal surfaces.  See NTreeTraversal for details.
        Class LPData, LPInitialTableaux, LPMatrix:
            - New classes that implement the dual simplex method, for use with
              the new tree traversal code for enumerating normal surfaces.
              See NTreeTraversal for details.
        Class NAbelianGroup:
            - New convenience routines isZ() and isZn().
        Class NBlockedSFS:
            - Now supports Seifert fibred spaces with boundary.
        Class NCensus:
            - The NProgressManager* argument has been removed from formCensus().
              If you are doing serious census generation, use the command-line
              utility tricensus (or tricensus-mpi) instead.
        Class NClosedPrimeMinSearcher, NCompactSearcher:
            - Improved the way in which cones and L(3,1) spines are
              detected and pruned during census enumeration.
            - Improved the way in which too many high degree edges are
              detected and pruned during census enumeration.
        Class NDoubleDescription:
            - More frequent polling for cancellation.
            - The progress tracker passed to enumerateExtremalRays() is now of
              class NProgresstracker, not NProgressNumber.
        Class NEdge:
            - New convenience routine getTriangulation().
        Class NEnumConstraintList:
            - This now holds unsigned longs, not unsigned ints, for
              consistency with the integer types used for NVector indexing.
        Class NFace:
            - New convenience routine getTriangulation().
        Class NFacePairing:
            - Now derives from the template base class NGenericFacetPairing<3>.
            - Renamed getNumberOfTetrahedra() to size().  The old name
              is deprecated, and will be removed in a future release.
        Class NFile, NFilePropertyReader:
            - Removed these classes, which were used for old-style binary files.
        Class NFileInfo:
            - Removed TYPE_BINARY, which was used for old-style binary files.
        Class NGenericFacetPairing:
            - New template base class that contains dimension-agnostic
              code for representing face/facet pairings.
        Class NGenericIsomorphism:
            - New template base class that contains dimension-agnostic
              code for representing isomorphisms between triangulations.
        Class NGroupExpression:
            - New routines wordLength(), erase(), cycleLeft(), cycleRight(),
              invert(), writeTeX(), and a version of writeText()
              that takes an extra argument to control the output style.
        Class NGroupPresentation:
            - Finally intelligentSimplify() really is intelligent.  It
              now uses Dehn simplification / small cancellation theory.
            - New routine intelligentSimplify(NHomGroupPresentation*)
              for keeping track of how the group was simplified.
            - New routines relatorLength(), abelianlisation(),
              markedAbelianisation(), writeTeX(), toTeX(),
              writeTextCompact() and toStringCompact().
            - More readable output from writeTextLong().
            - New assignment operator (=).
        Class NHilbertCD:
            - The NProgressMessage* argument to enumerateHilbertBasis()
              has been removed, since in reality the current algorithm offers
              no sensible progress tracking or cancellation polling.
        Class NHilbertDual:
            - More frequent polling for cancellation.
            - The progress tracker passed to enumerateHilbertBasis() is now of
              class NProgressTracker, not NProgressNumber.
        Class NHilbertPrimal:
            - The progress tracker passed to enumerateHilbertBasis() is now of
              class NProgressTracker, not NProgressMessage.
        Class NHomGroupPresentation:
            - New class to represent homomorphisms between groups.
        Class NHomMarkedAbelianGroup:
            - New routine torsionSubgroup().
        Class NHomologicalData:
            - Removed all dependencies on the old NIndexedArray.
        Class NIndexedArray:
            - Removed, after being deprecated for a very long time now.
        Class NInteger:
            - NInteger is a typedef for the new template class
              NIntegerBase<false>, which offers fast arbitrary precision
              integers but does not support infinity.
        Class NIntegerBase:
            - This is a new template class that supercedes (and is based on)
              the old NLargeInteger.  The boolean template argument indicates
              whether the class supports infinity as an allowed value.
            - Heavily rewritten from the old NLargeInteger: this class works
              with native C/C++ integers for as long as possible, and only
              switche to GMP when it becomes unavoidable.  This makes the code
              enormously faster (rough testing suggests a roughly 7x speedup).
            - Made the destructor non-virtual to avoid the unwanted class
              overhead that comes with polymorphism.
            - Added new routines that were not in the old NLargeInteger,
              including isZero(), sign(), gcdWith(), lcmWith(), and
              nativeValue<bytes>().
        Class NIsomorphism:
            - Now a subclass of NGenericIsomorphism<3>, with inherited
              dimension-agnostic aliases for several routines.
        Class NLargeInteger:
            - NLargeInteger is now a typedef for the new template class
              NIntegerBase<true>, and maintains backward compatibility.
            - Performance is much, much faster; see NIntegerBase for details.
        Class NLocalFileResource, NRandomAccessResource:
            - Removed these classes, which were used for old-style binary files.
        Class NMarkedAbelianGroup:
            - New routines torsionSubgroup() and torsionInclusion().
        Class NMatrix:
            - New routine isZero().
        Class NNativeInteger:
            - New template class that wraps native integer types with very
              little overhead and offers an interface compatible with NInteger.
        Class NNativeLong:
            - A convenience typedef for the new class NNativeInteger<long>.
        Class NNormalSurface:
            - Routine boundarySlopes() now requires that the
              triangulation is oriented (otherwise SnapPea will relabel
              tetrahedron vertices and the matrix returned will be null).
            - Routines findNonTrivialSphere() and findVtxOctAlmostNormalSphere()
              are deprecated.  Use NTriangulation::hasNonTrivialSphereOrDisc()
              and NTriangulation::hasOctagonalAlmostNormalSphere() instead.
            - Removed writeToFile(NFile&) and readFromFile(NFile&, ...),
              which were used for old-style binary files.
        Class NNormalSurfaceList:
            - New routines which() and algorithm() now retain details of
              which surfaces where enumerated and how this was done.
            - Now uses the new tree traversal method as a preferred
              enumeration algorithm where possible.  This is a significant
              improvement upon the old double description method.  See
              NTreeEnumeration and arXiv:1010.6200 for details.
            - The coordinate flavours (STANDARD, QUAD, etc.) are deprecated,
              and have changed from integers to NormalCoords enum types.
              Instead of these, use the NormalCoords enum values directly
              (NS_STANDARD, NS_QUAD, etc.).  For both C++ and Python users,
              these enum values are available directly in the namespace scope.
            - More frequent and robust cancellation checking during
              enumeration of vertex surfaces.
            - The old enumeration routines have been deprecated.  These
              include enumerate(NTriangulation*, int, bool, NProgressManager*),
              enumerateStandardDirect(), enumerateStandardANDirect(),
              enumerateFundPrimal(), enumerateFundDual(),
              enumerateFundCD() and enumerateFundFullCone().
              Users should now use the "universal" enumeration routine
              enumerate(NTriangulation*, NormalCoords, NormalList, NormalAlg,
              NProgressTracker*), which offers sensible default as well
              as fine-grained control over the underlying algorithms.
            - In all enumeration routines that take progress trackers, the
              old-style NProgressManager* arguments have been replaced with
              NProgressTracker* arguments, which are more flexible and
              more streamlined.
            - The routine getFlavour() is now renamed to flavour().
              The old getFlavour() is still available but deprected.
            - This class no longer inherits from NSurfaceSet (which has been
              removed).  As a result, getShareableObject() is no longer
              necessary and has likewise been removed.
        Enum NormalCoords:
            - A new enumeration that contains constants for different normal
              surface coordinate systems.  Include "surfaces/normalcoords.h".
        Class NormalFlavour:
            - Template classes that store traits of the various normal
              surface coordinate systems.  These are used with the new
              forFlavour() template functions.
        Enum NormalListFlags, Class NormalList:
            - Flags that specify which normal surfaces a particular list
              represents within a given triangulation.
        Enum NormalAlgFlags, Class NormalAlg:
            - Flags that specify details and parameters of normal surface
              enumeration algorithms.
        Class NPacket:
            - Fix crash when sortChildren() is run on the root packet.
            - Removed writePacket(NFile&) and readPacket(NFile&), which
              were used for old-style binary files.
        Class NPerm3, NPerm4, NPerm5:
            - New dimension-agnostic alias Sn that refers to S3, S4 and S5 in
              NPerm3, NPerm4 and NPerm5 respectively.
            - New dimension-agnostic alias Sn_1 that refers to S2, S3 and S4 in
              NPerm3, NPerm4 and NPerm5 respectively.
            - New dimension-agnostic enum constants nPerms and nPerms_1 that
              contain the number of permutations in Sn and Sn_1 respectively.
            - New construtors that take an array of images.
            - NPerm3 and NPerm5 now have a copy of S2 (which NPerm4 already
              had).  Likewise, NPerm5 now has a copy of S3, orderedS3,
              S4 and orderedS4 (which NPerm4 again already had).
            - NPerm4::invS2 and NPerm4::invS3 are deprecated: the former
              is unnecessary, and the latter is identical to NPerm3::invS3.
            - NPerm3 now has a transposition constructor: NPerm3(a,b).
        Class NProgress, NProgressFinished, NProgressManager,
                NProgressMessage, NProgressNumber, NProgressStateNumeric:
            - Deprecated in favour of the new NProgressTracker (see below).
        Class NProgressTracker:
            - A new unified and streamlined progress tracking mechanism that
              replaces the old suite of NProgress classes (i.e.,
              NProgressManager and the NProgress class hierarchy).
        Class NQitmask1, NQitmask2:
            - Fast classes for working with 0/1/2/3 "qits", i.e., "base 4 bits".
        Class NSatBlock:
            - Routine nextBoundaryAnnulus() has acquired an extra boolean
              argument, which allows us to choose between "next" and "previous".
        Class NSatRegion:
            - Routine createSFS() no longer need to be given the number
              of boundary components, and now supports Klein bottle
              boundaries.  The old two-argument version is now deprecated.
        Class NSnapPeaTriangulation:
            - Updated the SnapPea kernel to the one shipped with SnapPy 1.8.0.
            - New routine toRegina() to extract the underlying SnapPea
              triangulation, or to see exactly how SnapPea has relabelled
              and/or retriangulated.
            - New routine canonize() to produce the canonical retriangulation
              of the canonical cell decomposition.
        Class NSurfaceFilter:
            - Removed writeFilter(NFile&) and readFilter(NFile&, ...),
              which were used for old-style binary files.
        Class NSurfaceSet:
            - Removed.  The corresponding functionality has been moved directly
              into the subclasses NNormalSurfaceList and NSurfaceSubset.
        Class NSurfaceSubset:
            - No longer inherits from NSurfaceSet (which has been removed).
              As a result, getShareableObject() is no longer necessary and
              has likewise been removed.
            - The constructor now takes a reference to an NNormalSurfaceList,
              not an NSurfaceSet.
        Class NTetrahedron:
            - New dimension-agnostic aliases adjacentSimplex() and
              adjacentFacet().  These are identical to adjacentTetrahedron()
              and adjacentFace() respectively, and can help with
              writing code that works with more than one dimension.
        Class NTreeTraversal, NTreeEnumeration, NTreeSingleSolution:
            - New class for enumerating vertex normal surfaces and
              locating a single vertex normal surface under some linear
              constraint (such as positive Euler characteristic).  These are a
              significant improvement upon the old double description method.
              For details see arXiv:1010.6200 and arXiv:1211.1079 respectively.
        Class NTriangulation:
            - New routine drillEdge() to drill out a regular
              neighbourhood of an edge.
            - New optimised routines hasNonTrivialSphereOrDisc() and
              hasOctagonalAlmostNormalSphere() that use linear programming
              where possible to avoid a full enumeration of vertex surfaces.
              See arXiv:1211.1079 for details.
            - Some routines are now *much* faster for larger triangulations,
              thanks to the new linear programming code (arXiv:1211.1079).
              These include isZeroEfficient(), isThreeSphere(), isSolidTorus(),
              connectedSumDecomposition(), and makeZeroEfficient().
            - Rewrote barycentricSubdivision(): the code is now clearer,
              but note that the precise labelling of the new tetrahedra has
              changed from earlier versions of Regina.
            - Routine insertTriangulation() now works in the case where
              a triangulation tries to insert itself.
            - New dimension-agnostic aliases getNumberOfSimplices(),
              getSimplices(), getSimplex(), simplexIndex(), newSimplex(),
              removeSimplex(), removeSimplexAt() and removeAllSimplices().
              These are identical to the corresponding routines for
              operating on tetrahedra, and can help with writing code that
              works with more than one dimension.
            - Fixed isZeroEfficient(), which was reporting incorrect results
              for ideal triangulations.
            - Removed the old (and slow) getTetrahedronIndex(), getFaceIndex()
              and so on.  Use tetrahedronIndex(), faceIndex(), etc. instead.
            - All routines that took stdhash::hash_set arguments now take
              std::set arguments instead.
        Class NTritmask1, NTritmask2:
            - Fast classes for working with 0/1/2 trits, i.e., "ternary bits".
        Class NTypeTrie:
            - A fast data structure for storing zero/non-zero patterns in
              vertex normal surfaces.  This supports the new tree
              traversal enumeration code; see NTreeTraversal for details.
        Class NVertex:
            - New routine buildLink() to triangulate the vertex link.
            - New convenience routine getTriangulation().
        Class ZBuffer:
            - Updated xsgetn() to support n larger than UINT_MAX.
        Routine base64Decode(), base64Encode():
            - Replace the old GPL-licensed implementation with a different
              MIT-licensed implementation.  Functionality is the same.
        Routine forFlavour():
            - New template functions that offer a typesafe way of iterating
              through cases of different normal coordinate systems without
              abusing the C++ preprocessor.  These should be used instead of
              the old (and now deprecated) REGISTER_FLAVOUR macros.  Variants
              of forFlavour() are offered for different function types.
        Routine readFromFile(), writeToFile():
            - Removed, since these were used with old-style binary files.
        Routine readOrb():
            - Updated to correctly read the modern (and more verbose)
              Orb file format.  Thanks to Lorenzo Losa for the patch.
        Typedef NFacePairingIsoList, UseFacePairing:
            - These typedefs have been renamed as NFacePairing::IsoList
              and NFacePairing::Use respectively.  The old typedefs are
              deprecated, and will be removed in some future release.
        Header flavourregistry.h:
            - The old REGISTER_FLAVOUR macros are now deprecated, and will
              eventually be removed.  The preferred way to iterate through
              coordinate flavours is the new forFlavour() template functions.
        Header hashmap.h, hashset.h, hashutils.h:
            - Removed, after being deprecated for a very long time now.
        Header nlargeinteger.h:
            - Deprecated in favour of the new ninteger.h.
    USER INTERFACE:
        In addition to incorporating the new mathematical changes above:
            - The preference dialog is somewhat simpler now.
              + Some preferences are gone, and instead Regina simply remembers
                your last selection (e.g., default tabs for various viewers).
              + Some preferences have just been removed from the dialog (e.g.,
                the calculations thresholds), though users who really need
                these can still access them through the configuration file.
            - The elementary move dialog contains richer information
              about where the moves can take place, and stays open so that
              you can perform several moves one after another.
    UTILITIES:
        regconvert:
            - The option -b (for old-style binary files) is no longer supported.
        regina-python:
            - Enabled tab completion, courtesy of readline and rlcompleter.
            - The --quiet option no longer lists libraries as they are loaded.
        tricensus:
            - Now takes an optional argument -2/--dim2 to enumerate
              2-manifold triangulations.
            - Now takes an optional argument -c/--subcontainers to store
              triangulations in subcontainers according to face pairings.
    TEST SUITE:
        - Greatly expanded the tests for NLargeInteger and NInteger,
          which are now extremely thorough.
        - New and more thorough NTriangulation tests for barycentric
          subdivision, drilling edges, 0-efficiency testing, 3-sphere
          recognition, connected sum decomposition, solid torus recognition,
          and comparing H1 with the abelianised fundamental group.
        - New NNormalSurfaceList tests for comparing the results of different
          vertex / fundamental surface enumeration algorithms.  Also,
          exhaustive tests over census data now include ideal triangulations.
        - New enumeration tests for Dim2EdgePairing and Dim2Census.
        - New tests for permutation databases Sk and orderedSk.
        - New tests for base64 conversion.
        - Expanded tests for the NRational class.
        - Expanded enumeration tests for facet pairing classes to
          include pairings with boundary facets.

Version 4.93  [ 30 May, 2012 ]

    ENGINE:
        Class NAngleStructure:
            - New routine isVeering() to test for veering structures.
            - Flags (taut/strict/veering) are no longer stored in data files.
        Class NBlockedSFSLoop, NBlockedSFSTriple, NPluggedTorusBundle:
            - Corrected an off-by-one error in computing the genus of certain
              non-orientable base orbifolds for Seifert fibred pieces.
              This only affects census manifolds with >= 12 tetrahedra;
              in particular, no existing census data is affected.
        Class NExampleTriangulation:
            - New routine weeks() to build the Weeks manifold.
        Class NNormalSurface:
            - Routines isOrientable(), isTwoSided() and isConnected() now
              return bool instead of NTriBool.  This helps avoid unintended
              errors in scripts, but be warned: these properties can only be
              computed for compact surfaces (not spun normal surfaces).
            - Routines isIncompressible() and isCompressingDisc() likewise
              now return bool instead of NTriBool.
        Class NTriangulation:
            - New routines isSolidTorus() and knowsSolidTorus()
              for "one-click unknot recognition".
            - Routine hasCompressingDisc() now returns bool instead of NTriBool.
        Class NTriBool:
            - Deprecated.  This class has been replaced with ordinary (two-way)
              bool throughout Regina, and will be removed in a future release.
        Routine writeRecogniser():
            - Added to support sending triangulations to Matveev's
              3-manifold recogniser software.
    USER INTERFACE:
        - Restored File -> Save and File ->Save As, which were missing from
          the main menu in version 4.92.
        - In the triangulation viewer, the old "Surfaces" tab has been renamed
          as the "Recognition" tab, and includes high-level algorithms such as
          3-sphere recognition as well as "opportunistic" combinatorial
          recognition.
        - Replaced the python icon with a generic terminal icon.
        - GUI python consoles now set the variable "item", not "selected".
          This is easier to type, and avoids the misconception that selecting
          a different packet in the tree might change the variable (which it
          doesn't).  The variable "selected" is also set for backward
          compability, though this will be removed in a future release.
        - GUI python consoles will now set item=None if there is
          nothing selected in the packet tree.
        - Simplified the cut/copy/paste behaviour in graphical Python consoles.
        - The knot/link census is now explicitly called the *hyperbolic*
          knot/link census, since non-hyperbolic knots or links are excluded.
    DOCUMENTATION:
        - Layout and navigation improvements in the user handbook.
    TEST SUITE:
        - Added several tests related to Hakenness testing.

Version 4.92  [ 12 April, 2012 ] - The "hello Windows!" release.

    INSTALLATION:
        - Regina now builds and runs under Windows!
        - MacOS users now have a drag-and-drop app bundle, and do not
          need fink at runtime.
        - Linux (and indeed all) users no longer need KDE, since the user
          interface is now Qt-only.
    ENGINE:
        Class NBitmask:
            - Make NBitmask more suitable for use in containers.  Specifically,
              the assignment operator can now be used to initialise an
              uninitialised bitmask or to reset an already-initialised
              bitmask to a different length, and one or both of its
              operands may be invalid.
        Class NBitmask, NBitmask1, NBitmask2:
            - New function lessThan() for lexicographical comparisons.
        Class NDoubleDescription:
            - Removed the inner class LexComp, and replaced it with the new
              global class NPosOrder (see below).  A deprecated typedef
              NDoubleDescription::LexOrder is kept for backward compatibility.
        Class NFacePairing:
            - Function writeDot() can now optionally label graph
              vertices with the corresponding tetrahedron numbers.
            - Added graphviz export routines dot() and dotHeader(), which
              are like writeDot() and writeDotHeader() but return strings
              instead of writing to standard output.
        Class NFacetSpec:
            - New template class that generalises NTetFace to arbitrary
              dimensions.  NTetFace is retained as a convenience typedef,
              but with changes; see the NTetFace notes below.
        Class NGlobalDirs:
            - New routine setDirs() to be used when an application has
              been moved from the cmake-configured installation directory.
        Class NHilbertCD:
            - New class that implements a modified Contejean-Devie algorithm
              for Hilbert basis enumeration, based on the original algorithm in
              "An efficient incremental algorithm for solving systems of
              linear Diophantine equations", Contejean and Devie,
              Inform. and Comput. 113 (1994), 143-172.
        Class NHilbertDual:
            - New class that implements a modified dual algorithm for
              Hilbert basis enumeration, based on the dual algorithm in
              "Normaliz: Algorithms for affine monoids and rational cones",
              W. Bruns and B. Ichim, J. Algebra 324 (2010), 1098-1113.
        Class NHilbertPrimal:
            - New class that enumerates Hilbert bases by decomposing into
              maximal admissible faces and running the primal algorithm from
              Normaliz on each such face.  For details, see
              "Fundamental normal surfaces and the enumeration of Hilbert
              bases", B. Burton, arXiv:1111.7055, November 2011.
        Class NLargeInteger:
            - Made separate constructors and assignment operators for
              arguments of type int, unsigned int, long, and unsigned long.
            - Added ++ and -- operators.
            - Added (long + NLargeInteger) and (long * NLargeInteger) operators.
            - New routines setRaw() and rawData() for interacting directly
              with libgmp and libgmpxx.
        Class NMaxAdmissible:
            - New class for enumerating maximal admissible faces of the
              normal surface solution cone.
        Class NNormalSurface:
            - New routine boundarySlopes() that calculates boundary slopes
              for spun normal surfaces.
            - New routines getOrientedTriangleCoord() and
              getOrientedQuadCoord() for transversely oriented normal surfaces.
        Class NNormalSurfaceList:
            - New routines enumerateFundPrimal() and enumerateFundDual() to
              enumerate fundamental normal surfaces, as well as slower routines
              enumerateFundFullCone() and enumerateFundCD() for comparing
              different enumeration algorithms.
            - New coordinate systems ORIENTED and ORIENTED_QUAD to
              support transverse oriented normal surfaces.
            - New routines beginVectors() and endVectors() and new inner class
              VectorIterator for iterating through raw normal surface vectors.
            - New routine allowsOriented(), indicating whether the underlying
              coordinate system supports transverse orientations.
        Class NNormalSurfaceVector:
            - New routines getOrientedTriangleCoord() and
              getOrientedQuadCoord() for transversely oriented normal surfaces.
            - New routine allowsOriented(), indicating whether the underlying
              coordinate system supports transverse orientations.
        Class NNormalSurfaceVectorOriented, NNormalSurfaceVectorOrientedQuad:
            - New coordinate systems for transversely oriented normal surfaces.
        Class NPacket:
            - Fixed potential crash in fireDestructionEvent().
        Class NPerm3:
            - New routine compareWith() for sorting permutations.
        Class NPerm5:
            - New class describing permutations of five elements.
        Class NPosOrder:
            - Class for sorting hyperplanes during vertex enumeration.
              This is the new name for the old NDoubleDescription::LexComp.
        Class NSnapPeaTriangulation:
            - New routine slopeEquations() that uses code from SnapPy to
              compute boundary slope matrices for cusps.
            - New routine verifyTriangulation() for ensuring that
              SnapPea has not retriangulated unexpectedly.
        Class NSurfaceSet:
            - New routine allowsOriented(), indicating whether the underlying
              coordinate system supports transverse orientations.
        Class NTetFace:
            - Now an instance of the arbitrary-dimension template class
              NFacetSpec.  NTetFace is retained as a typedef, but the fields
              have been renamed from tet/face to the more general simp/facet.
        Class XMLPropertyDict:
            - Removed the optional defaultVal argument from lookup();
              the default is now always the empty string.
        Routines perm4to5, perm5to4, perm3to4, perm4to3:
            - New routines for converting between permutation classes.
        Routine makeEmbeddedConstraints():
            - Added to help generate admissibility constraints based on a
              flavour constant, instead of an NNormalSurfaceVector subclass.
        Routines writeCSVStandard, writeCSVEdgeWeight:
            - Included boundary slopes of spun-normal surfaces in CSV output.
        Macro REGISTER_FLAVOUR:
            - Now requires an additional argument, indicating whether
              the coordinate system supports transverse orientations.
    USER INTERFACE:
        - Ported from KDE to Qt-only.
        - Moved from a single monolithic window to lots of small windows
          (one for the tree, one for each open packets). The old
          interface can be re-enabled through Regina's preferences.
        - Continued the user interface overhaul, again with many more
          improvements that give cleaner and more sensible behaviour
          (too many changes to list individually).
        - Graphical Python consoles now execute "from regina import *"
          automatically.
    UTILITIES:
        regina-python:
            - Now executes "from regina import *" automatically.  You
              can suppress this with the argument --noautoimport.
            - For MacOS users: make sure 32-bit python is called when running
              32-bit fink on a 64-bit machine.
        tricensus:
            - Now outputs all face pairings as it runs, instead of periodic
              snapshots of where the census is up to.

Version 4.91: Internal development version.

Version 4.90  [ 12 September, 2011 ] - First prerelease for version 5.0.

    OVERALL:
        - The graphical user interface has been ported from KDE3 to KDE4.
        - The build system has been ported from autotools to cmake.
        - The built-in portions of the SnapPea kernel have been re-synced
          with the September 2009 version of SnapPea.
    DOCUMENTATION:
        - The users' handbook has undergone a thorough overhaul.  It is
          cleaner, more streamlined, and now full of screenshots.
        - The data file format has been split out of the users' handbook
          and placed in its own separate reference manual.
    ENGINE:
        Typedef AcceptTriangulation:
            - This global typedef has been deprecated.  Please use the
              class typedef NCensus::AcceptTriangulation instead.
        Class BitManipulator, GenericBitManipulator:
            - BitManipulator has new routines firstBit() and lastBit(), which
              return the positions of the first and last true bit respectively.
              This has required the addition of a new non-optimised base class
              GenericBitManipulator, which end users need never use directly.
        Class NAbelianGroup:
            - Routine addRank() now takes a signed integer, so that you
              can subtract from the rank as well as add to it.
            - Two new constructors to compute the homology of a chain complex
              with integer or mod-p coefficients.  Thanks to Ryan Budney.
        Class NAngleStructureList:
            - There is now an option to enumerate only taut angle structures,
              which is significantly faster than enumerating all vertex angle
              structures.  As a result, enumerate() now takes three arguments,
              there is a new routine isTautOnly(), and the data file format
              for angle structure lists contains a new element "angleparams".
            - Renamed allowsStrict() and allowsTaut() to spansStrict() and
              spansTaut().  The old routines are now deprecated but have been
              preserved (for now) for backward compatibility.
        Class NAngleStructureVector:
            - Removed clone().  Just use the copy constructor instead.
        Class NBitmask, NBitmask1, NBitmask2:
            - New operators ^= (XOR), -= (set difference) and = (assignment).
            - New routine truncate(), which truncates a bitmask to a given
              number of bits by setting all subsequent bits to zero.
            - New routines firstBit() and lastBit(), which return the
              positions of the first and last true bit respectively.
            - New convenience typedefs NBitmaskLen8, NBitmaskLen16,
              NBitmaskLen32 and NBitmaskLen64 for fast-and-small bitmasks
              of predetermined sizes.
        Class NCensus:
            - New class typedef NCensus::AcceptTriangulation to replace the
              old global typedef AcceptTriangulation.
        Class NDiscSetTetData:
            - Added assertions in data() to ensure that the given disc
              type and number are valid.  These can be circumvented by
              compiling with -DNDEBUG.
        Class NDoubleDescription:
            - Method enumerateExtremalRays() no longer has the "base" argument
              (which was used for cloning vectors); instead the method takes a
              new template argument specifying a vector class, and new vectors
              are created using the corresponding class constructors.
            - Improved the speed of adjacency testing by using an
              NTrieSet instead of a linear search through all vertices.
              See the NNormalSurfaceList notes below for further information.
            - Method enumerateExtremalRays() now takes an optional argument
              initialRows, allowing the user to force certain hyperplanes
              to be processed first.
        Class NExampleTriangulation:
            - New routine bingsHouse() returning the dual triangulation to
              Bing's house with two rooms.
            - Renamed seifertWeber() to weberSeifert(), for consistency with
              the original paper.  The old routine is now deprecated, but has
              being preserved (for the time being) for backward compatibility.
        Class NFacePairing:
            - Fixed the human-readable output for boundary faces in toString().
              Previously boundary faces were displayed as "n:0"; now they
              are displayed as "bdry".
        Class NFastRay:
            - Merged into the NRay class; see the NRay and NVector changes for
              details.  Because typedefs cannot be templated, there is no
              legacy typedef; instead NFastRay has been removed completely.
        Class NFastVector:
            - Merged into the NVector class; see the NVector changes for
              details.  Because typedefs cannot be templated, there is no
              legacy typedef; instead NFastVector has been removed completely.
        Class NGlobalDirs:
            - New routine data() to return the internal data directory.
        Class NGroupPresentation:
            - Fixed a memory leak in intelligentSimplify().
        Class NIsomorphism:
            - New routine applyInPlace() to directly modify a triangulation.
            - Routine apply() now copies tetrahedron descriptions as
              well as gluings (and so does the new routine applyInPlace()).
        Class NLayeredSurfaceBundle:
            - In isLayeredTorusBundle(), extend the search for possible
              cores to 11 and 12 tetrahedra.
        Class NLargeInteger:
            - New routines randomBoundedByThis(), randomBinary() and
              randomCornerBinary() for pseudo-random number generation.
            - Faster (GMP-native) implementation of swap().
        Class NMarkedAbelianGroup, NHomMarkedAbelianGroup:
            - Both of these classes have much richer interfaces than before,
              and some old routines have now been deprecated.  See the class
              documentation for full details.  Thanks to Ryan Budney.
        Class NMarkedVector:
            - Added swap() to swap the contents of two vectors.
        Class NNormalSurface:
            - New routines isCompressingDisc() and isIncompressible() for
              testing incompressibility.
            - Fixed a memory leak in crush().
        Class NNormalSurfaceList:
            - Sped up enumeration (again), this time by using a
              trie-like structure for adjacency testing.  For the
              Weber-Seifert space this improves speed threefold (roughly).
              Many thanks to Jonathan Shewchuk for encouraging me to
              focus on the adjacency testing bottleneck.
            - New filtering routines filterForLocallyCompatiblePairs() and
              filterForDisjointPairs().
            - New routine filterForPotentiallyIncompressible() to assist with
              bulk incompressibility testing; see arXiv:0909.4625 for details.
            - New routine allowsSpun() to easily identify coordinate systems
              that support spun normal surfaces.
        Class NNormalSurfaceVector:
            - Due to the changes in the NVector hierarchy, clone() is
              now introduced as a virtual function of NNormalSurfaceVector
              (not NVector), and it now returns an NNormalSurfaceVector*.
        Class NPacket:
            - In the python interface, makeOrphan() now returns the packet
              itself and the ownership becomes the responsibility of whoever
              takes this return value.  If nobody takes this return value
              then the packet and its descendants are automatically destroyed.
            - ChangeEventBlock has been renamed to ChangeEventSpan, it
              fires both packetToBeChanged() and packetWasChanged() (on
              construction and destruction respectively), and the
              optional boolean argument is gone (events are now fired always).
              The old class name ChangeEventBlock remains as a
              deprecated typedef for ChangeEventSpan.
            - The protected routine fireChangedEvent() has been removed.  The
              only way to fire a "packet changed" event now is to declare a
              local ChangeEventSpan.
        Class NPacketListener:
            - All events (except for destruction) now come with both future
              and past events: packetToBeChanged() and packetWasChanged(),
              childToBeAdded() and childrenWereAdded(), and so on.
        Class NPerm:
            - Renamed to NPerm4.  The C++ header has also moved from
              triangulation/nperm.h to maths/nperm4.h .  Both the old
              class name and the old header are now deprecated.
            - There are many other changes; see the NPerm4 notes below.
        Class NPerm3:
            - New class describing permutations of three elements.  This
              is extremely fast, using lookup tables for all calculations.
        Class NPerm4:
            - This is the new name for the old class NPerm (see above).
            - New routines S4Index() and orderedS4Index() for reverse
              lookups into the arrays NPerm4::S4 and NPerm4::orderedS4.
            - The constructor that takes an internal permutation code is
              now private, and is replaced by a new static routine
              NPerm4::fromPermCode().  This new routine is easier to
              spot and grep for.
            - The internal permutation codes have changed.  As a result,
              NPerm4 operations are significantly faster.  The old codes
              are now referred to as "first-generation", and the new codes
              are referred to as "second-generation".
            - Routines getPermCode(), setPermCode(), isPermCode() and
              fromPermCode() continue to refer to first-generation codes.
              These old routines are not recommended, since they now incur
              additional overhead.  To replace them, the new (and faster)
              routines getPermCode2(), setPermCode2(), isPermCode2() and
              fromPermCode2() work with second-generation codes instead.
            - The XML data file format continues to use first-generation
              permutation codes (for backward compatibility).
        Class NRational:
            - New STL-compatible routine swap().
        Class NRay:
            - Like the vector hierarchy, NFastRay and NRay are now merged
              into a single NRay class.  The result is that NRay is now
              cleaner and faster, but methods are no longer virtual.
              See the NVector class notes for full details of the changes
              (including important changes in the parent NVector class).
            - Removed the old intersect() function, which was based on
              virtual methods.
        Class NScript:
            - Fixed a bug that lost script variables when reading ancient
              binary files (i.e., files created before Regina 3.0, around
              mid-2002).  This bug only showed up on some compilers.
        Class NSnapPeaCensusManifold, NSnapPeaCensusTri:
            - Routines getHomologyH1() (for both classes) and construct()
              (for NSnapPeaCensusManifold) are now implemented for all SnapPea
              census manifolds/triangulations, not just the smallest few.
        Class NSnapPeaTriangulation:
            - Kernel messages are now disabled by default.
        Class NSurfaceSet, NSurfaceSubset:
            - New routine allowsSpun() to easily identify coordinate systems
              that support spun normal surfaces.
        Class NTetrahedron:
            - Tetrahedra should now always belong to a triangulation, from
              creation until destruction.  In particular:
              + Tetrahedra should be created by calling
                NTriangulation::newTetrahedron(), which will insert them
                into a triangulation immediately.  There is no need to
                call NTriangulation::addTetrahedron() any more.
              + NTetrahedron::joinTo() now recursively adds adjacent
                tetrahedra to the relevant triangulation (but if you use
                NTriangulation::newTetrahedron() as described above then
                this is fast and changes nothing).
            - Users no longer need to call NTriangulation::gluingsHaveChanged()
              after gluing or ungluing tetrahedron faces; this is now handled
              automatically.
            - The NTetrahedron constructors are now deprecated in favour
              of NTriangulation::newTetrahedron(), as described above.
            - New routine getVertexMapping(), which facilitates a
              consistent orientation around the given vertex for the
              three remaining vertices in each tetrahedron.
            - Added assertions in joinTo() and unjoin() to ensure that
              the preconditions are met.  These can be circumvented by
              compiling with -DNDEBUG.
            - Routines that need the triangulation skeleton (e.g., getVertex(),
              getEdgeMapping(), orientation(), etc.) will now compute the
              skeleton automatically if this has not already been done.
            - New routine getTriangulation() to return the enclosing
              triangulation.
        Class NTriangulation:
            - Add new routines newTetrahedron() and
              newTetrahedron(const std::string&).  This is now the
              preferred way of creating tetrahedra (see the NTetrahedron
              notes above).  The old addTetrahedron() is now deprecated.
            - Users no longer need to call gluingsHaveChanged(), which
              is likewise deprecated.  Again, see the NTetrahedron notes above.
            - Routines removeTetrahedron() and removeTetrahedronAt() now
              destroy the tetrahedron immediately and return nothing.
            - New routines hasCompressingDisc() and hasSimpleCompressingDisc()
              to search for compressing discs; see arXiv:0909.4625 for details.
            - The "legality conditions" on closeBook() are now simpler, since
              some of the conditions were automatic consequences of others.
              Practically, nothing has changed (i.e., the new conditions will
              be satisfied if and only if the old conditions were satisfied).
            - The "legality conditions" on twoOneMove() were originally too
              conservative, and are now weaker.  In particular, the endpoints
              of the edge may now both be boundary.  Practically, this means
              that 2-1 moves may now be legal where they were not legal before.
            - New static routine rehydrate() to rehydrate a new triangulation
              from a Callahan-Hildebrand-Weeks dehydration string.  This is a
              more convenient version of insertRehydration().
            - New routines isoSig() and fromIsoSig() for detecting and hashing
              combinatorial isomorphism classes of triangulations.
            - New routines isOriented() and orient() to relabel tetrahedron
              vertices for consistent orientation.  Thanks to Matthias Goerner.
            - New routines isOrdered() and order() to relabel tetrahedron
              vertices so that they are ordered consistently across adjacent
              faces.  Thanks again to Matthias Goerner.
            - New routines swapContents() and moveContentsTo() for
              moving tetrahedra between triangulations.
            - Fixed a memory leak in shellBoundary().
        Class NTrieSet:
            - A new class for storing and querying a large number of sets,
              where the elements of these sets are taken from a small universe.
              The underlying data structure is essentially a trie of bitmasks.
        Class NVector:
            - Streamlined the vector hierarchy by merging NFastVector and
              NVectorDense into a single NVector class, and removing NVectorUnit
              and NVectorMatrix entirely.  The result is that NVector
              is now cleaner and faster, but methods are no longer virtual.
              See the NVector class notes for full details of the changes.
            - Removed the old virtual clone() and makeLinComb() methods.
        Class NVectorDense:
            - Merged into the NVector class; see the NVector changes for
              details.  Because typedefs cannot be templated, there is no
              legacy typedef; instead NFastVector has been removed completely.
        Class NVectorMatrix, NVectorUnit:
            - Removed.  Use NVector instead.
        Class NVertexEmbedding:
            - New routine getVertices(), which facilitates a consistent
              orientation for the three remaining vertices in each tetrahedron.
        Class XMLPropertyDict:
            - The interface for this class is now much more restricted.
              The class now derives from std::map instead of stdhash::hash_map,
              and it allows access to only a few inherited members of std::map.
        Routine metricalSmithNormalForm():
            - New alternative Smith normal form routine that is better for
              working with extremely large matrices.  Thanks to Ryan Budney.
        Routine readIsoSigList():
            - New routine that reads a text file filled with isomorphism
              signatures and returns a container filled with triangulations.
        Routine readSnapPea():
            - Allows additional text on the first line following the
              "% Triangulation" marker (thanks to Matthias Goerner).
        Routine torsionAutInverse():
            - New routine for inverting automorphisms, thanks to Ryan Budney.
        Routines writeCSVStandard(), writeCSVEdgeWeight():
            - Changed the text that is written to the "boundary" field,
              to be consistent with changes to the user interface.
              Possible values are now "spun", "real" or "none".
        File surfaces/flavourregistry.h:
            - The final "pre_test" argument (which is never used) has been
              removed.  As a result, REGISTER_FLAVOUR now takes five arguments,
              not six.
    USER INTERFACE:
        - Ported from KDE3 to KDE4.  Finally!
        - The user interface has had a thorough overhaul, and includes
          many usability updates to help new users find their way around.
          Overall, the behaviour is generally cleaner and more sensible.
          A full list of changes is omitted for reasons of space and sanity.
        - There is now an option to enable or disable diagnostic
          messages from the SnapPea kernel.
    UTILITIES:
        tricensus, tricensus-mpi:
            - New option -s to output lists of isomorphism signatures instead
              of the much larger Regina data files.
        tricensus-mpi-status:
            - Now finishes with a running total of all triangulations found.
            - Compressed logs (using gzip or bzip2) are now supported.
              Requires the perl module IO::Uncompress::AnyUncompress.
        tricensus-manager:
            - Removed, since tricensus-mpi is a much better alternative.
    TEST SUITE:
        - Some slower but more detailed tests are now optional, and are
          disabled by default.  To switch these tests on, set the
          environment variable REGINA_DETAILED_TESTS to any non-empty value.
        - New tests for file I/O using both modern XML and legacy binary
          file formats.
        - More detailed tests for bitmask operations.
    BUILD ENVIRONMENT:
        - Dropped support for ancient hacks like std::ios::no_create and
          the boost.python make_constructor hack.
        - Iconv is now mandatory, not optional.

Version 4.6  [ 16 May, 2009 ]

    OVERALL:
        - Deprecated everything relating to the non-standard STL/g++ classes
          hash_set and hash_map, for the sake of portability.
        - Added a "deprecation guide" to the website, with a table listing
          the outdated routines/classes/etc. to be removed in Regina 5.0 and
          the corresponding new routines/classes/etc. that replace them.
    ENGINE:
        Class HashPointer, HashString:
            - Deprecated, along with everything else relating to the hash_set
              and hash_map classes.  See the "overall" notes above.
        Class NBoundaryComponent, NComponent, NEdge, NFace, NVertex:
            - All constructors for skeletal objects are now private, since
              only the triangulation skeletal routines should be creating them.
            - Cleaned up some of the more obscure parts of the documentation.
        Class NCensus:
            - Removed findAllCompletions(), which (as the documentation
              points out) is an empty shell of a routine that has never been
              implemented and quite possibly never will.
        Class NDiscType:
            - New class for specifying a normal or almost normal disc type.
        Class NDoubleDescription, NDoubleDescriptor:
            - The old NDoubleDescriptor class has been renamed, and is now
              called NDoubleDescription.  This is merely for consistency
              with documentation and papers; the functionality of the class
              has not changed.  The old name (NDoubleDescriptor) is
              deprecated, but for the time being a typedef is provided
              for backward compatibility.
        Class NEdge:
            - Added new static arrays NEdge::edgeNumber and NEdge::edgeVertex
              to replace the old global arrays regina::edgeNumber,
              regina::edgeStart end regina::edgeEnd.  The old global
              arrays are now deprecated (see below).
            - Added a new static array NEdge::ordering to replace the old
              global routine regina::edgeOrdering().  The old routine is
              now deprecated (see below).
        Class NFace:
            - Added a new static array NFace::ordering to replace the old
              global routine regina::faceOrdering().  The old routine is
              now deprecated (see below).
        Class NFacePairing:
            - Added a missing precondition to isCanonical(), which requires
              that the face pairing be connected.
            - Changed the output format of toString() to make it clearer
              which faces are boundary faces.
        Class NFastRay:
            - New fast but inflexible ray class; this builds on NFastVector
              in the same way that the slower NRay builds on NVector.
        Class NGluingPermSearcher, NCompactSearcher, NClosedPrimeMinSearcher:
            - Overhauled the census code so that some of the optimisations
              used in the closed minimal irreducible / P^2-irreducible census
              can be made available to more general censuses.  In particular,
              the modified union-find for vertex and edge links is now
              available to any census that insists on compact (finite)
              3-manifolds.  For details of these optimisations, see
              "Enumeration of non-orientable 3-manifolds using face-pairing
              graphs and union-find", B. A. Burton, Discrete Comput. Geom. 38
              (2007), no. 3, 527--571.
        Class NIndexedArray:
            - Deprecated, along with everything else relating to the hash_set
              and hash_map classes.  For a replacement, try the NMarkedVector
              class, which is smaller and faster but requires modification
              of the data type being stored.
        Class NIsomorphism, NIsomorphismDirect, NIsomorphismIndexed:
            - NIsomorphism has been enhanced to add all of the functionality
              of the old NIsomorphismDirect class, so NIsomorphism is now a
              fully-fledged isomorphism class in its own right.
            - NIsomorhpismDirect has been deprecated, since this is now an
              empty subclass of NIsomorphism with no extra functionality.
              Programmers can change their code to use NIsomorphism instead.
            - NIsomorphismIndexed has been removed entirely.  Python users
              will not be affected, since this class was never available to
              them.  C++ programmers can now use NIsomorphism in conjunction
              with the NPerm::S4 array instead.
        Class NLargeInteger:
            - The old header utilities/nmpi.h is now deprecated.  Please use
              the new header maths/nlargeinteger.h instead.
        Class NMatrix2:
            - The old header utilities/nmatrix2.h is now deprecated.  Please
              use the new header maths/nmatrix2.h instead.
        Class NNormalSurface:
            - Finally implemented cutAlong()!
            - New routine isEmpty() for identifying empty surfaces.
            - New routine sameSurface() for comparing two normal surfaces.
            - New routines locallyCompatible() and disjoint() for testing
              intersections between normal surfaces.
            - New routine getOctPosition() for locating the non-zero
              octagonal coordinate in an almost normal surface.
            - New routine rawVector() that gives direct read-only access to
              the underlying vector in case this is needed.
            - Removed canCrush() and knownCanCrush(), which are both
              placeholders for routines that have never been implemented.
              The corresponding <cancrush> element has been removed from
              the data file format (though old files that happen to contain
              it will load without problems).
            - Added an optional argument to findVtxOctAlmostNormalSphere()
              that lets the user choose between working in standard and
              quadrilateral-octagon coordinates.
        Class NNormalSurfaceList:
            - Implemented quadrilateral-octagon coordinates for almost normal
              surfaces (the relevant flavour constant is AN_QUAD_OCT).
              See arXiv:0904.3041 for details.
            - Added routines quadToStandard(), standardToQuad(),
              quadOctToStandardAN() and standardANToQuadOct() to convert
              between different solution sets.  See arXiv:0901.2629 for
              details of the underlying algorithms.
            - Changed enumerate() in standard coordinates so that, if
              possible, it enumerates in quadrilateral coordinates first
              and then converts between solution sets (see above).  This
              typically runs orders of magnitude faster.  Similarly for
              standard almost normal coordinates.
            - New routines enumerateStandardDirect() and
              enumerateStandardANDirect() to allow people to circumvent the
              above changes to enumerate() and instead use the old direct
              enumeration from Regina 4.5.1.
            - Almost normal surface enumeration no longer strips out surfaces
              with more than one octagonal *disc* (though it still avoids
              surfaces with more than one octagonal disc *type*).  This
              change is necessary for conversion between quad-oct and
              standard almost normal space, and is also necessary if we
              wish to enumerate *all* almost normal surfaces (as opposed
              to just all *vertex* almost normal surfaces).
            - Added a new coordinate flavour AN_LEGACY to reflect almost
              normal surface lists created with Regina 4.5.1 or earlier,
              where surfaces with more than one octagon were stripped out
              (see above).
        Class NPerm:
            - New routines trunc2() and trunc3() to build a truncated
              version of a permutation string.
            - New arrays NPerm::S4, NPerm::invS4, NPerm::orderedS4,
              NPerm::S3, NPerm::invS3, NPerm::orderedS3, NPerm::S2 and
              NPerm::invS2.  These replace the old (and now deprecated)
              arrays regina::allPermsS4, regina::allPermsS4Inv,
              regina::orderedPermsS4, and so on.
            - Deprecated the setPerm() routines; these are unnecessary
              because NPerm objects are very small and can just be copied
              around using the assignment operator.
        Class NPermItS4:
            - Deprecated, since all this class does is wrap a trivial loop.
              Just loop through the elements of NPerm::S4 directly.
        Class NPillowTwoSphere, NSnappedTwoSphere:
            - Removed reduceTriangulation() and getReducedTriangulation(),
              both of which are empty shells of routines that have never
              been implemented and quite possibly never will.
        Class NRational:
            - Added new routines getTeX() and writeTeX() for TeX-friendly
              output (thanks Ryan!).
            - The old header utilities/nrational.h is now deprecated.  Please
              use the new header maths/nrational.h instead.
        Class NTetrahedron:
            - Renamed getAdjacentTetrahedron(), getAdjacentTetrahedronGluing()
              and getAdjacentFace() to adjacentTetrahedron(), adjacentGluing()
              and adjacentFace(), which should be easier on the fingers.
              The old names are still available for backward compatibility,
              but they are now deprecated and will be removed in Regina 5.0.
            - Proofreading and clarification for some of the older and more
              opaque parts of the documentation.
        Class NTriangulation:
            - New routines isBall() and knowsBall() for recognising the
              3-dimensional ball.
            - New elementary move closeBook().
            - Completely overhauled collapseEdge().  The eligiblity checks for
              this routine are now correct and not overly conservative, which
              makes this routine both useful and safe.  The big warning is
              now gone from the collapseEdge() documentation as a result.
            - Routine simplifyToLocalMinimum() now collapses edges, which
              makes a big difference for multiple-vertex triangulations.
            - Routine intelligentSimplify() now uses book opening moves to
              create new opportunities for collapsing edges (which makes a
              big difference for bounded triangulations), and also uses
              book closing moves to reduce the number of boundary faces
              once nothing else can be done.
            - Routine isThreeSphere() now works in quadrilateral-octagon
              coordinates instead of standard almost normal coordinates.
              See arXiv:0904.3041 for details.
            - Removed crushMaximalForest(), which (as the documentation has
              pointed out since the first release) has never worked properly,
              and which is therefore never actually used.
            - Fixed crashes in twoOneMove(), twoZeroMove(NVertex*, ...)
              and shellBoundary().  These crashes were triggered by certain
              types of non-minimal triangulations with boundary.
            - Fixed a couple of nasty bugs in shellBoundary(), which had the
              potential to give incorrect results when simplifying
              triangulations with boundary.
            - Fixed bugs in several simplification routines when working
              with invalid triangulations; these sometimes "simplified"
              invalid edges to become valid edges.
            - New routine reorderTetrahedraBFS() for renumbering tetrahedra
              in a more sensible fashion.
            - Routines isZeroEfficient() and hasSplittingSurface() now
              operate on a clone of the triangulation, to avoid triggering
              changes to the packet tree.
        Routine edgeOrdering(), faceOrdering():
            - Deprecated these routines, in favour of the new NEdge::ordering[]
              and NFace::ordering[] lookup tables.
        Routine edgeDescription(), faceDescription():
            - Deprecated these routines, in favour of the new NPerm::trunc2()
              and NPerm::trunc3() routines.
        Routine writeResUsage():
            - New helper routine to assist with diagnostics and measurements
              of performance.
        Global arrays allPermsS4, allPermsS4Inv, orderedPermsS4, allPermsS3,
                allPermsS3Inv, orderedPermsS3, allPermsS2, allPermsS2Inv:
            - All of these arrays are now deprecated.  Please use the new
              arrays NPerm::S4, NPerm::invS4, NPerm::orderedS4, and so on.
        Global arrays edgeNumber, edgeStart, edgeEnd:
            - Deprecated; users are advised to switch to the new arrays
              NEdge::edgeNumber and NEdge::edgeVertex instead.
        Namespace stdhash:
            - Deprecated, along with everything else relating to the hash_set
              and hash_map classes.  See the "overall" notes above.
    USER INTERFACE:
        - The elementary moves dialog now has additional "Close book"
          and "Collapse edge" options.
        - Items in the triangulation composition list can now be copied
          into the clipboard via the right mouse button.  Amongst other
          things, this makes extracting the dehydration string much simpler.
        - In the triangulation viewer, the Surfaces panel now has a new
          "3-ball?" entry beneath the current "3-sphere?" entry.
        - The normal surface list viewer now has two additional tabs: one to
          summarise all surfaces in the list (which is now the default tab),
          and one to list pairwise compatibilities between surfaces.
        - The normal surface list viewer now has an additional "Cut Along"
          menu item.  The shortcut letter for "Crush" has changed as well.
        - Warn the user before enumerating immersed and/or singular normal
          surfaces, in case the "embedded surfaces only" box was unchecked
          by accident.  Moreover, refuse to enumerate immersed and/or
          singular *almost* normal surfaces, since this feature was designed
          for use with normal surfaces only.
        - The surface coordinate viewer now lists the location of the almost
          normal disc(s) alongside the other high-level surface properties.
        - Normal surfaces are now individually numbered within surface lists,
          which should make it easier to keep track of which is which.
        - Added "Troubleshooting" and "Handbook won't open?" entries to
          the Help menu, to make it easier to find solutions if things break.
        - The "Python Reference" entry in the Help menu should now work
          even when konqueror is not installed.
        - Fixed a bug whereby small triangulations occasionally became
          read-only after a user visited the Surfaces panel.
        - Added a scrollbar to the Cellular Info pane in case the window
          is small.
    TEST SUITE:
        - Added very thorough tests for NPerm.
        - Additional tests for triangulation simplification and Euler
          characteristic.
        - New tests for the recognition of families of standard triangulations
          and manifolds.
        - New tests that enumerate automorphisms of triangulations and
          test for subcomplexes.
        - Added exhaustive testing for 3-sphere and 3-ball recognition.
        - Added exhaustive testing for conversions between normal surface
          solution sets in different coordinate systems.
    BUILD ENVIRONMENT:
        - Installing into a staging area (i.e., building packages) now works
          fine even if older versions of the Regina development libraries are
          installed (this used to cause relinking problems on some systems).

Version 4.5.1  [ 28 October, 2008 ]

    CENSUS:
        - Replaced the old plain-text Notation packets with detailed PDF
          packets in the closed orientable / non-orientable censuses.
          These new Notation packets explain the manifold names and
          parameters precisely, and include supporting diagrams.
        - Renamed some census manifolds to avoid arbitrary (a), (b) suffixes.
          In the 11-tetrahedron closed orientable census:
            Hyp_2.13401634 (Z_14) (a)  ->  Hyp_2.13401634 (Z_14, geod = 0.4606)
            Hyp_2.13401634 (Z_14) (b)  ->  Hyp_2.13401634 (Z_14, geod = 0.3684)
            (These have also been reordered in the overall list of manifolds.)
          In the 11-tetrahedron closed non-orientable census:
            SFS [M] U m003 (a)  ->  SFS [M] U m003 (Z + Z_5)
            SFS [M] U m003 (b)  ->  SFS [M] U m003 (Z + Z_10)
          These changes are only stop-gaps until hyperbolic manfiolds are
          dealt with properly (i.e., expect the names to change again).
    ENGINE:
        Class NBitmask, NBitmask1, NBitmask2, BitManipulator:
            - New classes for manipulating bitmasks.  NBitmask is for bitmasks
              of arbitrary length, whereas NBitmask1 and NBitmask2 are
              optimised for situations where the length is known to be small.
              BitManipulator makes it easier to offer optimised template
              specialisations.
        Class NCompConstraint, NCompConstraintSet:
            - Removed.  Compatibility constraints now refer to facets of
              the original cone, not coordinate positions (hence the
              rename, since the semantics have changed in a fundamental way).
              Individual compatibility constraints are now straight sets of
              integers, and the deque-based NCompConstraintSet has been
              replaced with the new vector-based class NEnumConstraintList.
        Class NDoubleDescriptor:
            - Streamlined the vertex enumeration routine, which is now
              much, much faster.  See arXiv:0808.4050 for a full list of
              improvements.
            - The vertex enumeration routine now takes its arguments in
              a different form, and more importantly now insists that
              the original cone is in fact the non-negative orthant.
              To ensure that python/C++ users notice that things have changed,
              this routine has been renamed from enumerateVertices() to
              enumerateExtremalRays().
            - Major overhaul of the documentation, which is now (hopefully)
              much clearer.
        Class NEnumConstraintList:
            - Added to replace the old NCompConstraintSet class.  See
              the notes above on NCompConstraintSet for details.
        Class NFastVector:
            - New vector class that is less flexible than NVector but
              more streamlined, largely because it has no virtual functions.
        Class NGraphTriple:
            - Fixed a bug in writeTeXName() that listed incorrect entries for
              the first matrix.  This does not affect any census data that
              has been published or shipped with earlier versions of Regina.
        Class NLargeInteger:
            - Fixed lcm() to do the right thing in the case of lcm(0,0).
        Class NMatrixInt:
            - New integer-specific routines divRowExact(), divColExact(),
              gcdRow(), gcdCol(), reduceRow() and reduceCol().
        Class NMatrixField:
            - Removed this class, since it is never used and since it does not
              actively address the accuracy problems raised by real numbers.
        Class NNormalSurfaceVector:
            - Removed createNonNegativeCone() from subclasses (which is
              no longer required after the vertex enumeration overhaul),
              and added makeZeroVector() (which is now required).
        Class NPDF:
            - A new packet type that allows PDF documents to be stored
              directly as packets inside Regina data files.
        Routines base64Length(), isBase64(), base64Encode(), base64Decode():
            - New routines for base64 encoding and decoding, taken and
              modified from the gnulib library.
        Routines createNonNegativeCone(), makeZeroVector():
            - Removed global routine createNonNegativeCone() and replaced it
              with the new global makeZeroVector(), in line with the changes
              to NNormalSurfaceVector listed above.
        Routine gcd():
            - Now takes longs instead of unsigned longs, and guarantees
              that the gcd returned will be non-negative.
        Routine lcm():
            - Added to the collection of basic number theory routines.
        Routines readPDF(), writePDF():
            - New routines for importing and exporting PDF packets to
              real PDF files.
        Routines rowBasis(), rowBasisAndOrthComp():
            - Added to find the rank of an integer matrix and bases for its
              row space and orthogonal complement.
    USER INTERFACE:
        - PDF documents can now be embedded within data files as PDF packets.
          Added import, export and creation facilities, plus a PDF packet
          viewer that uses either an embedded KPart (such as kpdf or
          kghostview's embedded viewer) or an external application (such
          as xpdf or evince) according to the user's preferences.
    TEST SUITE:
        - Added new tests for normal surfaces that exploit generic properties
          of layered loops; these tests push to 50 tetrahedra, and can
          easily be extended further as surface enumeration becomes faster.
        - Added additional tests for normal surfaces and angle strutures
          that compare solutions coordinate by coordinate (instead of
          counting solutions and looking for large-scale properties).

Version 4.5  [ 17 May, 2008 ]

    OVERALL:
        - Regina finally pays attention to character encodings:
            + All strings in the calculation engine are assumed to be UTF-8,
              except for filenames which should be in whatever local encoding
              the operating system expects.
            + Regina's XML data files store their data in UTF-8, as does the
              python configuration file ~/.regina-libs.
            + The various user interfaces ensure that the correct character
              encodings are always used, and translate between encodings
              where required.
            + Users who pass strings directly to the calculation engine
              (through the python or C++ interface) must ensure that
              their strings are either UTF-8 or just plain ASCII.
        - Builds under gcc 4.3.
        - Supports building out-of-tree (e.g., making separate builds in
          debug/ and release/ subdirectories).
    ENGINE:
        Class Locale, IConvBuffer, IConvStream:
            - New classes in the regina::i18n namespace for working with
              internationalisation and character encodings.
        Class NExampleTriangulation:
            - New routine seifertWeber() to build the Seifert-Weber
              dodecahedral space.
        Class NFileInfo:
            - Made the XML identification routines more robust, so that
              they work even if extra parameters (such as encoding or
              standalone declarations) are present in the XML prologue.
        Class NGlobalDirs:
            - New class for easy access to system installation directories
              for various components of Regina.
        Class NMarkedVector, NMarkedElement:
            - New class for a vector with fast reverse lookups.  This
              is more memory efficient than NIndexedArray, but requires
              modifications to the data type being stored.
        Class NPacket, NPacketListener:
            - Fires packetWasRenamed() when packet tags are added or removed.
              Note that packet tags still cannot be accessed through the GUI
              except for via the python bindings.
            - Made the event handling code more robust; this fixes a
              couple of crashes in the GUI that occured when packets were
              deleted from the tree while they were still in use elsewhere.
        Class NTriangulation:
            - Streamlined the implementation, cutting ~ 1/3 of the memory
              usage and improving speed also.  As a result:
                + Tetrahedra and skeletal components are now stored using
                  NMarkedVector, not NIndexedArray.  As a result the return
                  types of getTetrahedra(), getVertices(), etc. have changed.
                + The old reverse lookup routines getTetrahedronIndex(),
                  getVertexIndex(), etc. are now deprecated.  The new routines
                  tetrahedronIndex(), vertexIndex(), etc. are even faster,
                  but have new preconditions requiring the given tetrahedron,
                  vertex, etc. to belong to the triangulation.
        Class NXMLElementReader:
            - New routine usingParser() that passes the current parser to the
              top-level element reader.
        Class XMLParserCallback:
            - Callback routine start_document() now takes a single argument
              that points to the current XMLParser.
        Routine readXMLFile(), readFileMagic():
            - Assumes that any Regina data files created by version 4.4 or
              earlier use a LATIN-1 encoding (which is what the old GUI used
              by default), and that any data files created by version 4.5 or
              later use UTF-8.
        Routine versionUsesUTF8():
            - Added to assist code that works with files on a low-level basis.
        Routines writeCSVStandard(), writeCSVEdgeWeight():
            - New routines for exporting normal surface lists to plain-text
              CSV files (which can then be imported into a spreadsheet or
              database).
    USER INTERFACE:
        - Normal surface lists can now be exported to plain-text CSV files
          (which can then be imported into a spreadsheet or database).
        - The default SnapPea filename filter is now *.tri instead of just *.
        - Several imports and exports (e.g., to/from python scripts and C++
          source) now allow the user to select an explicit character encoding.
        - Added the Seifert-Weber dodecahedral space to the list of example
          triangulations that can be created.
        - When adding a new library in Regina's python settings, the file
          dialog now opens in the pylib/ directory where sample libraries
          are installed.
        - Application icons are now listed under hicolor instead of crystalsvg,
          which should make them easier for other desktop environments to find.
    PYTHON:
        - Use docstrings for the helper routines in pylib/, so documentation
          for these routines can be accessed from within python at runtime.
        - Added loadCensus.py as a new collection of optional helper routines
          in pylib/.  These make it easy to load census data files from within
          python.
    UTILITIES:
        regfiledump, trisetcmp:
            - Now respects the default locale; any international characters
              in packet labels or packet contents are displayed using the
              correct character set (e.g., LATIN-1 for Western European users).

Version 4.4  [ 25 November, 2007 ] - The "hug a Mac today" release.

    OVERALL:
        - Builds and runs happily on MacOS!  Requires Fink to be installed.
        - Tidied up the directory hierarchy a little.  The old engine/engine/
          is now just engine/, and the old engine/doc-files/ is now
          engine/doxygen/.
        - Thanks to Ryan Budney for his many contributions to this release!
    CENSUS:
        - Expanded the closed non-orientable census to 11 tetrahedra.
        - Expanded the closed orientable census to 11 tetrahedra, and
          split it into three data files.  The 9-tetrahedron and
          10-tetrahedron files are shipped with Regina as before (as
          closed-or-census.rga and closed-or-census-large.rga); the
          11-tetrahedron file is extremely large and must be downloaded
          separately from the Regina website.
        - Modified the closed orientable census files to use more
          consistent choices of monodromy matrices for torus bundles.
        - Clarified the matrix notation used with graph manifolds.
    ENGINE:
        Class NClosedPrimeMinSearcher:
            - Census generation is much faster for larger numbers of
              tetrahedra, due to new tests for high-genus vertex links.
            - Also made census generation more efficient by pruning on
              high-degree edges (as well as the usual low-degree edges).
        Class NDoubleDescriptor:
            - Now a standalone class, since the base NVertexEnumerator
              has been removed.
            - Made all member functions static.  Objects of this class
              can no longer be created.
        Class NFacePairing:
            - Modified writeDot() to behave well with ancient versions
              of Graphviz.
        Class NHomologicalData:
            - New class for computing all sorts of detailed homological
              information for a manifold; thanks to Ryan Budney for this.
        Class NLargeInteger:
            - New routine divisionAlg() for using the division algorithm.
            - New routine legendre() for calculating Legendre symbols.
        Class NMatrix:
            - New == and != operators for element-by-element comparison.
        Class NMatrixInt:
            - Added a set() routine to the python interface for setting
              matrix elements (which was previously not possible in python).
            - Made matrix multiplication available in the python interface.
            - Added a python-only variant of initialise() that fills a
              matrix given a complete list of elements.
        Class NMatrixRing:
            - New routine det() for fast calculation of matrix determinants.
            - New convenience routine isIdentity().
            - Changed the return type of operator * from a raw pointer to a
              std::auto_ptr, to make it easier to multiply matrices inside
              temporary expressions.
            - Added a new multiplyAs() template routine that multiplies but
              (unlike operator *) returns a subclass of NMatrixRing.
        Class NMarkedAbelianGroup, NHomMarkedAbelianGroup:
            - New classes for working with groups defined by chain
              complexes; thanks to Ryan Budney for these.
        Class NPacket:
            - New routine reparent() to simplify ownership issues when
              using Python scripting.
        Class NPerm:
            - Micro-optimised routines that are called extremely frequently,
              such as sign().
        Class NPrimes:
            - New class that provides a more sophisticated infrastructure
              for prime factorisation than the old factorise() and
              primesUpTo() routines.
        Class NRational:
            - New routine abs() for calculating absolute value.
            - New routine doubleApprox() for converting to a real number.
        Struct NSatAnnulus:
            - New routine attachLST() to help with Seifert fibred spaces.
        Class NSFSpace:
            - Updated reduce() to make the best possible decisions on
              whether to reflect all fibres in cases where this is
              possible (previously it made faster decisions but
              occasionally missed some more subtle reductions).
            - Enhanced construct() to support the triangulation of all
              Seifert fibred spaces over the 2-sphere without punctures
              or reflector boundaries.
        Class NTetrahedron:
            - New routine orientation() for tracking orientation.
        Class NTorusBundle:
            - Greatly improved monodromy matrix reduction, to the point
              where equivalent torus bundles should give equal matrices.
            - Fixed a bug in the matrix reduction for non-symmetric
              matrices in non-orientable manifolds (sometimes the
              transpose matrix was obtained instead of the correct matrix).
        Class NTriangulation:
            - New routine layerOn() for performing layerings.
            - New routine dehydrate() for extracting Callahan-Hildebrand-Weeks
              dehydration strings.
            - Optimised the skeletal calculations, which now run *much* faster.
            - Renamed getEulerCharacteristic() to getEulerCharTri(), since for
              ideal triangulations this differs from the Euler characteristic
              of the corresponding compact manifold.  The old name is kept as
              an alias but is now deprecated.
            - Added a new routine getEulerCharManifold(), which *does* calculate
              the Euler characteristic of the corresponding compact manifold.
            - Fixed a crash in splitIntoComponents() that occurred when
              the triangulation skeleton had not yet been calculated.
        Class NVertexEnumerator:
            - Removed.  This abstract class existed to support multiple
              vertex enumeration algorithms, but in reality we're only
              using double descriptor anyway.  The virtual template
              member functions caused problems with g++-4.2, which was
              the final push.  NDoubleDescriptor is now a standalone class.
        Routine smithNormalForm():
            - New five-argument version that not only calculates the Smith
              normal form but also returns appropriate change of basis
              matrices; thanks to Ryan Budney.
        Routines columnEchelonForm() and preImageOfLattice():
            - New routines for working with matrices and homomorphisms;
              thanks again to Ryan Bydney.
        Routines factorise(), primesUpTo():
            - Deprecated in favour of routines from the new NPrimes class.
        Routine clonePtr():
            - New routine to assist copy constructors for classes that
              compute data on demand.
    USER INTERFACE:
        - New Algebra -> Cellular Info tab containing a variety of new
          homological data for triangulations; thanks to Ryan Budney.
        - Graphs now look better when drawn using an old Graphviz 1.x
          (previously the graphs were only tested under Graphviz 2.x).
        - Better infrastructure for determining the status of the
          current Graphviz installation.  For version 1.x, Regina now
          insists on using dot, since the old neato 1.x cannot handle
          multiple edges.
        - Removed the Crush column from normal surface lists, since it has
          never contained any information beyond "N/A" or "Unknown".
        - The Regina reference manual is now called the Regina handbook,
          for consistency with other KDE applications.
    PYTHON:
        - The regina-python tool has new options -i/--interactive (run a
          script and leave the interpreter open) and -n/--nolibs (do not
          load any of the normal user libraries).
    UTILITIES:
        trisetcmp:
            - Now outputs more appropriate messages when subcomplex testing
              (previously the same messages were used for both subcomplex
              testing and isomorphism testing).
    TEST SUITE:
        - Added a new test suite for python bindings, in addition to the
          usual C++ test suite that is already present.
        - Added tests for the NPerm class.
        - Added tests for vertex link calculations.
        - Added tests for the orientable double cover of a triangulation.
        - Added tests for the new NPrimes class.
        - Added division algorithm tests for NLargeInteger.
        - Added tests for the new NHomologicalData class.
        - Added tests for triangulation dehydrations and rehydrations.
        - Initial work on tests for the NRational class.
    BUILD ENVIRONMENT:
        - Updated libtool from version 1.5a to 1.5.22 with Debian patches
          (required for MacOS support).

Version 4.3.1  [ 5 May, 2006 ]

    ENGINE:
        Class NClosedPrimeMinSearcher:
            - Improved speed by adding additional face pairing graph
              tests; see math.GT/0604584 for details.
            - Made a very slight improvement in speed by testing for
              extremely high degree edges.
            - Fixed memory leak (the destructor was not deallocating some
              internal arrays).
            - Minor changes to the behaviour of mergeEdgeClasses()
              (might return only some flags instead of all flags).
        Class NFacePairing:
            - New constructor for building the face pairing of an
              existing triangulation.
            - New routines hasOneEndedChainWithStrayBigon() and
              hasTripleOneEndedChain() for testing for more types of
              graphs that cannot appear in a closed census.
            - New routines hasSingleStar(), hasDoubleStar() and
              hasDoubleSquare() for investigating larger face pairing graphs.
            - New routines writeDot() and writeDotHeader() to assist
              with graph visualisation.
        Routine readOrb():
            - New routine for importing Orb / Casson triangulations;
              thanks to Ryan Budney for contributing this import filter.
        Routine readSnapPea():
            - Verifies that the first line of the file is "% Triangulation",
              instead of simply testing for the '%' and ignoring the rest.
    USER INTERFACE:
        - Now displays face pairing graphs in the triangulation viewer, using
          Graphviz for the rendering (see the Skeleton tab).  This required
          splitting the main Skeleton tab into two smaller child tabs.
        - New configuration options for the Graphviz executable and the
          default Skeleton child tab.
        - No longer crashes when attempting to clone the root packet
          (it simply displays an error message instead).
        - Added a workaround for the icon problems that arise when using
          GNU/Linux distributions with buggy icon themes.
        - Added 48x48 and 64x64 icons for Regina and its data files.
    TEST SUITE:
        - New tests for recognising bad and otherwise interesting subgraphs
          within face pairing graphs.

Version 4.3  [ 27 March, 2006 ]

    OVERALL:
        - Expanded the closed non-orientable census to 10 tetrahedra.
        - Expanded the closed orientable census to 10 tetrahedra, and
          split it into two data files (large and small).
        - Updated postal address for the Free Software Foundation.
        - Bibliographic updates for the reference manual.
        - Fixed some harmless compiler warnings, and tightened syntax
          to adhere to the requirements of gcc 4.1.
    ENGINE:
        Class LessDeref:
            - New utility class for working with pointers in the Standard
              Template Library.
        Class NGluingPerms, NGluingPermSearcher, NClosedPrimeMinSearcher:
            - Significant overhaul.
            - Moved gluing permutation search routines into new classes
              NGluingPermSearcher and NClosedPrimeMinSearcher.
            - Supports partial depth-based searching (by passing a
              non-negative depth parameter to the new runSearch() routine).
            - Tracks both vertex and edge links using a modified union
              find structure to prune more braches of the search tree
              where possible.  This makes an incredible difference to the
              census running time.  Pruning takes place on non-orientable
              vertex links, too many or too few vertices or edges, low
              degree or invalid edges, conical faces, and L(3,1) spines.
        Class NGraphLoop, NGraphPair, NGraphTriple:
            - New families of graph manifolds.
        Class NKnot:
            - Removed this unwritten placeholder class.
        Class NLayering:
            - New class to help follow through layerings of tetrahedra
              within a triangulation.
        Class NLayeredSolidTorus:
            - New routine formsLayeredSolidTorusTop() for finding an LST
              from the top end instead of the bottom.
            - New routine transform() for following through an isomorphism.
        Class NLayeredTorusBundle, NTxICore, NTxIDiagonalCore, NTxIParallelCore:
            - Added for recognition of layered surface bundles.
        Class NListOnCall:
            - New class for expensive and rarely used hard-coded lists.
        Class NManifold:
            - Routine writeTeXName() no longer provides wrapping dollar signs.
            - New operator < for ordering manifolds deterministically.
        Class NMatrix2:
            - New specialised class for working with 2-by-2 integer matrices.
        Class NPacket, NPacketListener:
            - New NPacket routine sortChildren().
            - Packet listeners are now unregistered immediately *before*
              packetToBeDestroyed() is called.  This avoids unpleasantries
              when a listener tries to unregister itself during this call.
        Class NPerm:
            - The assignment operator now returns a reference instead of void.
        Class NSatAnnulus, NSatBlock, NSatRegion, NBlockedSFS, NBlockedSFSLoop,
                  NBlockedSFSPair, NBlockedSFSTriple, NPluggedTorusBundle,
                  plus subclasses and other support structures:
            - New classes for recognising and describing Seifert fibred spaces
              and other graph manifolds that are built using saturated blocks.
        Class NSFS, NExceptionalFibre:
            - Removed; see below.
        Class NSFSpace, NSFSFibre:
            - Complete overhaul of the Seifert fibred space classes.
            - Now more general, supporting both orientable and
              non-orientable 3-manifolds as well as base orbifolds with
              reflector boundary components.
            - Classes have been renamed from the old NSFS / NExceptionalFibre
              to make it clear that large-scale changes have taken place.
        Class NSFSAltSet:
            - New class for finding alternative simple representations of
              the same bounded Seifert fibred space.
        Class NSnapPeaTriangulation:
            - Added a boolean argument to the constructor that permits the
              SnapPea kernel to work with closed triangulations if the user
              really wants to allow it.
        Class NStandardTri:
            - Routine writeTeXName() no longer provides wrapping dollar signs.
        Class NTorusBundle:
            - New class of 3-manifolds describing torus bundles over the
              circle.
        Class NTriangulation:
            - Combined isomorphism and subcomplex testing routines into
              a single all-in-one routine to avoid excessive code reuse.
            - Added new subcomplex testing routine findAllSubcomplexesIn(),
              in which all matches (not just the first) are returned.
            - Routines getTetrahedronIndex(), getComponentIndex(),
              getBoundaryComponentIndex(), getFaceIndex(), getEdgeIndex()
              and getVertexIndex() now returned signed instead of unsigned
              longs, so that -1 can be returned if the object could not
              be found.
    USER INTERFACE:
        - Added a configuration option that allows the SnapPea kernel to
          work with closed triangulations.
        - Fixed the crash when deleting a triangulation that is currently the
          target of an isomorphism/subcomplex test.
        - Fixed a crash that sometimes occurs in large files when deleting
          a triangulation that is currently being viewed.
        - Fixed extremely slow updates in the triangulation composition tab
          for very large data files.
        - Text and script packets now open with the cursor at the top
          instead of the bottom.
    PYTHON:
        Class NSnapPeaTriangulation:
            - Offers the additional zero-argument routine volumeWithPrecision()
              as a way of returning the precision of the volume calculation.
    UTILITIES:
        tricensus-mpi:
            - Significant overhaul.
            - Now supports finer-grained subsearches via --depth.
            - Better logging.
            - Only writes .rga data files for cases in which at least
              one triangulation was found.
            - New option --dryrun for a quick overview of the search space.
        tricensus-mpi-status:
            - New tool for parsing tricensus-mpi logs.
        trisetcmp:
            - Support subcomplex testing as well as isomorphism testing.
    TEST SUITE:
        - Don't enforce precision limits for degenerate snappea volume
          testing, to allow for flexibility in floating point behaviours
          of different chipsets.
        - Added tests for NIsomorphism.

Version 4.2.1  [ 18 September, 2005 ]

    OVERALL:
        - Added a chapter on imports and exports to the reference manual.
        - Expanded the closed non-orientable census to eight tetrahedra.
    ENGINE:
        Overall structure:
            - Fixed "regina-engine-config --cflags", which wrote includes
              for Regina's dependencies but not for Regina itself (sigh).
        Class NIsomorphism:
            - New routine random() for generating random isomorphisms.
            - New routine apply() for permuting the tetrahedra and
              vertices/faces of an existing triangulation.
            - New routine isIdentity() for testing for identity isomorphisms.
        Routine writeSnapPea():
            - Add a precondition that the triangulation has no boundary faces.
    USER INTERFACE:
        - Refuse to export a triangulation to SnapPea format if it
          has boundary faces.
    UTILITIES:
        trisetcmp:
            - New utility for comparing two different sets of triangulations.

Version 4.2  [ 7 July, 2005 ]

    ENGINE:
        Overall structure:
            - Included portions of the SnapPea kernel!  Thanks again to
              Jeff Weeks for his support.
            - Added a regina-engine-config script to make it easier to
              build Regina's calculation engine into other applications.
        Class NExampleTriangulation:
            - Added to facilitate construction of several different
              ready-made sample triangulations.
        Class NFacePairing:
            - New routine hasWedgedDoubleEndedChain.
        Class NLayeredSolidTorus:
            - New routine isLayeredSolidTorus for classifying an entire
              triangulation component.
        Class NPacketListener:
            - Added an extra boolean argument to childWasRemoved() to indicate
              the situation in which the parent is also being destroyed.
        Class NSnapPeaCensusManifold, NSnapPeaCensusTri:
            - Added to aid recognition of very small SnapPea census
              triangulations.
        Class NSnapPeaTriangulation:
            - Added to give Regina triangulations access to the SnapPea kernel.
        Class NTriangulation:
            - New routine finiteToIdeal() for extending a triangulation.
            - New routines insertConstruction() and dumpConstruction() to
              make it easier to hard-code triangulations in source code.
            - Fixed vertex link calculations, which were previously
              incorrect if a triangulation contained invalid edges.
            - Fixed bug in twoZeroMove() which caused a crash in some cases
              involving triangulations with boundary.
        Class NTrivialTri:
            - Added recognition of one-tetrahedron balls.
    USER INTERFACE:
        - Include several example triangulations in the triangulation
          creation dialog.
        - Allow exporting a triangulation to C++ source.
        - Renamed "Ideal to Finite" as "Truncate Ideal Vertices" in the menu.
        - Include a padlock in the corner of a packet icon if the packet
          is uneditable.
        - Tighter thread safety in the GUI.  This is required because some
          calculations (such as surface enumeration) run in a separate thread.
        - Worked around a Qt bug that caused a crash when pressing a key in
          a table of normal surfaces or matching equations.
        - Fixed a bug in which GAP output was unparseable due to GAP
          inserting spaces where Regina was not expecting them.
    UTILITIES:
        tricensus-mpi:
            - New census manager for use on MPI-enabled clusters.
    TEST SUITE:
        - Added tests for SnapPea calculations.
        - Further additions to the triangulation tests, in particular
          involving invalid and non-standard triangulations.
        - Beginning of a series of tests for elementary moves.
    BUILD ENVIRONMENT:
        - Updated libtool to version 1.5a.  Hopefully this will make
          things better for Darwin/Fink.
        - Requires KDE >= 3.2, so that the XDG applications directory can
          be used for the desktop file.
        - Verifies in the configure script that shared libraries are
          enabled where necessary (i.e., in the KDE and Python interfaces).
        - Better magic in the configure script for finding the correct
          boost.python libraries.
        - Fixed a bug in the configure script whereby -g stripping was
          too agressive, resulting in a compile failure for the python
          interface under some environments.

Version 4.1.3  [ 25 July, 2004 ]

    OVERALL:
        - Included the closed hyperbolic census of Hodgson and Weeks.
        - Made explicit in the reference manual introduction where the
          example files can be found.
    PYTHON:
        - For most objects, == now works like C++ pointer equality
          instead of Python object equality.  That is, it tests whether
          the Python wrappers point to the same C++ object, not whether
          the Python wrappers are in fact the same wrapper.
        - Fixed scripting in the GUI, which was broken with python 2.3
          (indented blocks were treated as complete after just one line).
        - Added a sample python session illustrating progress reporting.
    USER INTERFACE:
        - Added an "Open Example" menu item for easy access to the
          sample files.
        - Allow the choice of text editor component to be configured.
        - Several fixes to make Regina work properly with the vimpart,
          including work-arounds for bugs in the vimpart itself.
        - Fixed the massive resource drain while editing a script's
          variable table in a heavily populated data file.
        - Fixed crashes that occured when deleting packets while a
          drop-down packet chooser is in use elsewhere.
        - Tightened up the handling of read-only mode for internal
          components.  Also removed some loopholes that allowed editing
          of uneditable packets.
        - Improved handling of keyboard focus.
        - Changed "Python Reference" to point to the modules index
          instead of the title page.

Version 4.1.2  [ 14 June, 2004 ]
    OVERALL:
        - Updated configure scripts so that the python interface builds
          out of the box on a larger number of platforms (specifically Red Hat
          and Fedora Core are now supported).  Many thanks to Craig Macintyre
          for his patience and assistance with this.
        - More updates to the troubleshooting section; overhauled the
          README.txt and website to hopefully make everything clearer
          and the important information easier to find.
        - Added a suggested form for citing Regina.
        - Updated INSTALL.txt to reflect current --prefix guessing.
    ENGINE:
        Class NTriangulation:
            - Added simplifiedFundamentalGroup() to allow external bodies
              such as GAP to simplify group presentations.
    USER INTERFACE:
        - Allow users to simplify fundamental groups using GAP.
        - Added "Education" to the categories for the desktop file, since
          KDE seems adamant about having no separate maths/science menu.
          Anything is better than showing up in Lost & Found. :)
        - Fixed compile error when building against an STL-enabled Qt
          (thanks to Robert Myers for spotting this one).

Version 4.1.1  [ 24 April, 2004 ]
    USER INTERFACE:
        - Fixed compile error when building against Python 2.3.
        - Added "What's This?" button to main/packet window decorations.

Version 4.1  [ 7 March, 2004 ]
    OVERALL:
        - Further enhancements to the reference manual, including more
          detailed explanations in the main body as well as a new index.
    ENGINE:
        Class NNormalSurface:
            - New routine doubleSurface().
            - Added findNonTrivialSphere() and findVtxOctAlmostNormalSphere()
              to support 0-efficiency algorithms.
        Class NProgress:
            - Added timing utilities getRealTime() and totalCPUTime().
        Class NTriangulation:
            - New 0-efficiency / decomposition routines splitIntoComponents(),
              connectedSumDecomposition(), isThreeSphere(), knowsThreeSphere()
              and makeZeroEfficient().
            - New Seifert fibred space constructions insertAugTriSolidTorus()
              and insertSFSOverSphere().
    USER INTERFACE:
        - Actions specific to each packet type now appear in their own
          context-specific menus, i.e., a "Triangulation" menu appears
          when a triangulation is open, etc.
        - Added "Please Wait" dialogs during slow operations.
        - Thorough "What's This?" support and tooltips offered across the
          entire user interface.
        - New tip-of-the-day support.
        - More icons for triangulation actions.
        - Updated the .desktop file and mimetype tests to work correctly
          with KDE 3.2.
    UTILITIES:
        tricensus:
            - Fixed bug in which --genpairs created empty output files.
    TEST SUITE:
        - Added tests for connected sum decomposition.

Version 4.0.1  [ 26 January, 2004 ]
    OVERALL:
        - The ./configure script now takes a guess at the correct --prefix,
          runs sanity tests upon it and insists upon Qt >= 3.2.
        - Regina now ships with pregenerated manpages to avoid the need
          for docbook-utils and its complicated dependencies.
        - The troubleshooting section of the reference manual now
          includes compile-time problems and discusses the test suite.
    USER INTERFACE:
        Class GridListViewItem:
            - Added to centralise support for list views with grids.
            - Fixed a compile error with Qt versions 3.1 and earlier.

Version 4.0  [ 20 December, 2003 ]
    ENGINE:
        Class NAngleStructureList:
            - Enumeration routine now takes an optional progress manager
              and can run in a separate thread.
        Class NGroupPresentation:
            - Improved simplification of group presentations.
        Class NNormalSurface:
            - Using NProperty to store calculable properties.
            - Using NTriBool instead of 1/-1/0 for orientability,
              two-sidedness and connectedness.
        Class NNormalSurfaceList:
            - Enumeration routine now takes an optional progress manager
              and can run in a separate thread.
        Class NProgress:
            - Removed isCancellable() since this is not really necessary;
              an operation may simply choose not to poll for cancellation
              requests.
            - Removed isChanged() and made the changed flag protected so
              subclasses can modify it directly.
            - Requires subclasses to adjust the changed flag on all
              public access/update routines.
            - Made cancel() const so that reading threads can use it.
        Class NProgressNumber:
            - New convenience routine incCompleted().
            - New lookup routine getNumericState().
        Class NTriBool:
            - Added for representing three-way booleans.
        Class NVectorMatrix, NVectorUnit:
            - Modification routines throw exceptions if called.
    USER INTERFACE:
        Class NAngleStructureCreator:
            - Displays progress and allows cancellation.
        Class NNormalSurfaceCreator:
            - Displays progress and allows cancellation.
        Class ProgressDialogNumeric:
            - Added for displaying progress using regina::NProgressNumber.
        Class PythonConsole:
            - Added Help menu for displaying scripting documentation.
        Class ReginaMain:
            - Added Python reference to Help menu.
        Class PythonManager:
            - New static routine openPythonReference() for displaying
              calculation engine documentation.
    TEST SUITE:
        - Added tests for angle structure enumeration and analysis.
        - Expanded normal surface tests to include trivial triangulations.
        - Added tests for fundamental group calculation and recognition.

Version 3.97  [ 24 November, 2003 ] - Final prerelease for version 4.0.
    OVERALL:
        - Ships with the 7-tetrahedron closed non-orientable census.
        - Compile-time configuration uses different tests for pthread, since
          the old tests were broken on some systems.
        - Added a Python caveats section to the reference manual.
    ENGINE:
        Class NEdge, NVertex:
            - Added getDegree() as an alias for getNumberOfEmbeddings().
        Class NGluingPerms:
            - Incorporate new results that allow us to discard more face
              pairings in a non-orientable census (see math.GT/0307382:v2).
        Class NLayeredSolidTorus:
            - Added routine flatten() to flatten a layered solid torus
              to a Mobius band.
        Class NMutex::MutexLock:
            - Added reference constructor as well as a pointer constructor.
        Class NNormalSurface, NNormalSurfaceVector:
            - Added routine isCentral() to test for central surfaces.
        Class NSimpleSurfaceBundle, NTrivialTri:
            - Added for recognition of trivial non-orientable triangulations.
    USER INTERFACE:
        Overall structure:
            - Split out common shell/part material into the separate
              library libregina-kdecommon.
            - Integrated python scripting into the graphical user interface.
              This is contained within libregina-kdecommon and is accessible
              through the main menu/toolbar and through the script editor.
            - Avoid using flat buttons where possible.
        Class ExportDialog:
            - New routine validate() to detect when there are no packets
              suitable for export.
        Class ExtTabCtl, PacketTabbedUI, PacketTabbedViewerTab:
            - Allow changing the current tab (this required a new extension
              class to KTabCtl).
        Class ImportDialog, NewPacketDialog:
            - New routine validate() to detect when there are no
              suitable parent packets.
        Class NNormalSurfaceCreator:
            - Allow the default coordinate system to be configured.
        Class NScriptUI, NTextUI:
            - Fixed problems with word wrapping and line endings in
              the embedded text editor.
        Class NTriangulationUI, NTriAlgebraUI:
            - Allow the initially visible tabs to be configured.
        Class NTriGluingsUI:
            - Implemented census lookup for triangulations.
            - Fixed a bug in the updating of tetrahedron labels when other
              tetrahedra are removed from a triangulation.
        Class PacketChooser:
            - New routine hasPackets() to detect empty packet choosers.
        Class ReginaPart:
            - Make File/Save fall back to File/Save-As for new files.
            - Make File/Save-As respect the automatic file extension setting
              and also check whether the selected file already exists.
        Class ReginaPreferences, ReginaPrefSet:
            - Many new configuration options.  In addition to those
              mentioned above, census data files and Python options can
              also be configured.
    TEST SUITE:
        - Added tests for normal surface enumeration and analysis.

Version 3.96  [ 31 October, 2003 ] - Second prerelease for version 4.0.
    OVERALL:
        - Added surface filter documentation to the reference manual,
          which brings it completely up to date with the GUI.
    ENGINE:
        Overall structure:
            - Yet more routines made const.
        Class NAbelianGroup:
            - Added global comparisons isTrivial() and operator ==.
        Class NMutex:
            - Now uses inner class MutexLock for locking and unlocking.
        Class NProperty, NPropertyBase, StoreValue, StoreConstPtr,
                StoreManagedPtr:
            - New classes for management of calculable object properties.
        Class NPropertyHolder:
            - Moved most of its functionality directly into NFile and
              replaced what was left with the new class NFilePropertyReader.
        Class NTriangulation:
            - Turaev-Viro invariants are now cached; this includes a new
              routine allCalculatedTuraevViro().
        Class ShareableObject:
            - Now derives from regina::boost::noncopyable.
    USER INTERFACE:
        Class NTriAlgebraUI:
            - Redesigned the algebra viewer to make it easier to read.
            - Incorporatd Turaev-Viro invariants into the UI.
        Class NTriCompositionUI:
            - Incorporated isomorphism / subcomplex testing into the UI.
            - Fixed crash when refreshing.
        Class PacketTabbedViewerTab:
            - Added to support tabbed UIs within tabbed UIs.
        Class ReginaPart:
            - Make the main window splitter remember its place when packet
              panes are changed.
    TEST SUITE:
        - Added tests for trivial triangulations and property handling.

Version 3.95  [ 12 October, 2003 ] - Prelease for version 4.0.
    GRAPHICAL USER INTERFACE:
        - Rewrote the entire user interface in C++ using the KDE
          libraries.  The result is much faster, cleaner and easier to
          maintain.  The old Java user interface is gone!  The user
          interface can be started by running "regina-kde".
    PYTHON:
        - Python scripting rewritten to use standard Python, not Jython.
          A python session can be started by running "regina-python".
        - The Python API has changed to be much more faithful to the C++
          calculation engine, especially with respect to global and static
          routines and constants.
        - All classes now sit directly within the module regina.
    ENGINE:
        Overall structure:
            - Fixed minor memory leaks.
            - Made more routines const.
            - Beginning to incorporate std::auto_ptr.
        Class Engine:
            - Removed since this is no longer necessary with the new
              python bindings.
        Class NAngleStructureList:
            - Made the enumerating constructor private and added the
              public replacement enumerate().
        Class NAugTriSolidTorus:
            - Changed to fit into the new NStandardTriangulation structure.
        Class NFacePairings:
            - Fixed bug in isCanonical().
        Class NGluingPerms:
            - Further optimisations for non-orientable census generation.
        Class NGroupPresentation:
            - Slightly improved group recognition.
        Class NHandlebody:
            - Added as a new 3-manifold class.
        Class NIsomorphism:
            - Allows an isomorphism with 0 tetrahedra.
            - Now derives from ShareableObject.
            - Supports boundary incomplete isomorphisms as well as
              complete isomorphisms.
            - Changed return types of const lookup routines from
              const T& to just T.
        Class NL31Pillow:
            - New class for identifying particular L(3,1) triangulations.
        Class NLargeInteger:
            - Added constructor and assignment taking a const std::string&.
            - Routine stringValue() now returns a std::string, not a char*.
        Class NLensSpace:
            - Changed to fit into the new NManifold structure.
        Class NLayeredChain:
            - Changed to fit into the new NStandardTriangulation structure.
        Class NLayeredLensSpace:
            - Changed to fit into the new NStandardTriangulation structure.
        Class NLayeredLoop:
            - Changed to fit into the new NStandardTriangulation structure.
        Class NLayeredSolidTorus:
            - Changed to fit into the new NStandardTriangulation structure.
            - Renamed isLayeredSolidTorusBase() to
              formsLayeredSolidTorusBase().
        Class NManifold:
            - New class to represent a 3-manifold irrespective of its
              triangulation.
        Class NNormalSurfaceList:
            - Made the enumerating constructor private and added the
              public replacement enumerate().
        Class NPacket, NPacketListener:
            - The NPacket destructor now orphans the packet if this has
              not already been done.
            - Added event listening for packets, including new class
              NPacketListener, new routines NPacket::listen(),
              NPacket::isListening() and NPacket::unlisten() and new
              class NPacket::ChangeEventBlock.
            - New NPacket routines moveUp(), moveDown(), moveToFirst()
              and moveToLast().
            - Reclassified member variables from protected to private.
        Class NPerm:
            - Routines edgeDescription() and faceDescription()
              implemented in the calculation engine.
        Class NPlugTriSolidTorus:
            - Changed to fit into the new NStandardTriangulation structure.
        Class NSFS:
            - Changed to fit into the new NManifold structure.
            - New overloaded routine insertFibre(long, long).
            - No longer allows illegal (0,k) fibres to be added.
            - More common names recognised.
        Class NSnappedBall:
            - Changed to fit into the new NStandardTriangulation structure.
            - Renamed isSnappedBall() to formsSnappedBall().
        Class NSpiralSolidTorus:
            - Changed to fit into the new NStandardTriangulation structure.
            - Renamed isSpiralSolidTorus() to formsSpiralSolidTorus().
        Class NStandardTriangulation:
            - New class to represent a standard triangulation.
        Class NTriSolidTorus:
            - Changed to fit into the new NStandardTriangulation structure.
            - Renamed isTriSolidTorus() to formsTriSolidTorus().
        Class NTriangulation:
            - New routine turaevViro() to calculate Turaev-Viro invariants.
            - Changed isIsomorphicTo() to return an entire isomorphism,
              not just whether an isomorphism exists.
            - New routine isContainedIn() to test for boundary
              incomplete isomorphisms.
        Routine isKnownSFS():
            - Removed in favour of
              NStandardTriangulation::isStandardTriangulation().
        File dehydration.h:
            - New routine readDehydrationList().
        File nsnappea.h:
            - Renamed to snappea.h.
        File stringutils.h:
            - Added routines startsWith() and stripWhitespace().

Version 3.2  [ 22 June, 2003 ] - The post-thesis release!
    OVERALL:
        - Added file format documentation to reference manual.
        - Calculation engine test suite is much enhanced.
        - Closed orientable census, closed non-orientable census and
          splitting surface signature census added to example files.
        - PhD thesis submitted on 30 May, 2003!
    ENGINE:
        Overall structure:
            - Using C++-style casts instead of C-style casts.
            - Signedness of chars is explicitly specified where it matters. 
        Class NBoolSet:
            - Using unsigned chars for byte codes.
        Class NCensus:
            - New constant PRUNE_P2_REDUCIBLE.
        Class NFacePair:
            - New class for working with pairs of face numbers.
        Class NFacePairing:
            - Added convenience operator [].
            - Added hasTripleEdge(), hasBrokenDoubleEndedChain(),
              hasOneEndedChainWithDoubleHandle() and associated routines.
            - Renamed private routine isCanonical() to
              isCanonicalInternal(), added public routine isCanonical()
              with no preconditions.
        Class NGluingPerms:
            - Uses new NFacePairing routines to identify certain
              situations in which no solutions are possible.
            - Uses a completely redesigned algorithm in the closed
              prime minimal P2-irreducible case.
            - Added pruning during permutation generation to eliminate
              edges identified with themselves in reverse.
            - Added pruning using low-degree edges in the non-orientable
              P2-irreducible case.
            - Allows a null automorphism list in findAllPerms().
        Class NLayeredLoop:
            - Renamed getIndex() to getLength().
        Class NLayeredSolidTorus:
            - Fixed a bug in isLayeredSolidTorusBase() that generated
              false positives in ideal triangulations.
        Class NNormalSurface:
            - Added routine knownCanCrush().  Currently this routine
              is next to useless; it is expected to be enhanced with
              future releases.
            - Property queries are now const since internal cached
              properties are declared mutable.
        Class NPerm:
            - Using unsigned chars for permutation codes.
        Class NPrismSpec, NPrismSetSurface:
            - New classes for dealing with triangular prisms defined by
              slicing along normal quads in a tetrahedron.  Currently
              these classes do very little.
        Class NSFS:
            - Better recognition of common names; now recognises all
              spaces with finite fundamental group.
        Class NTetFace:
            - Added routine setFirst().
            - Added copy constructor.
            - Operators ++ and -- are now implemented in all forms
              (++x, x++, --x, x--) and all have return values.
        Class NTriangulation:
            - New routine insertLayeredLoop().
            - 0-efficiency testing is done in quad space where possible.
            - Fixed a bug in which getHomologyH1Bdry() gave incorrect
              answers if the skeleton had not already been calculated.
            - New boundary queries hasTwoSphereBoundaryComponents() and
              hasNegativeIdealBoundaryComponents().
            - Renamed insertLensSpace() to insertLayeredLensSpace().
            - Interface-only skeletal query routines are now also
              implemented in the C++ calculation engine.
        Routine prior(), next():
            - Copied from the Boost C++ libraries for easy access to
              prior and following iterators.
    JAVA USER INTERFACE:
        Overall structure:
            - Incorporated engine enhancements listed above.
    UTILITIES:
        regconcat:
            - New utility for combining several data files.
        tricensus:
            - New option --minprimep2 for P2-irreducibility.
            - Explicitly verifies that all face pairings supplied on
              standard input are in canonical form.

Version 3.1  [ 18 October, 2002 ]
    OVERALL:
        - Added calculation engine test suite.
        - Environment variables now take precedence over configuration
          files when running the startup script.
        - Build process now uses standard autoconf/automake structure.
    ENGINE:
        Overall structure:
            - Added support for multiple vertex enumeration engines.
        Class NCensus:
            - Redesigned to do its work through classes NFacePairing and
              NGluingPerms.
            - Added support for arbitrary criterion functions.
            - Added support for splitting a census into pieces.
        Class NCompConstraint, NCompConstraintSet:
            - Added.
        Class NConeRay:
            - Removed in favour of new class NRay.
        Class NFacePairing, NGluingPerms:
            - Added to bear the brunt of census generation.
            - Massive optimisations and rewrites throughout census code.
            - Removed all thread yields, which were causing processes to
              have 0.0% CPU time on some systems.
        Class NIndexedArray:
            - Added routine validate().
        Class NKnot:
            - New (but incomplete) knot/link class.
        Class NLensSpace, NSFS:
            - Added getCommonName().
        Class NNormalSurfaceVector:
            - Replaced isCompatibleWith() with makeEmbeddedConstraints().
        Class NPerm:
            - Routine isIdentity() now implemented in C++ engine.
            - New routine setPerm(int, int).
        Class NTriangulation:
            - Fixed idealToFinite() which was newly broken in Regina 3.0.
            - Routine intelligentSimplify() now tries random 4-4 moves.
            - New routine collapseEdge().
            - Routine simplifyToLocalMinimum() now make boundary moves last
              and does not do book opening at all.
            - Fixed bug in 2-3, 3-2 and 4-4 moves that appears when faces of
              the old tetrahedra are glued to each other.
        Class NRay:
            - Added to replace old class NConeRay.
        Class NVector:
            - Added negate().
        Class NVertexEnumerator, NDoubleDescriptor:
            - Added to bear the brunt of normal surface enumeration and
              to allow different enumeration engines to be plugged in.
            - Caches some frequent calculations, resulting in a startling
              performance increase.
        Routine getVersionString(), getVersionMajor(), getVersionMinor(),
                testEngine():
            - Moved to engine.h and added to the C++ calculation engine.
        Routine reducedMod():
            - Fixed bug in the midpoint case.
        File nfile.h:
            - New file format constants to replace the constants removed
              with regina.h.
        File nhashmap.h, nhashset.h:
            - Added to deal with differing STL extension installations.
        File nknownmanifold.h:
            - Added global 3-manifold recognition routines.
        File nperm.h:
            - New arrays allPermsS2Inv, allPermsS3Inv, allPermsS4Inv.
        File regina.h:
            - Removed along with the constants it defined.
    JAVA USER INTERFACE:
        normal.algorithm.Algorithm:
            - Fixed bug in which isPacketEditable() was enforced even for
              non-modifying algorithms.
        normal.console.JPythonPacketConsole:
            - Optionally creates an additional Jython variable for direct
              access to some preselected packet within the tree.
        normal.mainui.NormalFrame:
            - New Jython consoles create an additional variable for the
              packet currently selected in the visual tree.
        normal.packetui.surfaces.NSFPropertiesEditor:
            - Don't enforce Euler characteristic <= 2 (singular surfaces
              can give other values).
    UTILITIES:
        tricensus:
            - Completely redesigned interface (now command-line based).
            - Supports splitting a census into pieces.
        tricensus-manager:
            - New utility for distributing a census amongst several machines.

Version 3.0  [ 28 June, 2002 ] - The "XML, about bloody time" release.
    OVERALL:
        - Moved from old impenetrable binary data files to new
          compressed XML data files.
        - Introduced various command-line utilities (see UTILITIES below).
        - Removed CORBA engine/interface.  It was too much hassle to
          maintain, and with Regina building on more platforms it has
          lots much of its usefulness.
        - JNI engine no longer requires autogenerated JNI headers.
        - Reference manual much enhanced.
    ENGINE:
        Overall structure:
            - Moved entire calculation engine into namespace regina.
            - The Great STL Port: replaced hand-rolled container classes
              with Standard Template Library classes.
            - Added numerous XML-related routines and classes.
            - Modified to also build under gcc3.
            - Removed configuration macro __MUTE_WARNINGS.
            - Replaced configuration macros __NO_IOS_NOCREATE and
              __NO_RAW_CASTING with their negations __USE_IOS_NOCREATE and
              __USE_RAW_CASTING which are optional in all situations.
            - Added configuration macros __HASH_NAMESPACE and
              __NO_NAMESPACE_ALIASES.
        Class NBoolVector, NDoubleList, NDynamicArray, NHashSet,
                NInfiniteArray, NIntMap, NOrderedPair, NPointerSet,
                NQueue, NSet, NStack, NString, NStringPair and associates:
            - All removed in favour of Standard Template Library classes.
        Class NAngleStructureList, NNormalSurfaceList:
            - New nested classes StructureInserter / SurfaceInserter.
        Class NAugTriSolidTorus, NTriSolidTorus:
            - Supports multiple ways of attaching layered chains.
        Class NFileInfo:
            - Added.
        Class NGroupExpressionTerm:
            - Changed from simple ordered pair to its own full class.
        Class NIndexedArray:
            - Added.
        Class NJNIEnumeration:
            - Added to aid the Java-C++ link.
        Class NLargeInteger:
            - Added third error-detection parameter to constructor
              NLargeInteger(const char*, int).
        Class NLayeredChainPair, NPlugTriSolidTorus:
            - Added for further subcomplex recognition.
        Class NLayeredLoop:
            - Added routine getSeifertStructure().
        Class NLensSpace:
            - Fixed bug causing reductions to be sometimes non-optimal
              (although still correct) - see modularInverse() notes below.
        Class NLocalFileResource:
            - Replaced static members MODE_READ, MODE_WRITE with static
              routines sysModeRead(), sysModeWrite().
        Class NNormalSurface:
            - Added routines isVertexLink() and isThinEdgeLink().
        Class NPacket:
            - Added routines to support arbitrary packet tags.
            - Finally changed getPacketName() to getPacketTypeName().
            - Removed tidyReadPacket().
        Class NPerm:
            - Added isPermCode().
        Class NScript:
            - Changed list of variables to a proper map and removed routines
              getVariableIndex() and removeVariableAt().
            - Insistance on unique variable names; in enforcing this
              routine addVariable() now returns bool.
        Class NSFS:
            - Added routine getHomologyH1().
        Class NSignature, NSigCensus, NSigPartialIsomorphism:
            - Added to deal with splitting surface signatures.
        Class NTriangulation:
            - Uses NIndexedArrays for skeletal elements for fast index lookup.
        File boostutils.h:
            - Added utility classes from the Boost C++ libraries.
        File hashutils.h:
            - Added various hash functions.
        File memutils.h:
            - Added allocation/deallocation functions.
        File stlutils.h:
            - Added extension Standard Template Library utility classes.
        File stringutils.h:
            - Added miscellaneous string manipulation routines.
        File zstream.h:
            - Added compressing and decompressing I/O streams.
        Routine modularInverse():
            - Fixed a rather nasty bug in gcdWithCoeffsInternal() that
              caused modularInverse() to sometimes give wrong answers.
        Routine readFileMagic():
            - Added to provide a format-independent file reader.
    JAVA USER INTERFACE:
        Overall structure:
            - Incorporated engine enhancements listed above.
        normal.console:
            - Added class JPythonPacketConsole.
        normal.engine.implementation.jni.JNIShareableObject:
            - Added static method sameCppPtr() which is necessary with gcc3.
        normal.exports:
            - Now exports to three different Regina data file formats.
        normal.mainui:
            - File information dialog is somewhat more informative.
        normal.mainui.NormalFrame:
            - Now supports opening a Jython console linked to a packet tree.
        normal.mainui.PacketPane:
            - Renamed getUI() to getPacketUI() to avoid clashing with j2sdk1.4.
        normal.options.NormalOptionSet:
            - Default "Display Icon" option changed from true to false.
        normal.packetui:
            - Resizing one coordinate column in various coordinate
              viewers now resizes all coordinate columns.
    UTILITIES:
        regconvert, regfiledump, regfiletype, sigcensus, tricensus:
            - Added.

Version 2.4  [ 4 April, 2002 ]
    OVERALL:
        - Much enhanced documentation.
        - Added SnapPea census and knot/link census to examples.
        - Added functionality changelog (HIGHLIGHTS.txt).
        - Added prepackaged Jython library directory.
    ENGINE:
        Overall structure:
            - Moved engine/imports to engine/foreign.
        Class NAngleStructure, NAngleStructureList, NAngleStructureVector:
            - Added.
        Class NConeRay:
            - Now a new class of its own accord, derived from
              NVectorDense and created to allow vertex solution routines
              to work in contexts outside normal surfaces.
        Class NNormalSurface:
            - Added getName() and setName().
        Class NNormalSurfaceVector:
            - Now derives from NConeRay, to which some routines have moved.
            - Changed declaration of createNonNegativeCone() to return
              cone faces as well as extremal rays.
        Class NPerm:
            - Added toString().
        Class NTriangulation:
            - Uses fewest possible tetrahedra in insertLensSpace().
            - Added insertRehydration(), makeDoubleCover().
        File nperm.h:
            - Added constant arrays orderedPermsS4, orderedPermsS3.
        Routine intersectCone():
            - Works with more generic cones by requiring cone faces to
              be passed as well as extremal rays.
        Routine writeSnapPea():
            - Added.
    JAVA USER INTERFACE:
        Overall structure:
            - Added readline/editline support using Bablok's wrapper classes.
            - Converted option REGINA_JNIDIR to a list of directories.
            - Option REGINA_OPTIONS_GLOBAL defaults to REGINA_HOME if
              /etc/regina does not exist.
        normal.ApplicationShell.CommandLineArguments:
            - Added.
        normal.Shell:
            - Allow filenames to be specified on the command-line.
            - Removed some arguments from getParameter().
            - Added getFileParameters().
        normal.exports:
            - Added class SnapPeaExporter.
        normal.imports:
            - Added class DehydrationImporter.
        normal.mainui:
            - Added more keyboard accelerators.
        normal.mainui.FilePane:
            - Added getFileType() and setFileType().
        normal.mainui.NormalFrame:
            - Added File->Info menu item.
            - Made various routines public so outsiders can manipulate
              the primary frame.
        normal.packetui.surfaces.CoordinateViewer:
            - Inserted editable surface name as first column.
        normal.packetui.triangulation.TriangulationCreator:
            - Creates triangulations from dehydration strings.

Version 2.3  [ 12 December, 2001 ] - The "Farewell Stillwater" release.
    OVERALL:
        - Makefile.options variables IDLTOJAVACLIENT and IDLTOCPPSERVER
          became IDLTOJAVA and IDLTOCPP with slightly more generic meanings.
    ENGINE:
        Overall structure:
            - Modified #includes to treat engine/engine, engine/jni
              and engine/corba as top-level include directories.
            - Removed config.h in favour of PD_MACROS in Makefile.options.
            - Removed configuration macros __NO_INCLUDE_PATHS and __BINARY_IO.
            - Introduced macro MY_ENGINE_OBJECT for CORBA wrapper classes.
            - Macros GET_ENGINE_OBJECT no longer crash when null is passed.
        Class NAugTriSolidTorus, NLayeredChain, NLayeredLoop, NLensSpace,
                NSFS, NSpiralSolidTorus, NTriSolidTorus:
            - New classes.
        Class NDiscSetSurface:
            - Modified parameters for adjacentDisc().
        Class NFace:
            - Added getType(), getSubtype(), isMobiusBand(), isCone().
        Class NHashSet, NHashSetIterator:
            - New classes.
        Class NNormalSurface:
            - Added crush().
            - Added isConnected(), isVertexLink(), isSplitting().
            - Fixed isOrientable() and added isTwoSided().
        Class NPacket:
            - Added makeUniqueLabels().
        Class NPerm:
            - Added operators = and != and constructor NPerm(const NPerm&).
        Class NTriangulation:
            - Added isZeroEfficient(), hasSplittingSurface(),
              knowsZeroEfficient() and knowsSplittingSurface().
            - Added extra condition to shellBoundary() covering two
              boundary faces plus two identified faces.
            - Added extra condition to twoZeroMove(NEdge*, ...) covering
              two boundary faces plus two identified faces.
            - Added fourFourMove().
        File ndisc.h:
            - Added routine discOrientationFollowsEdge().
        File nnormalsurface.h:
            - Added arrays triDiscArcs, quadDiscArcs, octDiscArcs.
        Routine hashMap(T*), hashMap(NString):
            - Added to support new class NHashSet.
        Routine readSnapPea():
            - Sets the new packet label to the SnapPea manifold name.
    JAVA USER INTERFACE:
        Overall structure:
            - Loading/saving local files is now possible even through CORBA!
            - Incorporated engine enhancements listed above.
            - Added Jython operator overloads to a number of classes.
        normal.engine.utilities:
            - Added NLargeInteger to replace java.math.BigInteger so
              Jython scripts can use native mathematical operators with
              arbitrary precision integers.
        normal.exports:
            - Created architecture for exporting to foreign file formats.
            - Added classes Exporter, ReginaExporter, ScriptExporter.
        normal.images:
            - A couple of new icons.
        normal.imports:
            - Redesigned import architecture; replaced old class
              ImportFilePane with new class Importer.
            - Imported packets now have appropriate packet labels (such
              as their names in the imported files).
            - The file dialog is now brought up before anything else is done.
            - Added classes ReginaImporter, ScriptImporter.
        normal.mainui.TopologyPane:
            - Fixed bug where icon was sometimes not displayed.
        normal.packetui:
            - Added a new TopologyPane argument to some routines to
              allow interfaces to manipulate the visual packet tree.
        normal.packetui.triangulation.CompositionViewer:
            - Displays more detailed information.
        normal.packetui.triangulation.SkeletonTableFrame:
            - Displays more details regarding face/vertex type.

Version 2.2  [ 7 October, 2001 ]
    OVERALL:
        - Documentation now DocBook-based; generates HTML and man pages.
        - Documentation now in docs/, not docs/normal/docs/.
        - Builds and runs under windows!
        - Added support for both global and local configuration files;
          configuration files are now called regina.conf.
        - Vastly reworked runtime scripts.
        - Tidied up Makefiles and CVS.
    ENGINE:
        Overall structure:
            - Ported CORBA stuff to omniORB3.
        Class NDoubleList, NDynamicArray:
            - Added operator = to the iterator classes.
        Class NEdge, NFace:
            - Added extra skeletal query routines.
        Class NGroupExpression, NGroupPresentation:
            - New classes.
        Class NLayeredLensSpace, NLayeredSolidTorus, NPillowTwoSphere,
                NSnappedBall, NSnappedTwoSphere:
            - New classes.
        Class NPacket:
            - Changed meaning of second (boolean) parameter to clone().
            - Added getNumberOfDescendants() and getNumberOfChildren();
              renamed totalTreeSize() to getTotalTreeSize().
        Class NTriangulation:
            - Added fundamental group as a new property.
            - Added a two-zero move about a vertex.
        File numbertheory.h:
            - Added modularInverse().
    JAVA USER INTERFACE:
        Overall structure:
            - Reads Regina options from directory $REGINA_OPTIONS_LOCAL
              and reads runtime options from system properties (which
              should be set by startup scripts).
            - Ported from JPython 1.1 to Jython 2.1-alpha1.
            - Now supports custom Jython libraries.
            - Improved support for mnemonics and keyboard accelerators.
            - Fixed tooltips in tables.
        normal.Application:
            - Moved fileExtension member into normal.mainui.FilePane subclasses.
        normal.Shell:
            - Dynamically finds JavaHelp classes so JavaHelp is not
              necessary for compilation.
            - Cleanly handles missing runtime options file.
            - Added a registry of all open Jython consoles.
        normal.algorithm:
            - Added class ElementaryMove.
        normal.console:
            - Major rearrangements; new class JPythonUtils now does most of
              the Jython work.
        normal.console.JPythonConsoleFrame:
            - Stores the root of the associated packet tree.
            - Allows saving the contents of the console to a file.
        normal.engine.implementation.corba.CORBAEngine:
            - Better error handling.
        normal.mainui:
            - Renamed SystemPane to TopologyPane and moved generic file
              editing functionality into FilePane to allow for editing
              different file types.
            - Much all-round cleaning up.
        normal.mainui.LibraryPane:
            - New class; allows editing of Jython libraries.
        normal.mainui.NormalFrame:
            - Moved console ownership routines into normal.Shell.
            - More appropriate enabling/disabling of menu items and buttons.
            - Edit menu hooks into current working file.
        normal.mainui.TopologyPane:
            - Closing a file closes all associated consoles.
            - Fixed the bug where double clicking on a tree item opens
              it three times.
            - Fixed bugs in the various fire... routines.
            - Improved interaction with the packet rename dialog.
            - Fixed the packet renaming bug in the visual tree display.
        normal.mainui.PacketTreeNode:
            - Replaced insertUnwrappedDescendants() with
              verifyDescendants() which actually does what it should; thus
              the refresh button now works properly.
            - Added findChildNodeIndex().
        normal.packetui.PacketUI:
            - Added subtreeWasDeleted().
        normal.packetui.packet.NContainerViewer:
            - Displays tree size statistics.
        normal.packetui.surfaces:
            - Coordinate tables in edge weight space now flag boundary edges.
        normal.packetui.surfaces.Coordinates:
            - Some routines now require the triangulation to be passed.
        normal.packetui.triangulation:
            - Pulled SkeletonTableFrame out into its own standalone class
              and turned it into a dialog.
        normal.packetui.triangulation.NTriangulationEditor:
            - Added triangulation component recognition.

Version 2.1.1a  [ 8 March, 2001 ]
    OVERALL:
        - Set up system for creating distributions.
        - Final tidying up for proper release.

Version 2.1.1
    OVERALL:
        - Added a CORBA interface to the engine.
        - Rearranged Makefiles and directory structure for CVS and
          SourceForge.
    ENGINE:
        Overall structure:
            - Split config.h into config.h and regina.h.
        Class Engine:
            - Formalised and slightly rearranged.
            - Added getVersion...() routines.
        Class NBoolSet:
            - Now passed as characters to and from external interfaces.
              Added getByteCode(), setByteCode() and fromByteCode() for
              this purpose.
        Class NNormalSurfaceList:
            - Added coordinate system FACE_ARCS; renumbered EDGE_WEIGHT.
        Class NPerm:
            - Now passed as characters to and from external interfaces.
        Class NTriangulation:
            - Added routine isStandard().
    JAVA USER INTERFACE:
        Overall structure:
            - Allows running as an applet as well as an application.
            - Class normal.Application now contains just global constants
              and a generic applet/application shell.  Class normal.Shell
              contains top-level Regina runtime routines and routines
              specific to the shell type (applet or application).
            - Made miscellaneous optimisations.
        normal.packetui.census.NCensusCreator:
            - Altered the boundary combo box strings to avoid
              misinterpretation.
        normal.packetui.surfaces.NSurfaceFilterEditor:
            - Fixed the bug in which changes in the filter were not
              always being immediately reflected in the surface list.

Version 2.1.0  [ 18 December, 2000 ]
    (Initial public release.)

Ben Burton (bab@debian.org)
http://regina.sourceforge.net/
<|MERGE_RESOLUTION|>--- conflicted
+++ resolved
@@ -85,7 +85,6 @@
             - New template class to help with writing dimension-agnostic code.
               This class offers typedefs for (subdim)-dimensional faces
               within a (dim)-dimensional triangulation.
-<<<<<<< HEAD
         Class FacetPairing, FacetPairingBase:
             - FacetPairing<dim> is now a generic class that replaces the old
               Dim2EdgePairing, NFacePairing and so on.  FacetPairingBase<dim>
@@ -94,6 +93,9 @@
               is specialised for dimension 3.
             - The old class names Dim2EdgePairing and NFacePairing have
               been kept as typedefs for convenience.
+        Class HasReturnType:
+            - New class to detect at compile time whether the type
+              T::ReturnType exists.
         Class IntOfMinSize:
             - Gives access to native integer types of a given minimum size.
         Class Isomorphism, IsomorphismBase:
@@ -103,17 +105,12 @@
               whereas Isomorphism<dim> is specialised for dimensions 2, 3 and 4.
             - The old class names Dim2Isomorphism and NIsomorphism have
               been kept as typedefs for convenience.
-=======
-        Class HasReturnType:
-            - New class to detect at compile time whether the type
-              T::ReturnType exists.
->>>>>>> c3e95907
         Class LightweightSequence:
             - New lightweight class for storing an array of objects.
         Class NAngleStructureList:
             - Renamed getNumberOfStructures() to size().  The old name is
               deprecated, but has been kept for backward compatibility.
-<<<<<<< HEAD
+            - Now uses C++11 std::thread internally instead of the old NThread.
         Class NComponent:
             - New routine getNumberOfBoundaryFacets(), which is identical to
               the dimension-specific getNumberOfBoundaryTriangles().
@@ -121,9 +118,6 @@
               and getNumberOfBoundaryFacets() have been renamed to size(),
               simplices(), simplex() and countBoundaryFacets() respectively.
               The old names are retained but deprecated.
-=======
-            - Now uses C++11 std::thread internally instead of the old NThread.
->>>>>>> c3e95907
         Class NCyclotomic:
             - New class for exact arithmetic in cyclotomic fields.
         Struct NewFunction, NewFunction1:
@@ -319,7 +313,6 @@
               objects that are mirrored in external interfaces (e.g., python).
             - The string output routines str() and detail() are now provided
               by the Output template class instead.
-<<<<<<< HEAD
         Class Simplex, SimplexBase:
             - Simplex<dim> is now a generic class that replaces the old
               Dim2Triangle, NTetrahedron and so on.  SimplexBase<dim> is a
@@ -340,14 +333,12 @@
             - New constexpr routine for converting integers into characters.
         Routine factorial():
             - New constexpr routine for computing factorials.
-        Routine nextPowerOfTwo():
-            - New constexpr routine for rounding up to a power of two.
-=======
         Routine forCoords(), forFilter(), forPacket():
             - Can now pass additional arguments to the bracket operator.
             - The void / non-void variants now require that the function
               object must / must not be derived from Returns<T> respectively.
->>>>>>> c3e95907
+        Routine nextPowerOfTwo():
+            - New constexpr routine for rounding up to a power of two.
         Routine open():
             - Added a variant that takes an input stream (as opposed to
               a filename).
