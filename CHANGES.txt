--- conflicted
+++ resolved
@@ -24,7 +24,11 @@
               instead size is always taken to be sizeof(T).
             - The internal structure of BitManipulator has changed; in
               particular, the old GenericBitManipulator no longer exists.
-<<<<<<< HEAD
+        Class BoundaryComponent<3>:
+            - Routine eulerChar() now requires no invalid vertices on the
+              boundary component as a precondition.  This is to avoid having
+              to define what Regina actually computes in such a scenario,
+              which is well-defined but not topologically meaningful.
         Class DiscSetSurface:
             - Now supports C++11 range-based for loops to iterate over all
               normal discs.  In particular, there are new begin() and end()
@@ -34,17 +38,10 @@
             - Updated to fit the standard C++ forward iterator concept.
               In particular, increment operators now have return values.
             - Now specialises std::iterator_traits for this iterator type.
-=======
-        Class BoundaryComponent<3>:
-            - Routine eulerChar() now requires no invalid vertices on the
-              boundary component as a precondition.  This is to avoid having
-              to define what Regina actually computes in such a scenario,
-              which is well-defined but not topologically meaningful.
         Class FacetSpec:
             - Added output stream operators.
             - Preincrement and predecrement operators now return a reference
               instead of a clone, to match usual iterator behaviour.
->>>>>>> ff040053
         Class GroupPresentation:
             - New Python-only sage() routine that converts a Regina
               group presentation to a mathematical object native to Sage.
