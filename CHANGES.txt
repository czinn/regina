
Regina - A Normal Surface Theory Calculator

    This file gives a detailed list of changes between releases,
    including all changes to the C++/Python API.

    For just the key highlights, see the (far more readable) file
    HIGHLIGHTS.txt.

Version 4.97  [ (under development) ]

    GENERAL:
        - Now uses aspects of C++11, which your compiler will need to support.
        - Merged sources for the iPad version into the main source tree.
        - Updated the bundled copy of Normaliz to version 3.0.0 (28 Sep 2015).
        - Switched from std::auto_ptr to std::unique_ptr throughout the API.
    ENGINE:
        All:
            - Removed ShareableObject from the class hierarchy.  All classes
              that used to inherit from ShareableObject now inherit (directly
              or indirectly) from the Output<> template instead.  As a result,
              many such classes no longer contain any virtual functions.
        Namespace regina::boost, regina::stl:
            - Removed these namespaces and all their members.  To fix
              code that used regina::boost, just use plain boost instead.
        Class Component, ComponentBase:
            - Component<dim> is now a generic class that replaces the old
              Dim2Component, NComponent and so on.  ComponentBase<dim> is a
              base class with functionality common to all dimensions,
              whereas Component<dim> is specialised for dimensions 2, 3 and 4.
            - The old class names Dim2Component and NComponent have
              been kept as typedefs for convenience.
        Class CompressionBuffer, CompressionStream, DecompressionBuffer,
                DecompressionStream, ZBuffer:
            - Removed entirely.  Regina now uses boost::iostreams instead.
        Class DegreeLessThan, DegreeGreaterThan:
            - New template-based helper classes for sorting subfaces of
              a triangulation by degree.
        Class Dim2BoundaryComponent, Dim2Component, Dim2Edge, Dim2Vertex
            - Now derive from Output instead of ShareableObject.
        Class Dim2Component:
            - New routine getNumberOfBoundaryFacets(), which is identical to
              the dimension-specific getNumberOfBoundaryEdges().
            - Routines getNumberOfSimplices(), getSimplices(), getSimplex()
              and getNumberOfBoundaryFacets() have been renamed to size(),
              simplices(), simplex() and countBoundaryFacets() respectively.
              The old names are retained but deprecated.
        Class Dim2Edge:
            - New routine inMaximalForest() for working with the dual
              1-skeleton.
        Class Dim2Isomorphism:
            - Now just a typedef for the new class Isomorphism<2>, which has
              the same functionality as the old Dim2Isomorphism.
            - New static routine identity().
            - Routine getSourceSimplices() is deprecated, and has been
              replaced with the easier-to-type size().
        Class Dim2Triangle:
            - Now just a typedef for the new class Simplex<2>, which has
              the same functionality as the old Dim2Triangle.
            - New routine facetInMaximalForest(), for examining a
              precomputed maximal forest in the dual 1-skeleton.
            - You can now safely call unjoin() on a boundary edge.
            - Routine joinTo() has been renamed to join().  The old name
              joinTo() has been kept but is now deprecated.
            - Routine getComponent() has been renamed to component().
              The old name getComponent() has been kept but is now deprecated.
        Class Dim2Triangulation:
            - Now just a typedef for the new class Triangulation<2>, which has
              the same functionality as the old Dim2Triangulation.
            - New dimension-agnostic getFace<subdim>() and
              faceIndex<subdim>() template functions.
<<<<<<< HEAD
            - New dimension-agnostic function hasBoundaryFacets().
            - Routines getNumberOfSimplices(), getSimplices() and getSimplex()
              have been renamed to size(), simplices() and simplex()
              respectively.  The old names are deprecated but have been
              kept for backward compatibility.
            - Renamed getNumberOfComponents(), getComponents(), getComponent()
              to countComponents(), components() and component().  The
              old names are deprecated but kept for backward compatibility.
            - Renamed getNumberOfBoundaryEdges() to countBoundaryFacets();
              added an alias countBoundaryEdges(); deprecated the old name.
        Class DimTraits:
            - Removed entirely.  For the typedefs that it used to provide
              (e.g., Triangulation, Simplex, FacetPairing, etc.), just use
              Triangulation<dim>, Simplex<dim>, FacetPairing<dim>, and so on.
=======
            - Reconstruction from isomorphism signatures now allows
              leading and/or trailing whitespace.
>>>>>>> 0aac1f3a
        Class FaceTraits:
            - New template class to help with writing dimension-agnostic code.
              This class offers typedefs for (subdim)-dimensional faces
              within a (dim)-dimensional triangulation.
        Class FacetPairing, FacetPairingBase:
            - FacetPairing<dim> is now a generic class that replaces the old
              Dim2EdgePairing, NFacePairing and so on.  FacetPairingBase<dim>
              is a base class with functionality common to all dimensions
              (replacing NGenericFacetPairing<dim>), and FacetPairing<dim>
              is specialised for dimension 3.
            - The old class names Dim2EdgePairing and NFacePairing have
              been kept as typedefs for convenience.
        Class HasReturnType:
            - New class to detect at compile time whether the type
              T::ReturnType exists.
        Class IntOfMinSize:
            - Gives access to native integer types of a given minimum size.
        Class Isomorphism, IsomorphismBase:
            - Isomorphism<dim> is now a generic class that replaces the old
              Dim2Isomorphism, NIsomorphism and so on.  IsomorphismBase<dim>
              is a base class with functionality common to all dimensions,
              whereas Isomorphism<dim> is specialised for dimensions 2, 3 and 4.
            - The old class names Dim2Isomorphism and NIsomorphism have
              been kept as typedefs for convenience.
        Class LightweightSequence:
            - New lightweight class for storing an array of objects.
        Class NAngleStructureList:
            - Renamed getNumberOfStructures() to size().  The old name is
              deprecated, but has been kept for backward compatibility.
            - Now uses C++11 std::thread internally instead of the old NThread.
<<<<<<< HEAD
        Class NComponent:
            - New routine getNumberOfBoundaryFacets(), which is identical to
              the dimension-specific getNumberOfBoundaryTriangles().
            - Routines getNumberOfSimplices(), getSimplices(), getSimplex()
              and getNumberOfBoundaryFacets() have been renamed to size(),
              simplices(), simplex() and countBoundaryFacets() respectively.
              The old names are retained but deprecated.
=======
        Class NContainer:
            - New constructor that takes a packet label.
>>>>>>> 0aac1f3a
        Class NCyclotomic:
            - New class for exact arithmetic in cyclotomic fields.
        Struct NewFunction, NewFunction1:
            - NewFunction1 is deprecated in favour of the new and more
              flexible NewFunction, which allows arbitrary arguments and
              has less overhead.
        Class NExampleSnapPeaTriangulation:
            - New class for building ready-made SnapPea examples.
        Class NExampleTriangulation:
            - Renamed figureEightKnotComplement(), trefoilKnotComplement()
              and whiteheadLinkComplement() to figureEight(), trefoil()
              and whiteheadLink() respectively.  The old names are kept
              but deprecated.
        Class NGenericFacetPairing, NFacePairing, Dim2EdgePairing:
            - The template base class NGenericFacetPairing<dim> has been
              renamed FacetPairingBase<dim>, and its header has moved to
              generic/facetpairing.h.
            - No longer derives from NThread.  The old public run() routine
              is now private (and has been renamed and redesigned).
            - Now derives from ShortOutput.
            - Routines dotHeader() and writeDotHeader() no longer set an
              explicit background colour.
            - Routine findAllPairings() now always runs in the current thread,
              and no longer takes the final optional newThread argument.
            - Removed the Perm typedef.  Juse use NPerm<dim+1> instead.
            - Removed the Triangulation typedef.  Just use Triangulation<dim>.
            - Dimension-specific headers dim2edgepairing.h and nfacepairing.h
              have moved from census/ into the dimension-specific directories
              dim2/ and triangulation/ respectively.
        Class NGenericGluingPerms:
            - Removed the FacetPairing typedef.  Just use FacetPairing<dim>.
        Class NGenericGluingPermSearcher:
            - Removed the Perm typedef.  Juse use NPerm<dim+1> instead.
            - Removed the Triangulation typedef.  Just use Triangulation<dim>.
        Class NGenericIsomorphism:
            - Removed entirely.  Just use Isomorphism<dim> instead.
        Class NGenericTriangulation, NTriangulation, Dim2Triangulation:
            - Removed the Perm typedef.  Juse use NPerm<dim+1> instead.
            - Removed the Triangulation typedef.  Just use Triangulation<dim>.
        Class NGlobalDirs:
            - The directory containing the machine-encoded census data is now
              independent of home().  It can be queried through the new census()
              routine, and set through an optional third argument to setDirs().
            - The homeDir argument to setDirs() may now be the empty string,
              which signals that the directory should not be changed.
        Class NIsomorphism:
            - Now just a typedef for the new class Isomorphism<3>, which has
              the same functionality as the old NIsomorphism.
            - New static routine identity().
            - Routine getSourceSimplices() is deprecated, and has been
              replaced with the easier-to-type size().
        Class NIsomorphismDirect:
            - Removed this class, which has been deprecated for some time now.
        Class NMatrix:
            - The destructor and writeMatrix() are no longer virtual.
            - Now derives from Output, and provides str() and detail()
              output routines.
        Class NMutex:
            - Deprecated; just use std::mutex and related classes instead.
        Class NNormalSurface:
            - New convenience routines normal() and embedded().
        Class NNormalSurfaceList:
            - Renamed getNumberOfSurfaces() to size().  The old name is
              deprecated, but has been kept for backward compatibility.
            - Now uses C++11 std::thread internally instead of the old NThread.
        Class NNormalSurfaceSubset:
            - Renamed getNumberOfSurfaces() to size().  The old name is
              deprecated, but has been kept for backward compatibility.
        Class NPacket:
            - Added a variant of save() that takes an output stream (as
              opposed to a filename).
            - New routine adornedLabel() for creating modified packet labels.
            - New routine transferChildren() for bulk tree reorganisation.
        Class NPacketListener:
            - New events childToBeRenamed(), childWasRenamed().
        Class NPerm:
            - New generic template class for permutations of 2..16 objects.
              The old NPerm3, NPerm4 and NPerm5 classes are now
              specialisations of this template.
            - Removed the old deprecated NPerm typedef (this was synonymous
              with NPerm4).
        Class NPerm3, NPerm4, NPerm5:
            - These are now specialisations NPerm<3>, NPerm<4> and NPerm<5>.
              The old names NPerm3, NPerm4 and NPerm5 remain as typedefs.
            - Added a Code typedef for internal permutation codes.
            - New routines atIndex() and index(), for consistency with the
              new NPerm template.
            - Added an Image typedef for use with index() and atIndex().
            - Added imageBits const for NPerm5, in line with the new
              generic NPerm template.
            - The nPerms and nPerms_1 constants are now static const ints,
              not enum constants.
            - New trunc() routine that takes a length argument.
            - New constructors that take two arrays.
            - New static rand() routine for generating a random permutation.
            - Removed deprecated toString() and setPerm() routines.
            - Removed deprecated arrays from NPerm4::invS3 and NPerm4::invS2.
            - Removed deprecated global arrays from nperm4.h, including
              allPermsS{4,3,2}, allPermsS{4,3,2}Inv, and orderedPermsS{4,3}.
            - Removed deprecated global functions from nperm4.h, including
              faceOrdering(), faceDescription(), edgeOrdering(), and
              edgeDescription().
        Class NPolynomial:
            - New class for working with single-variable polynomials
              over arbitrary rings.
        Class NProgress, NProgressFinished, NProgressManager,
                NProgressMessage, NProgressNumber, NProgressStateNumeric:
            - Removed these old deprecated classes entirely.
        Class NRational:
            - The destructor is no longer virtual.
        Class NSatBlock:
            - Classes inheriting from this must now implement writeTextShort,
              and can optionally overwrite the default writeTextLong function.
        Class NSurfaceFilterProperties:
            - New set-based routine setECs().
        Class NTetrahedron:
            - Now just a typedef for the new class Simplex<3>, which has
              the same functionality as the old NTetrahedron.
            - New routine facetInMaximalForest(), for examining a
              precomputed maximal forest in the dual 1-skeleton.
            - Removed the old deprecated public constructors.  The only way
              to construct a new tetrahedron is via the triangulation, using
              NTriangulation::newTetrahedron() or NTriangulation::newSimplex().
            - Removed deprecated routines getAdjacentTetrahedron(),
              getAdjacentTetrahedronGluing(), getAdjacentFace(), getFace()
              and getFaceMapping().
            - You can now safely call unjoin() on a boundary face.
            - Routine joinTo() has been renamed to join().  The old name
              joinTo() has been kept but is now deprecated.
            - Routine getComponent() has been renamed to component().
              The old name getComponent() has been kept but is now deprecated.
        Class NThread:
            - Deprecated; just use std::thread and related classes instead.
        Class NTreeBag, NTreeDecomposition:
            - Classes for computing tree decompositions of graphs
              (including facet pairing graphs of triangulations).
        Class NTriangle:
            - Added a new Type enumeration, which encapsulates (and replaces)
              the old triangle type constants.  Also added a new type
              constant UNKNOWN_TYPE.
            - New routine inMaximalForest() for working with the dual
              1-skeleton.
        Class NTriangulation:
            - Now just a typedef for the new class Triangulation<3>, which has
              the same functionality as the old NTriangulation.
            - The routine turaevViro() now computes Turaev-Viro invariants
              using exact arithmetic, as elements of a cyclotomic field.  The
              old floating-point routine has been renamed to turaevViroApprox().
            - The second argument to turaevViro() is now a boolean indicating
              the parity of whichRoot, as opposed to the integer whichRoot
              itself (since in cyclotomic fields, this is all that matters).
            - Both turaevViro() and turaevViroApprox() now offer a default
              value for the second argument (whichRoot / parity), and now take
              an optional third argument to specify which algorithm to use.
            - Both turaevViro() and turaevViroApprox() now offer a treewidth-
              based algorithm.  This can be significantly faster than the old
              backtracking algorithm, but also uses significantly more memory.
              They also now offer two variants of the backtracking algorithm,
              differing in if/how arithmetic operations are cached.
            - Removed Turaev-Viro invariants from the XML data file format.
              Any Turaev-Viro invariants contained in older data files
              (which will be floating-point approximations) will be ignored.
            - Removed the optional boolean argument (forceDivision) from
              idealToFinite().
            - New dimension-agnostic function hasBoundaryFacets().
            - New dimension-agnostic getFace<subdim>() and
              faceIndex<subdim>() template functions.
            - New routine niceTreeDecomposition() for constructing and
              caching a nice tree decomposition of the face pairing graph.
            - New routines retriangulate() and simplifyExhaustive() for
              breadth-first searching through the Pachner graph.
<<<<<<< HEAD
            - Routines getNumberOfSimplices(), getSimplices() and getSimplex()
              have been renamed to size(), simplices() and simplex()
              respectively.  The old names are deprecated but have been
              kept for backward compatibility.
            - Removed deprecated routines addTetrahedron() and
              gluingsHaveChanged().
            - Removed maximalForestInDualSkeleton().  Just use
              NTriangle::inMaximalForest() instead.
            - Renamed getNumberOfComponents(), getComponents(), getComponent()
              to countComponents(), components() and component().  The
              old names are deprecated but kept for backward compatibility.
            - Renamed getNumberOfBoundaryTriangles() to countBoundaryFacets();
              added an alias countBoundaryTriangles(); deprecated the old name.
=======
            - Reconstruction from isomorphism signatures now allows
              leading and/or trailing whitespace.
>>>>>>> 0aac1f3a
        Class NVertex:
            - Added a new LinkType enumeration, which encapsulates (and
              replaces) the old link type constants.
        Class Output, ShortOutput:
            - New classes that provide consistent APIs for objects to provide
              short and detailed string output.  These have been introduced as
              lightweight replacements for the now-defunct ShareableObject.
        Class ReturnsTraits:
            - Helper class for compile-time analysis of function objects.
        Class ShareableObject:
            - Removed entirely.  This is no longer needed as a base class for
              objects that are mirrored in external interfaces (e.g., python).
            - The string output routines str() and detail() are now provided
              by the Output template class instead.
        Class Simplex, SimplexBase:
            - Simplex<dim> is now a generic class that replaces the old
              Dim2Triangle, NTetrahedron and so on.  SimplexBase<dim> is a
              base class with functionality common to all dimensions,
              whereas Simplex<dim> is specialised for dimensions 2, 3 and 4.
            - The old class names Dim2Triangle and NTetrahedron have
              been kept as typedefs for convenience.
        Class Triangulation, TriangulationBase:
            - Triangulation<dim> is now a generic class that replaces the old
              Dim2Triangulation, NTriangulation, etc.  TriangulationBase<dim>
              is a base class with functionality common to all dimensions,
              whereas Triangulation<dim> is specialised for dimensions 2, 3, 4.
            - The old class names Dim2Triangulation and NTriangulation have
              been kept as typedefs for convenience.
        Routine bitsRequired():
            - New constexpr routine for counting bits in an integer.
        Routine digit():
            - New constexpr routine for converting integers into characters.
        Routine factorial():
            - New constexpr routine for computing factorials.
        Routine forCoords(), forFilter(), forPacket():
            - Removed the initial Coords / Filter / PacketType argument,
              which was only used to convey type information and never
              contained any real data.
            - Now supports additional trailing arguments, which are
              passed through to the bracket operator.
            - The void / non-void variants now require that the function
              object must / must not be derived from Returns<T> respectively.
        Routine makeAngleEquations():
            - Added as a global routine so that Python users can access it.
              This is identical to NAngleStructureVector::makeAngleEquations().
        Routine nextPowerOfTwo():
            - New constexpr routine for rounding up to a power of two.
        Routine open():
            - Added a variant that takes an input stream (as opposed to
              a filename).
        Header dim2edgepairing.h, nfacepairing.h:
            - Relocated from census/ into dim2/ and triangulation/ respectively.
              Deprecated headers have been kept in the old census/ folder.
        Header ngenericfacetpairing.h, ngenericfacetpairing-impl.h:
            - Moved to generic/facetpairing.h and generic/facetpairing-impl.h.
              The old headers are kept but deprecated.
        Header nperm.h:
            - Removed this deprecated header from the triangulation/ directory.
        Header zstream.h:
            - Removed entirely.  Regina now uses boost::iostreams instead.
    USER INTERFACE:
        - Now builds against Qt5, not Qt4.
        - Supports hi-resolution (e.g., retina) displays.
        - Removed the old and increasingly poorly supported option of
          docking packets into the main window.
        - Drilling an edge now creates a new triangulation, as opposed
          to modifying the current triangulation.
        - Puncturing a triangulation, making it ideal or truncating ideal
          vertices now automatically simplify the resulting triangulation.
    PYTHON:
        - For all classes, writeTextShort() and writeTextLong() are no
          longer exposed to Python.  Simply use str() and detail() instead.

Version 4.96  [ 29 August, 2014 ]

    ENGINE:
        Class BanConstraintBase (and subclasses):
            - Extended the tree traversal / linear programming machinery to
              work with angle structures.  This is used for enumerating all
              taut angle structures, or finding a single strict angle structure.
        Class Dim2BoundaryComponent:
            - New convenience routine getComponent().
            - New routine index().
        Class Dim2Census:
            - Routines formCensus() and formPartialCensus() and the typedef
              AcceptTriangulation are now deprecated.  To build a census
              you should call Dim2EdgePairing::findAllPairings() and
              Dim2GluingPermSearcher::findAllPerms() directly.
        Class Dim2Component:
            - New routine getNumberOfBoundaryEdges().
            - New routine index().
        Class Dim2Edge:
            - New routine index().
        Class Dim2EdgeEmbedding:
            - New convenience operators == and !=.
        Class Dim2Triangle:
            - New routine index().
        Class Dim2Triangulation:
            - New routine isIdenticalTo().
            - New local modification oneThreeMove().
            - New routine findAllIsomorphisms().
            - New routine isEmpty().
            - Several isomorphism-related routines have been moved into
              the dimension-agnostic NGenericTriangulation template, and
              isomorphism signature routines now inherit directly from
              NGenericTriangulation instead of using wrappers.
              See the NGenericTriangulation notes below for details.
            - New routines getNumberOfBoundaryEdges() and hasBoundaryEdges().
              The latter is redundant, but is provided for compatibility with
              NTriangulation.
        Class Dim2Vertex:
            - New routine index().
        Class Dim2VertexEmbedding:
            - New convenience operators == and !=.
        Class LPConstraintBase (and subclasses), LPData, LPInitialTableaux,
              LPMatrix:
            - Extended the tree traversal / linear programming machinery to
              work with angle structures.  This is used for enumerating all
              taut angle structures, or finding a single strict angle structure.
        Class NAbelianGroup:
            - New convenience operator !=.
        Class NAngleStructure:
            - New convenience routine rawVector().
            - Routine getTriangulation() now returns a const NTriangulation*
              (previously this was non-const).  Likewise, many routines in
              this and related classes have NTriangulation* arguments changed
              from non-const to const.
        Class NAngleStructureList:
            - Enumeration of taut angle strutures now uses Regina's tree
              traversal / linear programming machinery, which is *much*
              faster than the old double description method.
            - The new routine enumerateTautDD() allows users to access the
              older (and much slower) double description method if required.
        Class NAngleStructureVector:
            - New routine makeAngleEquations() to build the angle structure
              equations independently of an angle structure list.
        Class NBoundaryComponent:
            - New convenience routine getComponent().
            - New routine index().
            - Renamed getEulerCharacteristic() to getEulerChar(), which
              is easier on the fingers.  The old name has been kept as a
              deprecated alias for backward compatibility.
        Class NCensus:
            - New routine lookup() (in two variants) to quickly search for a
              given triangulation in Regina's various census databases.
              The databases themselves are now installed alongside the
              mathematical engine, and are much larger and richer than before.
            - Routine mightBeMinimal() is deprecated; you should call
              NTriangulation::simplifyToLocalMinimum(false) instead.
            - Routines formCensus() and formPartialCensus() and the typedef
              AcceptTriangulation are now deprecated.  To build a census
              you should call NFacePairing::findAllPairings() and
              NGluingPermSearcher::findAllPerms() directly.
            - The PURGE_... constants have been moved to the
              NGluingPermSearcher class.  The old flags in NCensus
              are deprecated, but have been kept for backward compatibility.
        Class NCensusDB, NCensusHit, NCensusHits:
            - New classes to support the new NCensus::lookup() routines.
        Class NComponent:
            - New routine getNumberOfBoundaryTriangles().
            - New routine index().
        Class NCusp:
            - New class to support NSnapPeaTriangulation.
        Class NEdge:
            - New routine index().
        Class NExampleTriangulation:
            - New example trefoilKnotComplement().
            - New example sphere600() (sourced from the 600-cell in the
              Benedetti-Lutz library of triangulations).
        Class NGenericTriangulation:
            - Moved isIdenticalTo(), isIsomorphicTo(), isContainedIn(),
              findAllSubcomplexesIn() and makeCanonical() from
              Dim2Triangulation and NTriangulation into this class.
            - New routine findAllIsomorphisms().
            - New routine isEmpty().
            - Made isoSig(), fromIsoSig() and isoSigComponentSize() public.
        Class NGluingPermSearcher:
            - New PurgeFlags enumeration, which is the new home for the
              PURGE_... constants that used to live in the NCensus class.
              This enumeration also contains new flags PURGE_NON_MINIMAL_HYP
              (for use in building a census of cusped finite volume hyperbolic
              3-manifolds), and PURGE_NONE.
            - Removed protected routine mayPurge(), since this behaviour is
              already provided by specialised subclasses of NGluingPermSearcher.
        Class NHyperbolicMinSearcher:
            - New enumeration class for building a census of minimal ideal
              triangulations of cusped finite-volume hyperbolic 3-manifolds.
        Class NManifold:
            - New routine isHyperbolic().
        Class NNormalSurface:
            - Renamed boundarySlopes() to boundaryIntersections(), to make it
              clear that it returns algebraic intersection numbers and not the
              usual (m, l) pairs.  The old name has *not* been deprecated,
              but removed completely.
            - Furthermore, boundaryIntersections() now requires the underlying
              triangulation to be of type NSnapPeaTriangulation, and it takes
              the meridian and longitude directly from the SnapPea kernel.
              It also now orders its rows by SnapPea cusp indices (not Regina's
              vertex indices); this is identical to past behaviour, but now
              that SnapPea triangulations can be modified through the SnapPea
              kernel, it is possible for the numbering schemes to differ
              and so this distinction now matters.
            - Renamed getEulerCharacteristic() to getEulerChar(), which
              is easier on the fingers.  The old name has been kept as a
              deprecated alias for backward compatibility.
            - Renamed the protected routine calculateEulerCharacteristic() to
              calculateEulerChar().
            - Routine getTriangulation() now returns a const NTriangulation*
              (previously this was non-const).  Likewise, many routines in
              this and related classes have NTriangulation* arguments changed
              from non-const to const.
        Class NNormalSurfaceList:
            - New routines saveCSVStandard() and saveCSVEdgeWeight().
              These are now the preferred ways of exporting a normal surface
              list to CSV format.
            - Many routines in this and related classes have NTriangulation*
              arguments changed from non-const to const.  This also applies to
              related global routines, such as makeMatchingEquations().
        Enum NormalCoords:
            - New coordinate system NS_ANGLE for use with angle structures.
        Class NPacket:
            - New routine save(), which is now the preferred way of saving
              Regina data files.
        Class NPDF:
            - New constructor that reads a PDF document from a given file.
            - New routine isNull() to test if a PDF document is stored.
            - New routine savePDF(), which is now the preferred way of
              exporting a PDF packet to a PDF file.
        Class NPerm3, NPerm4, NPerm5:
            - New dimension-agnostic alias invSn.
            - Changed the type of NPerm3::invS3 from int to unsigned,
              for consistenty with NPerm4 and NPerm5.
        Class NScript:
            - Scripts are now stored as complete strings, not sequences
              of individual lines.  This affects the member functions
              (see below) and also the XML file format.  Whilst Regina
              has removed much of the functionality for working line-by-line,
              it can still read older files that were stored that way.
            - A script now fires a change event if one of its variables
              changes its packet label.
            - New routines getText(), setText() and append().
            - New routine getVariableIndex(), setVariableName(),
              setVariableValue() and removeVariable(unsigned long).
            - Removed routines getLine(), getNumberOfLines(), addFirst(),
              addLast(), insertAtPosition(), replaceAtPosition(),
              removeLineAt(), and removeAllLines().  These are not deprecated,
              but removed entirely.
        Class NSnapPeaTriangulation:
            - Updated the SnapPea kernel to the one shipped with SnapPy 2.2
              (standard precision).
            - NSnapPeaTriangulation is now a fully-fledged packet type, and
              derives from NTriangulation.  The inherited NTriangulation
              must not be modified directly; instead this is automatically
              kept in sync with the SnapPea data.
            - Closed triangulations are now supported always by default
              (i.e., you do not need to explicitly pass allowClosed=true).
              The second argument (allowClosed) for the constructor
              NSnapPeaTriangulation(const NTriangulation&, bool) is
              deprecated, and is now ignored.
            - Many new routines: countCompleteCusps(), countCusps(),
              countFilledCusps(), cusp(), fill(), filledTriangulation(),
              fundamentalGroupFilled(), gluingEquations(),
              gluingEquationsRect(), homologyFilled(), minImaginaryShape(),
              name(), protoCanonize() and protoCanonise(), shape(), unfill(),
              volumeZero(), plus others (listed individually below).
            - Two new constructors: a default constructor that builds a null
              triangulation, and a string constructor that takes either the
              name or the contents of a native SnapPea data file.
            - The Regina-to-SnapPea constructor now doubles as another copy
              constructor: which behaviour you get now depends on whether
              you pass an object of Regina's own NTriangulation type or
              of the subclass NSnapPeaTriangulation.
            - If one of Regina's own NTriangulation objects is passed to
              the constructor, then the constructor now installs the (shortest,
              second-shortest) curves on each cusp as its (meridian, longitude)
              basis.  This reverts a change in behaviour from the previous
              release caused by the recent sync with the SnapPy 2.0.3 kernel.
            - New output routines snapPea() and saveSnapPea().  These override
              the "lossy" conversion routines NTriangulation::snapPea() and
              NTriangulation::saveSnapPea() so that they output all
              SnapPea-specific data.
            - Renamed saveAsSnapPea() to saveSnapPea() (see above).  The new
              routine now returns a boolean, and requires a non-empty filename.
              The old name is deprecated but kept for backward compatibility.
            - Routine dump() is deprecated.  Instead, simply call snapPea() and
              write the resulting string to standard output.
            - Added synonym canonise() for canonize().
            - Routine solutionType() now returns the filled solution type
              (not the complete solution type).
            - Routine slopeEquations() now orders rows by SnapPea cusp indices
              (not Regina's vertex indices).  This is identical to past
              behaviour, but now that SnapPea triangulations can be modified
              through the SnapPea kernel, it is possible for the numbering
              schemes to differ and so this distinction now matters.
            - Routines toRegina() and verifyTriangulation() are deprecated,
              since they are obsolete now that NSnapPeaTriangulation inherits
              from NTriangulation.
            - The entire SnapPea kernel now lives within the namespace
              regina::snappea, which should ensure safety even if a
              conflicting SnapPy kernel is simultaneously loaded via Python.
              The SnapPea kernel is also linked as C++ now (no 'extern "C"').
            - Fatal errors in the SnapPea kernel are now handled by throwing
              exceptions, instead of quitting abruptly.
        Class NTautEnumeration:
            - New class for enumerating taut angle structures that uses
              Regina's tree traversal / linear programming machinery.
              This is *much* faster than the old double description method.
        Class NTetrahedron:
            - New routine index().
        Class NTreeTraversal:
            - Extended the tree traversal / linear programming machinery to
              work with angle structures.  This is used for enumerating all
              taut angle structures, or finding a single strict angle structure.
            - Changed all NTriangulation types in this and related
              classes from non-const to const.
        Class NTriangle:
            - New routine index().
        Class NTriangleEmbedding:
            - New convenience operators == and !=.
        Class NTriangulation:
            - New routines hasStrictAngleStructure(),
              findStrictAngleStructure() and knowsStrictAngleStructure(),
              which use fast linear programming machinery.
            - Routine connectedSumDecomposition() now works for non-orientable
              triangulations also (arXiv:1212.1441).  There is a caveat if
              there are embedded two-sided projective planes (see the
              documentation for details), and so the return type is now a
              signed long to allow for error conditions to be returned.
            - New routine connectedSumWith() for building connected sums.
            - New routine isIdenticalTo().
            - New routine isEmpty().
            - New local modification oneFourMove().
            - New routines findAllIsomorphisms() and makeCanonical().
            - Several isomorphism-related routines have been moved into
              the dimension-agnostic NGenericTriangulation template, and
              isomorphism signature routines now inherit directly from
              NGenericTriangulation instead of using wrappers.
              See the NGenericTriangulation notes above for details.
            - New routine getNumberOfBoundaryTriangles().
            - New routine puncture().
            - New routines snapPea(std::ostream&) and saveSnapPea().
              These (and the existing snapPea()) are now the preferred ways
              of exporting an NTriangulation to SnapPea's native file format.
            - New routines recogniser(), recogniser(std::ostream&),
              saveRecogniser(), plus US-spelled variants recognizer(), etc.
              These are now the preferred ways of exporting data for
              Matveev's 3-manifold recogniser.
            - Routines snapPea() and saveSnapPea() now do nothing if the
              triangulation is empty.
        Class NVertex:
            - Renamed getLinkEulerCharacteristic() to getLinkEulerChar(), which
              is easier on the fingers.  The old name has been kept as a
              deprecated alias for backward compatibility.
            - New routine index().
        Class NVertexEmbedding:
            - New convenience operators == and !=.
        Class NXMLSnapPeaReader:
            - New I/O class for the new SnapPea triangulation packet type.
        Class SnapPeaException, SnapPeaFatalError, SnapPeaMemoryFull:
            - New exceptions to be thrown by the SnapPea kernel.
        Enum SurfaceExportFields:
            - Moved from foreign/csvsurfacelist.h to
              surfaces/nnormalsurfacelist.h.
        Routine open():
            - New routine which is now the preferred way to read a
              native Regina data file.
        Routine readFileMagic(), readXMLFile():
            - Renamed to regina::open(), and now declared in npacket.h.
              The old names are deprecated but kept for backward compatibility.
        Routine readPDF():
            - Deprecated, in favour of the new filename-based NPDF constructor.
            - Explicitly return 0 if the given file exists but is empty.
        Routine readSnapPea():
            - Both variants of this routine are now deprecated, in favour of the
              new NSnapPeaTriangulation constructor which preserves additional
              SnapPea-specific data.  The old routines have been kept for
              backward compatibility, and (unlike the new routines) retain
              their old "lossy" behaviour (i.e., returning an NTriangulation
              that drops any SnapPea-specific data, such as peripheral curves).
        Routine writeCSVStandard(), writeCSVEdgeWeight():
            - Renamed to NNormalSurfaceList::saveCSVStandard() and
              NNormalSurfaceList::saveCSVEdgeWeight().  The old names
              are deprecated but have been kept for backward compatibility.
        Routine writePDF():
            - Renamed to NPDF::savePDF().  The old name is deprecated but has
              been kept for backward compatibility.  The new NPDF::savePDF()
              has a slight change in behaviour: if the PDF packet contains
              no data then the old routine created an empty file and returned
              true, whereas the new routine does nothing and returns false.
        Routine writeRecogniser(), writeRecognizer():
            - Renamed to NTriangulation::saveRecogniser() / saveRecognizer().
              The old names are deprecated but kept for backward compatibility.
              The new versions have a change in behaviour, in that they now
              require a non-empty filename (the old behaviour can be recreated
              by calling NTriangulation::recogniser() instead).
        Routine writeSnapPea():
            - The two variants of this routine have been renamed as
              NTriangulation::snapPea(std::ostream&) and
              NTriangulation::saveSnapPea(const char*).  The old names
              are deprecated but have been kept for backward compatibility.
        Routine writeXMLFile():
            - Renamed to NPacket::save().  The old name is deprecated but
              has been kept for backward compatibility.
        Header csvsurfacelist.h:
            - Deprecated.  The declaration of SurfaceExportFields is now
              in surfaces/nnormalsurfacelist.h instead.  The old header
              now includes surfaces/nnormalsurfacelist.h automatically.
        Header nxmlcallback.h, nxmlelementreader.h:
            - Moved from file/ into utilities/.  The old headers have
              been kept for backward compatibility.
        Header permconv.h:
            - New conversion routines perm3to5() and perm5to3().
    USER INTERFACE:
        - The commit/refresh buttons are gone: changes are now committed
          automatically.
        - Many other changes that implement the engine updates listed above.
    UTILITIES:
        censuslookup:
            - New command-line utility for looking up triangulations in
              Regina's census databases.
        tricensus:
            - New argument -h/--minhyp for enumerating minimal ideal
              triangulations of cusped finite-volume hyperbolic 3-manifolds.
    TEST SUITE:
        - The test suite will no longer be covered by this changelog, since
          changes to the test suite have not been logged thoroughly for some
          years now (i.e., releases typically have many more new tests than are
          being listed here).  If you ever want to see what is currently
          covered by the test suite, you can always run "make test ARGS=-V"
          and watch the tests scroll by.

Version 4.95  [ 12 November, 2013 ]

    GENERAL:
        - Updated the bundled copy of Normaliz to version 2.10.1 (27 June 2013).
        - All 2-faces of a triangulation are now called "triangles" (not
          just "faces" as before).  This is to avoid ambiguity in dimension.
        - Regina and SnapPy can now talk directly via python: on many
          systems, 'import snappy' from either a GUI python console or
          the command-line regina-python tool should work out of the box.
        - Packets in a data file are no longer required to have unique labels.
    ENGINE:
        Class Dim2BoundaryComponent:
            - Detailed string output (via detail() / toStringLong()) now
              outputs details of the constituent edges.
        Class Dim2Component:
            - New routines getNumberOfSimplices() and getSimplex(), which are
              dimension-agnostic aliases for getNumberOfTriangles() and
              getTriangle().
            - New template routine getNumberOfFaces<dim>(), which is a
              dimension-agnostic routine for counting faces of any dimension.
            - Detailed string output (via detail() / toStringLong()) now
              outputs details of the constituent triangles.
        Class Dim2Edge:
            - Detailed string output (via detail() / toStringLong()) now
              outputs details of where the edge appears in each triangle.
        Class Dim2Triangulation:
            - Now inherits from the new helper class NGenericTriangulation<2>.
            - New routine isoSigComponentSize() for extracting the number of
              triangles from a signature (inherited from NGenericTriangulation).
            - New "magic constructor" that attempts to interpret a given
              string as a 2-manifold triangulation under several possible
              encodings (currently only isomorphism signatures are supported
              for 2-manifolds, but this list may grow in the future).
            - Routine isoSig() now takes an optional argument that returns
              the isomorphism with the reconstruction from fromIsoSig().
        Class Dim2Vertex:
            - Detailed string output (via detail() / toStringLong()) now
              outputs details of where the vertex appears in each triangle.
        Class NBoundaryComponent:
            - Renamed getFace() and getNumberOfFaces() to getTriangle()
              and getNumberOfTriangles().  The old names are deprecated but
              have been kept for backward compatibility.
            - Detailed string output (via detail() / toStringLong()) now
              outputs details of the constituent triangles or vertex.
        Class NComponent:
            - Renamed getFace() and getNumberOfFaces() to getTriangle()
              and getNumberOfTriangles().  The old names are deprecated but
              have been kept for backward compatibility.
            - Detailed string output (via detail() / toStringLong()) now
              outputs details of the constituent tetrahedra.
        Class NEdge:
            - Detailed string output (via detail() / toStringLong()) now
              outputs details of where the edge appears in each tetrahedron.
        Class NEulerSearcher:
            - A new subclass of NGluingPermSearcher that can enforce an
              arbitrary fixed Euler characteristic on the vertex links.
        Struct NewNormalSurfaceVector:
            - Moved into registryutils.h and redesigned as the more general
              template struct NewFunction1<>.  The old type is equivalent to
              NewFunction1<NNormalSurfaceVector, size_t>, and a deprecated
              typedef has been kept for backward compatibility.
        Class NExampleTriangulation:
            - Routines weberSeifert() / seifertWeber(), bingsHouse(), weeks()
              and poincareHomologySphere() all now build oriented
              triangulations.
        Class NFace:
            - Renamed to NTriangle.  The old name is deprecated but has
              been kept as a typedef for backward compatibility.
        Class NFaceEmbedding:
            - Renamed the class to NTriangleEmbedding, and renamed getFace()
              to getTriangle().  The old names are deprecated but have been
              kept for backward compatibility.
        Class NGenericFacetPairing:
            - Renamed toString() to the simpler-to-type str().  The old name
              has been kept as a deprecated alias.
        Class NGenericTriangulation:
            - New template helper class that allows different triangulation
              classes to share the same implementations of member functions.
              Currently this class implements isoSig() and fromIsoSig().
        Class NGlobalDirs:
            - Routine pythonModule() now returns an empty string if the
              module is installed in the standard python site-packages
              directory (now the default for an XDG install).
        Class NGroupPresentation:
            - Renamed toStringCompact() to compact().  The old name has
              been kept as a deprecated alias.
        Class NInteger, NLargeInteger:
            - Fixed a (thankfully hard-to-trigger) error in the mod operators.
              The error was triggered on (x % m) or (x %= m) when:
              (i) x was negative and stored as a native integer;
              (ii) m could fit into a native integer but was unnecessarily
              stored as a large GMP integer; (iii) x <= m < |x|.  The result
              was then reported as x (i.e., the mod operation did nothing).
            - Fixed a (thankfully even-harder-to-trigger) error in
              the GCD operation.  This error was triggered only when
              computing gcd(LONG_MIN, 0), for either order of the operands.
        Class NNormalSurface, NNormalSurfaceVector:
            - Renamed getFaceArcs() to getTriangleArcs().  The old name is
              deprecated but has been kept for backward compatibility.
            - Incorporated the new fast branch-and-bound machinery into
              NNormalSurface::isIncompressible().
            - All normal surface vector classes have now gained the enum
              constant coordType (representing the corresponding NormalCoords
              constant), and the typedef Info (representing the
              template specialisation NormalInfo<coordType>).
            - The requirements for new vector subclasses have changed, since the
              old macro-based registry was replaced with the new template-based
              registry.  See the NNormalSurfaceVector class notes for details.
            - Python users can now create a normal surface by hand, e.g.,:
              NNormalSurface(tri, NS_STANDARD, [ 1, 2, 0, ... ]).
        Class NNormalSurfaceList:
            - Re-enabled enumeration using NS_HILBERT_FULLCONE, which previously
              returned an empty list.  Users will not be affected unless
              they were explicitly asking for this much slower algorithm.
            - Routine flavour() has been renamed to coords().  The old
              name remains for now as a deprecated alias.
        Class NNormalSurfaceSubset:
            - Routine getFlavour() has been renamed to coords().  The old
              name remains for now as a deprecated alias.
        Enum NormalCoords:
            - Renamed NS_FACE_ARCS to NS_TRIANGLE_ARCS.  The old name is
              deprecated but has been kept for backward compatibility.
        Class NormalFlavour<...>, NormalInfo<...>:
            - This recently-added registry helper template has changed since
              the last release.  Since this is a very new class whose primary
              role is in the redesign of the coordinate system registry,
              no backward compatibility aliases are provided.
            - The template itself has been renamed from NormalFlavour<...>
              to NormalInfo<...>.
            - The declaration has moved from flavourregistry.h to
              normalsurface.h, and the specialisations have moved to the
              corresponding coordinate system headers (nsstandard.h and so on).
            - The typedefs Vector, StandardFlavour and ReducedFlavour
              have been renamed to Class, Standard and Reduced.
        Class NPacket:
            - The requirements for new subclasses have changed, since the old
              macro-based registery was replaced with the new template-based
              registry.  See the NPacket class notes for details.
            - The constant packetType is now a compile-time enum constant,
              not a static const int.
            - The new routine getHumanLabel() returns the packet label,
              but adjusted for human-readable output.  In particular, an
              empty label will be replaced by "(no label)".
            - Routine getFullName() now makes labels more suitable for
              human-readable output as described above.
            - New routine internalID() to produce a string that uniquely
              identifies the packet (which nowadays the packet label does not).
        Class NPerm3, NPerm4, NPerm5:
            - New dimension-agnostic aliases orderedSn, SnIndex() and
              orderedSnIndex().  These all reference existing arrays/routines
              involving S3, S4 or S5 in NPerm3, NPerm4 and NPerm5 respectively.
            - Renamed toString() to the simper-to-type str().  The old name
              has been kept as a deprecated alias.
        Class NPillowTwoSphere:
            - Renamed getFace() and getFaceMapping() to getTriangle()
              and getTriangleMapping().  The old names are deprecated but
              have been kept for backward compatibility.
        Class NScript:
            - Variables are now stored as pointers to packets, not string-based
              packet labels.  This affects the API (in a non-backward-
              compatible way), the behaviour (e.g., renaming a packet will
              not affect any script variable that references it), and the
              data file format (packets now have IDs that scripts can use to
              reference them).
        Class NSnapPeaTriangulation:
            - Updated the SnapPea kernel to the one shipped with SnapPy 2.0.3.
            - New routines randomize() / randomise() to randomly retriangulate.
        Class NSurfaceFilter:
            - The requirements for new subclasses have changed, since the old
              macro-based registry was replaced with the new template-based
              registry.  See the NSurfaceFilter class notes for details.
            - The constant filterID has been renamed to filterType, and
              is now a compile-time enum constant (not a static const int).
              The old name has been kept as a deprecated alias.
            - Routines getFilterID() and getFilterName() have been renamed
              to getFilterType() and getFilterTypeName().  The old names
              have been kept as deprecated aliases.
        Class NTetrahedron:
            - Renamed getFace() and getFaceMapping() to getTriangle()
              and getTriangleMapping().  The old names are deprecated but
              have been kept for backward compatibility.
        Class NThread:
            - New routine join() to wait for threads to finish.
        Class NTriangle:
            - Detailed string output (via detail() / toStringLong()) now
              outputs details of where the triangle appears in each tetrahedron.
        Class NTriangulation:
            - New routines isIrreducible(), knowsIrreducible(),
              isHaken(), knowsHaken(), and knowsCompressingDisc().
            - Routine hasCompressingDisc() has been updated to use the new
              fast branch-and-bound machinery.
            - New routines getNumberOfSimplices() and getSimplex(), which are
              dimension-agnostic aliases for getNumberOfTetrahedra() and
              getTetrahedron().
            - New template routine getNumberOfFaces<dim>(), which is a
              dimension-agnostic routine for counting faces of any dimension.
            - Now inherits from the new helper class NGenericTriangulation<3>.
            - New routine isoSigComponentSize() for extracting the number of
              triangles from a signature (inherited from NGenericTriangulation).
            - Routine isoSig() now takes an optional argument that returns
              the isomorphism with the reconstruction from fromIsoSig().
            - New routines snapPea() and fromSnapPea() to import and export
              SnapPea data using strings, without writing to the filesystem.
            - New "magic constructor" that attempts to interpret a given
              string as a 3-manifold triangulation under several possible
              encodings.
            - Routine isThreeSphere() now includes a fast check for an
              "obviously" trivial fundamental group.
            - Renamed FaceIterator, faceIndex(), getFace(), getFaces(),
              getNumberOfFaces() and hasBoundaryFaces(), where "face"
              now becomes "triangle".  The old names are deprecated but
              have been kept for backward compatibility.
            - Results from hasCompressingDisc() and isHaken() are now
              stored in data files.
            - The output from getPacketTypeName() has changed from
              "Triangulation" to "3-Manifold Triangulation".
        Class NVertex:
            - Added buildLinkDetail(), which returns details of how triangles
              of the vertex link are embedded within individual tetrahedra.
            - Detailed string output (via detail() / toStringLong()) now
              outputs details of where the vertex appears in each tetrahedron.
        Class NXMLPacketReader, NXMLTreeResolver, NXMLTreeResolutionTask:
            - The API for reading packets from an XML data file has changed to
              incorporate the new NXMLTreeResolver class, which allows the
              resolution of dangling packet references after an entire
              data file has been read.
        Class PacketInfo:
            - Template classes that store traits of the various packet types.
              These are used with the new forPacket() template functions.
        Enum PacketType:
            - A new enumeration that contains constants representing
              different packet types.  Include "packet/packettype.h".
        Struct Returns:
            - Moved into utilities/registry.h.  However, its contents are
              still included from its previous header surfaces/filterregistry.h.
        Class ShareableObject:
            - Renamed toString() and toStringLong() to the simper-to-type str()
              and detail().  The old names have been kept as deprecated aliases.
        Class SurfaceFilterInfo:
            - Template classes that store traits of the various normal
              surface filter classes.  These are used with the new
              forFilter() template functions.
        Enum SurfaceFilterType:
            - A new enumeration that contains constants for different types of
              normal surface filter.  Include "surfaces/surfacefiltertype.h".
        Routine forFlavour(), forCoords():
            - Renamed each variant of forFlavour() to forCoords().  The
              old names have been kept as deprecated aliases.
        Routine stringToToken():
            - Moved from foreign/snappea.h into utilities/stringutils.h.
        Routine readSnapPea(), writeSnapPea():
            - Added istream/ostream versions of these routines.
            - In writeSnapPea(), the NTriangulation& argument is now const.
        Headers dimtraits.h, nfacetspec.h, ngenericisomorphism.{h,tcc}:
            - Moved from triangulation/ to generic/.  The old header locations
              are now deprecated.  They have been kept for backward
              compatibility, but simply include the new headers instead.
        Header filterregistry.h:
            - The REGISTER_FILTER macros have been removed.  To iterate through
              surface filter types, use the new forFilter() template functions.
        Header flavourregistry.h, coordregistry.h:
            - Renamed flavourregistry.h to coordregistry.h.  The old header
              has been kept as a deprecated alias.
            - The REGISTER_FLAVOUR macros have been removed.  To iterate through
              coordinate systems, use the forCoords() template functions.
        Header packetregistry.h:
            - The REGISTER_PACKET macros have been removed.  To iterate through
              packet types, use the new forPacket() template functions.
        Headers *.tcc:
            - All *.tcc headers have been renamed as *-impl.h, to play
              better with development IDEs.  The old header names are now
              deprecated but have likewise been kept for backward compatibility.
    USER INTERFACE:
        - The root container packet is now hidden from the user (it still
          exists internally within the packet tree).
        - The triangulation viewer now explicitly states "not oriented"
          for orientable-but-not-oriented triangulations.
        - The old regina-kde placeholder app (which did nothing but pop up
          a message directing the user to the new regina-gui) has been removed.
        - The boundary component viewer now displays more detailed information.
    PYTHON:
        - The python module 'regina' now has its own __init__.py, and loads
          'regina.engine' as an extension submodule.  All symbols from
          regina.engine are imported directly into 'regina', so users can
          continue to work directly with the 'regina' namespace as before.
        - For an XDG build (e.g., on GNU/Linux), the python module is now
          installed in the standard python site-packages directory, which
          means you can easily import the module from a normal python session.
        - Added a useful __repr__ for the core types NInteger, NLargeInteger,
          NRational, NPerm3, NPerm4 and NPerm5.
    TEST SUITE:
        - More NInteger / NLargeInteger tests, this time comparing operations
          when the same arguments are coerced from natives to GMP integers.
        - NBitmask tests for the bits() function.
        - Added python tests for the Orb import filter; thanks to
          Craig Hodgson for the sample files.

Version 4.94  [ 24 September, 2013 ]

    GENERAL:
        - Old-style binary files are no longer supported.  These have not been
          in use for over a decade.  If you have an old-style binary file that
          you need to use, install Regina 4.93 and use the regconvert tool.
        - Widespread alignment of integer sizes throughout the code.
          Many integers have changed from int to long, or from unsigned to
          unsigned long (or size_t), throughout the API.
        - Fixed some minor memory leaks.
    ENGINE:
        Class NAbelianGroup, NGroupExpression, NGroupExpressionTerm,
                NGroupPresentation:
            - Removed writeToFile(NFile&) and readFromFile(NFile&, ...),
              which were used for old-style binary files.
        Class NAngleStructure:
            - Removed writeToFile(NFile&) and readFromFile(NFile&, ...),
              which were used for old-style binary files.
        Class NAngleStructureList:
            - More frequent and robust cancellation checking during
              enumeration of vertex angle structures.
        Class BanConstraintBase, BanNone, BanBoundary, BanTorusBoundary:
            - New constraint classes for use with the new tree traversal code
              for enumerating normal surfaces.  See NTreeTraversal for details.
        Class Dim2Census, Dim2EdgePairing, Dim2GluingPerms,
                Dim2GluingPermSearcher:
            - New classes for building a census of 2-manifold triangulations.
        Class Dim2TriangleEdge:
            - New convenience typedef for NFacetSpec<2>.
        Class Dim2Triangulation:
            - New 2-manifold triangulation class.  This is a new packet
              type that can be independently stored in data files.
        Class Dim2BoundaryComponent, Dim2Component, Dim2Edge, Dim2EdgeEmbedding,
                  Dim2Isomorphism, Dim2Triangle, Dim2Vertex,
                  Dim2VertexEmbedding, NXMLDim2TriangulationReader:
            - New classes to support Dim2Triangulation.
        Class Dim2ExampleTriangulation:
            - New class for building common 2-manifold triangulation.
              Includes support for every possible 2-manifold.
        Class DimTraits:
            - New template class to assist with dimension-agnostic code.
        Class Flags:
            - New template class for forming bitwise combinations of
              flags based on enumeration values.
        Class HashPointer, HashString:
            - Removed, after being deprecated for a very long time now.
        Class IntOfSize:
            - New template class for using native integer types whose sizes
              are not determined until compile time.
        Class LPConstraintBase, LPConstraintSubspace, LPConstraintNone,
                LPConstraintEuler, LPConstraintNonSpun:
            - New constraint classes for use with the new tree traversal code
              for enumerating normal surfaces.  See NTreeTraversal for details.
        Class LPData, LPInitialTableaux, LPMatrix:
            - New classes that implement the dual simplex method, for use with
              the new tree traversal code for enumerating normal surfaces.
              See NTreeTraversal for details.
        Class NAbelianGroup:
            - New convenience routines isZ() and isZn().
        Class NBlockedSFS:
            - Now supports Seifert fibred spaces with boundary.
        Class NCensus:
            - The NProgressManager* argument has been removed from formCensus().
              If you are doing serious census generation, use the command-line
              utility tricensus (or tricensus-mpi) instead.
        Class NClosedPrimeMinSearcher, NCompactSearcher:
            - Improved the way in which cones and L(3,1) spines are
              detected and pruned during census enumeration.
            - Improved the way in which too many high degree edges are
              detected and pruned during census enumeration.
        Class NDoubleDescription:
            - More frequent polling for cancellation.
            - The progress tracker passed to enumerateExtremalRays() is now of
              class NProgresstracker, not NProgressNumber.
        Class NEdge:
            - New convenience routine getTriangulation().
        Class NEnumConstraintList:
            - This now holds unsigned longs, not unsigned ints, for
              consistency with the integer types used for NVector indexing.
        Class NFace:
            - New convenience routine getTriangulation().
        Class NFacePairing:
            - Now derives from the template base class NGenericFacetPairing<3>.
            - Renamed getNumberOfTetrahedra() to size().  The old name
              is deprecated, and will be removed in a future release.
        Class NFile, NFilePropertyReader:
            - Removed these classes, which were used for old-style binary files.
        Class NFileInfo:
            - Removed TYPE_BINARY, which was used for old-style binary files.
        Class NGenericFacetPairing:
            - New template base class that contains dimension-agnostic
              code for representing face/facet pairings.
        Class NGenericIsomorphism:
            - New template base class that contains dimension-agnostic
              code for representing isomorphisms between triangulations.
        Class NGroupExpression:
            - New routines wordLength(), erase(), cycleLeft(), cycleRight(),
              invert(), writeTeX(), and a version of writeText()
              that takes an extra argument to control the output style.
        Class NGroupPresentation:
            - Finally intelligentSimplify() really is intelligent.  It
              now uses Dehn simplification / small cancellation theory.
            - New routine intelligentSimplify(NHomGroupPresentation*)
              for keeping track of how the group was simplified.
            - New routines relatorLength(), abelianlisation(),
              markedAbelianisation(), writeTeX(), toTeX(),
              writeTextCompact() and toStringCompact().
            - More readable output from writeTextLong().
            - New assignment operator (=).
        Class NHilbertCD:
            - The NProgressMessage* argument to enumerateHilbertBasis()
              has been removed, since in reality the current algorithm offers
              no sensible progress tracking or cancellation polling.
        Class NHilbertDual:
            - More frequent polling for cancellation.
            - The progress tracker passed to enumerateHilbertBasis() is now of
              class NProgressTracker, not NProgressNumber.
        Class NHilbertPrimal:
            - The progress tracker passed to enumerateHilbertBasis() is now of
              class NProgressTracker, not NProgressMessage.
        Class NHomGroupPresentation:
            - New class to represent homomorphisms between groups.
        Class NHomMarkedAbelianGroup:
            - New routine torsionSubgroup().
        Class NHomologicalData:
            - Removed all dependencies on the old NIndexedArray.
        Class NIndexedArray:
            - Removed, after being deprecated for a very long time now.
        Class NInteger:
            - NInteger is a typedef for the new template class
              NIntegerBase<false>, which offers fast arbitrary precision
              integers but does not support infinity.
        Class NIntegerBase:
            - This is a new template class that supercedes (and is based on)
              the old NLargeInteger.  The boolean template argument indicates
              whether the class supports infinity as an allowed value.
            - Heavily rewritten from the old NLargeInteger: this class works
              with native C/C++ integers for as long as possible, and only
              switche to GMP when it becomes unavoidable.  This makes the code
              enormously faster (rough testing suggests a roughly 7x speedup).
            - Made the destructor non-virtual to avoid the unwanted class
              overhead that comes with polymorphism.
            - Added new routines that were not in the old NLargeInteger,
              including isZero(), sign(), gcdWith(), lcmWith(), and
              nativeValue<bytes>().
        Class NIsomorphism:
            - Now a subclass of NGenericIsomorphism<3>, with inherited
              dimension-agnostic aliases for several routines.
        Class NLargeInteger:
            - NLargeInteger is now a typedef for the new template class
              NIntegerBase<true>, and maintains backward compatibility.
            - Performance is much, much faster; see NIntegerBase for details.
        Class NLocalFileResource, NRandomAccessResource:
            - Removed these classes, which were used for old-style binary files.
        Class NMarkedAbelianGroup:
            - New routines torsionSubgroup() and torsionInclusion().
        Class NMatrix:
            - New routine isZero().
        Class NNativeInteger:
            - New template class that wraps native integer types with very
              little overhead and offers an interface compatible with NInteger.
        Class NNativeLong:
            - A convenience typedef for the new class NNativeInteger<long>.
        Class NNormalSurface:
            - Routine boundarySlopes() now requires that the
              triangulation is oriented (otherwise SnapPea will relabel
              tetrahedron vertices and the matrix returned will be null).
            - Routines findNonTrivialSphere() and findVtxOctAlmostNormalSphere()
              are deprecated.  Use NTriangulation::hasNonTrivialSphereOrDisc()
              and NTriangulation::hasOctagonalAlmostNormalSphere() instead.
            - Removed writeToFile(NFile&) and readFromFile(NFile&, ...),
              which were used for old-style binary files.
        Class NNormalSurfaceList:
            - New routines which() and algorithm() now retain details of
              which surfaces where enumerated and how this was done.
            - Now uses the new tree traversal method as a preferred
              enumeration algorithm where possible.  This is a significant
              improvement upon the old double description method.  See
              NTreeEnumeration and arXiv:1010.6200 for details.
            - The coordinate flavours (STANDARD, QUAD, etc.) are deprecated,
              and have changed from integers to NormalCoords enum types.
              Instead of these, use the NormalCoords enum values directly
              (NS_STANDARD, NS_QUAD, etc.).  For both C++ and Python users,
              these enum values are available directly in the namespace scope.
            - More frequent and robust cancellation checking during
              enumeration of vertex surfaces.
            - The old enumeration routines have been deprecated.  These
              include enumerate(NTriangulation*, int, bool, NProgressManager*),
              enumerateStandardDirect(), enumerateStandardANDirect(),
              enumerateFundPrimal(), enumerateFundDual(),
              enumerateFundCD() and enumerateFundFullCone().
              Users should now use the "universal" enumeration routine
              enumerate(NTriangulation*, NormalCoords, NormalList, NormalAlg,
              NProgressTracker*), which offers sensible default as well
              as fine-grained control over the underlying algorithms.
            - In all enumeration routines that take progress trackers, the
              old-style NProgressManager* arguments have been replaced with
              NProgressTracker* arguments, which are more flexible and
              more streamlined.
            - The routine getFlavour() is now renamed to flavour().
              The old getFlavour() is still available but deprected.
            - This class no longer inherits from NSurfaceSet (which has been
              removed).  As a result, getShareableObject() is no longer
              necessary and has likewise been removed.
        Enum NormalCoords:
            - A new enumeration that contains constants for different normal
              surface coordinate systems.  Include "surfaces/normalcoords.h".
        Class NormalFlavour:
            - Template classes that store traits of the various normal
              surface coordinate systems.  These are used with the new
              forFlavour() template functions.
        Enum NormalListFlags, Class NormalList:
            - Flags that specify which normal surfaces a particular list
              represents within a given triangulation.
        Enum NormalAlgFlags, Class NormalAlg:
            - Flags that specify details and parameters of normal surface
              enumeration algorithms.
        Class NPacket:
            - Fix crash when sortChildren() is run on the root packet.
            - Removed writePacket(NFile&) and readPacket(NFile&), which
              were used for old-style binary files.
        Class NPerm3, NPerm4, NPerm5:
            - New dimension-agnostic alias Sn that refers to S3, S4 and S5 in
              NPerm3, NPerm4 and NPerm5 respectively.
            - New dimension-agnostic alias Sn_1 that refers to S2, S3 and S4 in
              NPerm3, NPerm4 and NPerm5 respectively.
            - New dimension-agnostic enum constants nPerms and nPerms_1 that
              contain the number of permutations in Sn and Sn_1 respectively.
            - New construtors that take an array of images.
            - NPerm3 and NPerm5 now have a copy of S2 (which NPerm4 already
              had).  Likewise, NPerm5 now has a copy of S3, orderedS3,
              S4 and orderedS4 (which NPerm4 again already had).
            - NPerm4::invS2 and NPerm4::invS3 are deprecated: the former
              is unnecessary, and the latter is identical to NPerm3::invS3.
            - NPerm3 now has a transposition constructor: NPerm3(a,b).
        Class NProgress, NProgressFinished, NProgressManager,
                NProgressMessage, NProgressNumber, NProgressStateNumeric:
            - Deprecated in favour of the new NProgressTracker (see below).
        Class NProgressTracker:
            - A new unified and streamlined progress tracking mechanism that
              replaces the old suite of NProgress classes (i.e.,
              NProgressManager and the NProgress class hierarchy).
        Class NQitmask1, NQitmask2:
            - Fast classes for working with 0/1/2/3 "qits", i.e., "base 4 bits".
        Class NSatBlock:
            - Routine nextBoundaryAnnulus() has acquired an extra boolean
              argument, which allows us to choose between "next" and "previous".
        Class NSatRegion:
            - Routine createSFS() no longer need to be given the number
              of boundary components, and now supports Klein bottle
              boundaries.  The old two-argument version is now deprecated.
        Class NSnapPeaTriangulation:
            - Updated the SnapPea kernel to the one shipped with SnapPy 1.8.0.
            - New routine toRegina() to extract the underlying SnapPea
              triangulation, or to see exactly how SnapPea has relabelled
              and/or retriangulated.
            - New routine canonize() to produce the canonical retriangulation
              of the canonical cell decomposition.
        Class NSurfaceFilter:
            - Removed writeFilter(NFile&) and readFilter(NFile&, ...),
              which were used for old-style binary files.
        Class NSurfaceSet:
            - Removed.  The corresponding functionality has been moved directly
              into the subclasses NNormalSurfaceList and NSurfaceSubset.
        Class NSurfaceSubset:
            - No longer inherits from NSurfaceSet (which has been removed).
              As a result, getShareableObject() is no longer necessary and
              has likewise been removed.
            - The constructor now takes a reference to an NNormalSurfaceList,
              not an NSurfaceSet.
        Class NTetrahedron:
            - New dimension-agnostic aliases adjacentSimplex() and
              adjacentFacet().  These are identical to adjacentTetrahedron()
              and adjacentFace() respectively, and can help with
              writing code that works with more than one dimension.
        Class NTreeTraversal, NTreeEnumeration, NTreeSingleSolution:
            - New class for enumerating vertex normal surfaces and
              locating a single vertex normal surface under some linear
              constraint (such as positive Euler characteristic).  These are a
              significant improvement upon the old double description method.
              For details see arXiv:1010.6200 and arXiv:1211.1079 respectively.
        Class NTriangulation:
            - New routine drillEdge() to drill out a regular
              neighbourhood of an edge.
            - New optimised routines hasNonTrivialSphereOrDisc() and
              hasOctagonalAlmostNormalSphere() that use linear programming
              where possible to avoid a full enumeration of vertex surfaces.
              See arXiv:1211.1079 for details.
            - Some routines are now *much* faster for larger triangulations,
              thanks to the new linear programming code (arXiv:1211.1079).
              These include isZeroEfficient(), isThreeSphere(), isSolidTorus(),
              connectedSumDecomposition(), and makeZeroEfficient().
            - Rewrote barycentricSubdivision(): the code is now clearer,
              but note that the precise labelling of the new tetrahedra has
              changed from earlier versions of Regina.
            - Routine insertTriangulation() now works in the case where
              a triangulation tries to insert itself.
            - New dimension-agnostic aliases getNumberOfSimplices(),
              getSimplices(), getSimplex(), simplexIndex(), newSimplex(),
              removeSimplex(), removeSimplexAt() and removeAllSimplices().
              These are identical to the corresponding routines for
              operating on tetrahedra, and can help with writing code that
              works with more than one dimension.
            - Fixed isZeroEfficient(), which was reporting incorrect results
              for ideal triangulations.
            - Removed the old (and slow) getTetrahedronIndex(), getFaceIndex()
              and so on.  Use tetrahedronIndex(), faceIndex(), etc. instead.
            - All routines that took stdhash::hash_set arguments now take
              std::set arguments instead.
        Class NTritmask1, NTritmask2:
            - Fast classes for working with 0/1/2 trits, i.e., "ternary bits".
        Class NTypeTrie:
            - A fast data structure for storing zero/non-zero patterns in
              vertex normal surfaces.  This supports the new tree
              traversal enumeration code; see NTreeTraversal for details.
        Class NVertex:
            - New routine buildLink() to triangulate the vertex link.
            - New convenience routine getTriangulation().
        Class ZBuffer:
            - Updated xsgetn() to support n larger than UINT_MAX.
        Routine base64Decode(), base64Encode():
            - Replace the old GPL-licensed implementation with a different
              MIT-licensed implementation.  Functionality is the same.
        Routine forFlavour():
            - New template functions that offer a typesafe way of iterating
              through cases of different normal coordinate systems without
              abusing the C++ preprocessor.  These should be used instead of
              the old (and now deprecated) REGISTER_FLAVOUR macros.  Variants
              of forFlavour() are offered for different function types.
        Routine readFromFile(), writeToFile():
            - Removed, since these were used with old-style binary files.
        Routine readOrb():
            - Updated to correctly read the modern (and more verbose)
              Orb file format.  Thanks to Lorenzo Losa for the patch.
        Typedef NFacePairingIsoList, UseFacePairing:
            - These typedefs have been renamed as NFacePairing::IsoList
              and NFacePairing::Use respectively.  The old typedefs are
              deprecated, and will be removed in some future release.
        Header flavourregistry.h:
            - The old REGISTER_FLAVOUR macros are now deprecated, and will
              eventually be removed.  The preferred way to iterate through
              coordinate flavours is the new forFlavour() template functions.
        Header hashmap.h, hashset.h, hashutils.h:
            - Removed, after being deprecated for a very long time now.
        Header nlargeinteger.h:
            - Deprecated in favour of the new ninteger.h.
    USER INTERFACE:
        In addition to incorporating the new mathematical changes above:
            - The preference dialog is somewhat simpler now.
              + Some preferences are gone, and instead Regina simply remembers
                your last selection (e.g., default tabs for various viewers).
              + Some preferences have just been removed from the dialog (e.g.,
                the calculations thresholds), though users who really need
                these can still access them through the configuration file.
            - The elementary move dialog contains richer information
              about where the moves can take place, and stays open so that
              you can perform several moves one after another.
    UTILITIES:
        regconvert:
            - The option -b (for old-style binary files) is no longer supported.
        regina-python:
            - Enabled tab completion, courtesy of readline and rlcompleter.
            - The --quiet option no longer lists libraries as they are loaded.
        tricensus:
            - Now takes an optional argument -2/--dim2 to enumerate
              2-manifold triangulations.
            - Now takes an optional argument -c/--subcontainers to store
              triangulations in subcontainers according to face pairings.
    TEST SUITE:
        - Greatly expanded the tests for NLargeInteger and NInteger,
          which are now extremely thorough.
        - New and more thorough NTriangulation tests for barycentric
          subdivision, drilling edges, 0-efficiency testing, 3-sphere
          recognition, connected sum decomposition, solid torus recognition,
          and comparing H1 with the abelianised fundamental group.
        - New NNormalSurfaceList tests for comparing the results of different
          vertex / fundamental surface enumeration algorithms.  Also,
          exhaustive tests over census data now include ideal triangulations.
        - New enumeration tests for Dim2EdgePairing and Dim2Census.
        - New tests for permutation databases Sk and orderedSk.
        - New tests for base64 conversion.
        - Expanded tests for the NRational class.
        - Expanded enumeration tests for facet pairing classes to
          include pairings with boundary facets.

Version 4.93  [ 30 May, 2012 ]

    ENGINE:
        Class NAngleStructure:
            - New routine isVeering() to test for veering structures.
            - Flags (taut/strict/veering) are no longer stored in data files.
        Class NBlockedSFSLoop, NBlockedSFSTriple, NPluggedTorusBundle:
            - Corrected an off-by-one error in computing the genus of certain
              non-orientable base orbifolds for Seifert fibred pieces.
              This only affects census manifolds with >= 12 tetrahedra;
              in particular, no existing census data is affected.
        Class NExampleTriangulation:
            - New routine weeks() to build the Weeks manifold.
        Class NNormalSurface:
            - Routines isOrientable(), isTwoSided() and isConnected() now
              return bool instead of NTriBool.  This helps avoid unintended
              errors in scripts, but be warned: these properties can only be
              computed for compact surfaces (not spun normal surfaces).
            - Routines isIncompressible() and isCompressingDisc() likewise
              now return bool instead of NTriBool.
        Class NTriangulation:
            - New routines isSolidTorus() and knowsSolidTorus()
              for "one-click unknot recognition".
            - Routine hasCompressingDisc() now returns bool instead of NTriBool.
        Class NTriBool:
            - Deprecated.  This class has been replaced with ordinary (two-way)
              bool throughout Regina, and will be removed in a future release.
        Routine writeRecogniser():
            - Added to support sending triangulations to Matveev's
              3-manifold recogniser software.
    USER INTERFACE:
        - Restored File -> Save and File ->Save As, which were missing from
          the main menu in version 4.92.
        - In the triangulation viewer, the old "Surfaces" tab has been renamed
          as the "Recognition" tab, and includes high-level algorithms such as
          3-sphere recognition as well as "opportunistic" combinatorial
          recognition.
        - Replaced the python icon with a generic terminal icon.
        - GUI python consoles now set the variable "item", not "selected".
          This is easier to type, and avoids the misconception that selecting
          a different packet in the tree might change the variable (which it
          doesn't).  The variable "selected" is also set for backward
          compability, though this will be removed in a future release.
        - GUI python consoles will now set item=None if there is
          nothing selected in the packet tree.
        - Simplified the cut/copy/paste behaviour in graphical Python consoles.
        - The knot/link census is now explicitly called the *hyperbolic*
          knot/link census, since non-hyperbolic knots or links are excluded.
    DOCUMENTATION:
        - Layout and navigation improvements in the user handbook.
    TEST SUITE:
        - Added several tests related to Hakenness testing.

Version 4.92  [ 12 April, 2012 ] - The "hello Windows!" release.

    INSTALLATION:
        - Regina now builds and runs under Windows!
        - MacOS users now have a drag-and-drop app bundle, and do not
          need fink at runtime.
        - Linux (and indeed all) users no longer need KDE, since the user
          interface is now Qt-only.
    ENGINE:
        Class NBitmask:
            - Make NBitmask more suitable for use in containers.  Specifically,
              the assignment operator can now be used to initialise an
              uninitialised bitmask or to reset an already-initialised
              bitmask to a different length, and one or both of its
              operands may be invalid.
        Class NBitmask, NBitmask1, NBitmask2:
            - New function lessThan() for lexicographical comparisons.
        Class NDoubleDescription:
            - Removed the inner class LexComp, and replaced it with the new
              global class NPosOrder (see below).  A deprecated typedef
              NDoubleDescription::LexOrder is kept for backward compatibility.
        Class NFacePairing:
            - Function writeDot() can now optionally label graph
              vertices with the corresponding tetrahedron numbers.
            - Added graphviz export routines dot() and dotHeader(), which
              are like writeDot() and writeDotHeader() but return strings
              instead of writing to standard output.
        Class NFacetSpec:
            - New template class that generalises NTetFace to arbitrary
              dimensions.  NTetFace is retained as a convenience typedef,
              but with changes; see the NTetFace notes below.
        Class NGlobalDirs:
            - New routine setDirs() to be used when an application has
              been moved from the cmake-configured installation directory.
        Class NHilbertCD:
            - New class that implements a modified Contejean-Devie algorithm
              for Hilbert basis enumeration, based on the original algorithm in
              "An efficient incremental algorithm for solving systems of
              linear Diophantine equations", Contejean and Devie,
              Inform. and Comput. 113 (1994), 143-172.
        Class NHilbertDual:
            - New class that implements a modified dual algorithm for
              Hilbert basis enumeration, based on the dual algorithm in
              "Normaliz: Algorithms for affine monoids and rational cones",
              W. Bruns and B. Ichim, J. Algebra 324 (2010), 1098-1113.
        Class NHilbertPrimal:
            - New class that enumerates Hilbert bases by decomposing into
              maximal admissible faces and running the primal algorithm from
              Normaliz on each such face.  For details, see
              "Fundamental normal surfaces and the enumeration of Hilbert
              bases", B. Burton, arXiv:1111.7055, November 2011.
        Class NLargeInteger:
            - Made separate constructors and assignment operators for
              arguments of type int, unsigned int, long, and unsigned long.
            - Added ++ and -- operators.
            - Added (long + NLargeInteger) and (long * NLargeInteger) operators.
            - New routines setRaw() and rawData() for interacting directly
              with libgmp and libgmpxx.
        Class NMaxAdmissible:
            - New class for enumerating maximal admissible faces of the
              normal surface solution cone.
        Class NNormalSurface:
            - New routine boundarySlopes() that calculates boundary slopes
              for spun normal surfaces.
            - New routines getOrientedTriangleCoord() and
              getOrientedQuadCoord() for transversely oriented normal surfaces.
        Class NNormalSurfaceList:
            - New routines enumerateFundPrimal() and enumerateFundDual() to
              enumerate fundamental normal surfaces, as well as slower routines
              enumerateFundFullCone() and enumerateFundCD() for comparing
              different enumeration algorithms.
            - New coordinate systems ORIENTED and ORIENTED_QUAD to
              support transverse oriented normal surfaces.
            - New routines beginVectors() and endVectors() and new inner class
              VectorIterator for iterating through raw normal surface vectors.
            - New routine allowsOriented(), indicating whether the underlying
              coordinate system supports transverse orientations.
        Class NNormalSurfaceVector:
            - New routines getOrientedTriangleCoord() and
              getOrientedQuadCoord() for transversely oriented normal surfaces.
            - New routine allowsOriented(), indicating whether the underlying
              coordinate system supports transverse orientations.
        Class NNormalSurfaceVectorOriented, NNormalSurfaceVectorOrientedQuad:
            - New coordinate systems for transversely oriented normal surfaces.
        Class NPacket:
            - Fixed potential crash in fireDestructionEvent().
        Class NPerm3:
            - New routine compareWith() for sorting permutations.
        Class NPerm5:
            - New class describing permutations of five elements.
        Class NPosOrder:
            - Class for sorting hyperplanes during vertex enumeration.
              This is the new name for the old NDoubleDescription::LexComp.
        Class NSnapPeaTriangulation:
            - New routine slopeEquations() that uses code from SnapPy to
              compute boundary slope matrices for cusps.
            - New routine verifyTriangulation() for ensuring that
              SnapPea has not retriangulated unexpectedly.
        Class NSurfaceSet:
            - New routine allowsOriented(), indicating whether the underlying
              coordinate system supports transverse orientations.
        Class NTetFace:
            - Now an instance of the arbitrary-dimension template class
              NFacetSpec.  NTetFace is retained as a typedef, but the fields
              have been renamed from tet/face to the more general simp/facet.
        Class XMLPropertyDict:
            - Removed the optional defaultVal argument from lookup();
              the default is now always the empty string.
        Routines perm4to5, perm5to4, perm3to4, perm4to3:
            - New routines for converting between permutation classes.
        Routine makeEmbeddedConstraints():
            - Added to help generate admissibility constraints based on a
              flavour constant, instead of an NNormalSurfaceVector subclass.
        Routines writeCSVStandard, writeCSVEdgeWeight:
            - Included boundary slopes of spun-normal surfaces in CSV output.
        Macro REGISTER_FLAVOUR:
            - Now requires an additional argument, indicating whether
              the coordinate system supports transverse orientations.
    USER INTERFACE:
        - Ported from KDE to Qt-only.
        - Moved from a single monolithic window to lots of small windows
          (one for the tree, one for each open packets). The old
          interface can be re-enabled through Regina's preferences.
        - Continued the user interface overhaul, again with many more
          improvements that give cleaner and more sensible behaviour
          (too many changes to list individually).
        - Graphical Python consoles now execute "from regina import *"
          automatically.
    UTILITIES:
        regina-python:
            - Now executes "from regina import *" automatically.  You
              can suppress this with the argument --noautoimport.
            - For MacOS users: make sure 32-bit python is called when running
              32-bit fink on a 64-bit machine.
        tricensus:
            - Now outputs all face pairings as it runs, instead of periodic
              snapshots of where the census is up to.

Version 4.91: Internal development version.

Version 4.90  [ 12 September, 2011 ] - First prerelease for version 5.0.

    OVERALL:
        - The graphical user interface has been ported from KDE3 to KDE4.
        - The build system has been ported from autotools to cmake.
        - The built-in portions of the SnapPea kernel have been re-synced
          with the September 2009 version of SnapPea.
    DOCUMENTATION:
        - The users' handbook has undergone a thorough overhaul.  It is
          cleaner, more streamlined, and now full of screenshots.
        - The data file format has been split out of the users' handbook
          and placed in its own separate reference manual.
    ENGINE:
        Typedef AcceptTriangulation:
            - This global typedef has been deprecated.  Please use the
              class typedef NCensus::AcceptTriangulation instead.
        Class BitManipulator, GenericBitManipulator:
            - BitManipulator has new routines firstBit() and lastBit(), which
              return the positions of the first and last true bit respectively.
              This has required the addition of a new non-optimised base class
              GenericBitManipulator, which end users need never use directly.
        Class NAbelianGroup:
            - Routine addRank() now takes a signed integer, so that you
              can subtract from the rank as well as add to it.
            - Two new constructors to compute the homology of a chain complex
              with integer or mod-p coefficients.  Thanks to Ryan Budney.
        Class NAngleStructureList:
            - There is now an option to enumerate only taut angle structures,
              which is significantly faster than enumerating all vertex angle
              structures.  As a result, enumerate() now takes three arguments,
              there is a new routine isTautOnly(), and the data file format
              for angle structure lists contains a new element "angleparams".
            - Renamed allowsStrict() and allowsTaut() to spansStrict() and
              spansTaut().  The old routines are now deprecated but have been
              preserved (for now) for backward compatibility.
        Class NAngleStructureVector:
            - Removed clone().  Just use the copy constructor instead.
        Class NBitmask, NBitmask1, NBitmask2:
            - New operators ^= (XOR), -= (set difference) and = (assignment).
            - New routine truncate(), which truncates a bitmask to a given
              number of bits by setting all subsequent bits to zero.
            - New routines firstBit() and lastBit(), which return the
              positions of the first and last true bit respectively.
            - New convenience typedefs NBitmaskLen8, NBitmaskLen16,
              NBitmaskLen32 and NBitmaskLen64 for fast-and-small bitmasks
              of predetermined sizes.
        Class NCensus:
            - New class typedef NCensus::AcceptTriangulation to replace the
              old global typedef AcceptTriangulation.
        Class NDiscSetTetData:
            - Added assertions in data() to ensure that the given disc
              type and number are valid.  These can be circumvented by
              compiling with -DNDEBUG.
        Class NDoubleDescription:
            - Method enumerateExtremalRays() no longer has the "base" argument
              (which was used for cloning vectors); instead the method takes a
              new template argument specifying a vector class, and new vectors
              are created using the corresponding class constructors.
            - Improved the speed of adjacency testing by using an
              NTrieSet instead of a linear search through all vertices.
              See the NNormalSurfaceList notes below for further information.
            - Method enumerateExtremalRays() now takes an optional argument
              initialRows, allowing the user to force certain hyperplanes
              to be processed first.
        Class NExampleTriangulation:
            - New routine bingsHouse() returning the dual triangulation to
              Bing's house with two rooms.
            - Renamed seifertWeber() to weberSeifert(), for consistency with
              the original paper.  The old routine is now deprecated, but has
              being preserved (for the time being) for backward compatibility.
        Class NFacePairing:
            - Fixed the human-readable output for boundary faces in toString().
              Previously boundary faces were displayed as "n:0"; now they
              are displayed as "bdry".
        Class NFastRay:
            - Merged into the NRay class; see the NRay and NVector changes for
              details.  Because typedefs cannot be templated, there is no
              legacy typedef; instead NFastRay has been removed completely.
        Class NFastVector:
            - Merged into the NVector class; see the NVector changes for
              details.  Because typedefs cannot be templated, there is no
              legacy typedef; instead NFastVector has been removed completely.
        Class NGlobalDirs:
            - New routine data() to return the internal data directory.
        Class NGroupPresentation:
            - Fixed a memory leak in intelligentSimplify().
        Class NIsomorphism:
            - New routine applyInPlace() to directly modify a triangulation.
            - Routine apply() now copies tetrahedron descriptions as
              well as gluings (and so does the new routine applyInPlace()).
        Class NLayeredSurfaceBundle:
            - In isLayeredTorusBundle(), extend the search for possible
              cores to 11 and 12 tetrahedra.
        Class NLargeInteger:
            - New routines randomBoundedByThis(), randomBinary() and
              randomCornerBinary() for pseudo-random number generation.
            - Faster (GMP-native) implementation of swap().
        Class NMarkedAbelianGroup, NHomMarkedAbelianGroup:
            - Both of these classes have much richer interfaces than before,
              and some old routines have now been deprecated.  See the class
              documentation for full details.  Thanks to Ryan Budney.
        Class NMarkedVector:
            - Added swap() to swap the contents of two vectors.
        Class NNormalSurface:
            - New routines isCompressingDisc() and isIncompressible() for
              testing incompressibility.
            - Fixed a memory leak in crush().
        Class NNormalSurfaceList:
            - Sped up enumeration (again), this time by using a
              trie-like structure for adjacency testing.  For the
              Weber-Seifert space this improves speed threefold (roughly).
              Many thanks to Jonathan Shewchuk for encouraging me to
              focus on the adjacency testing bottleneck.
            - New filtering routines filterForLocallyCompatiblePairs() and
              filterForDisjointPairs().
            - New routine filterForPotentiallyIncompressible() to assist with
              bulk incompressibility testing; see arXiv:0909.4625 for details.
            - New routine allowsSpun() to easily identify coordinate systems
              that support spun normal surfaces.
        Class NNormalSurfaceVector:
            - Due to the changes in the NVector hierarchy, clone() is
              now introduced as a virtual function of NNormalSurfaceVector
              (not NVector), and it now returns an NNormalSurfaceVector*.
        Class NPacket:
            - In the python interface, makeOrphan() now returns the packet
              itself and the ownership becomes the responsibility of whoever
              takes this return value.  If nobody takes this return value
              then the packet and its descendants are automatically destroyed.
            - ChangeEventBlock has been renamed to ChangeEventSpan, it
              fires both packetToBeChanged() and packetWasChanged() (on
              construction and destruction respectively), and the
              optional boolean argument is gone (events are now fired always).
              The old class name ChangeEventBlock remains as a
              deprecated typedef for ChangeEventSpan.
            - The protected routine fireChangedEvent() has been removed.  The
              only way to fire a "packet changed" event now is to declare a
              local ChangeEventSpan.
        Class NPacketListener:
            - All events (except for destruction) now come with both future
              and past events: packetToBeChanged() and packetWasChanged(),
              childToBeAdded() and childrenWereAdded(), and so on.
        Class NPerm:
            - Renamed to NPerm4.  The C++ header has also moved from
              triangulation/nperm.h to maths/nperm4.h .  Both the old
              class name and the old header are now deprecated.
            - There are many other changes; see the NPerm4 notes below.
        Class NPerm3:
            - New class describing permutations of three elements.  This
              is extremely fast, using lookup tables for all calculations.
        Class NPerm4:
            - This is the new name for the old class NPerm (see above).
            - New routines S4Index() and orderedS4Index() for reverse
              lookups into the arrays NPerm4::S4 and NPerm4::orderedS4.
            - The constructor that takes an internal permutation code is
              now private, and is replaced by a new static routine
              NPerm4::fromPermCode().  This new routine is easier to
              spot and grep for.
            - The internal permutation codes have changed.  As a result,
              NPerm4 operations are significantly faster.  The old codes
              are now referred to as "first-generation", and the new codes
              are referred to as "second-generation".
            - Routines getPermCode(), setPermCode(), isPermCode() and
              fromPermCode() continue to refer to first-generation codes.
              These old routines are not recommended, since they now incur
              additional overhead.  To replace them, the new (and faster)
              routines getPermCode2(), setPermCode2(), isPermCode2() and
              fromPermCode2() work with second-generation codes instead.
            - The XML data file format continues to use first-generation
              permutation codes (for backward compatibility).
        Class NRational:
            - New STL-compatible routine swap().
        Class NRay:
            - Like the vector hierarchy, NFastRay and NRay are now merged
              into a single NRay class.  The result is that NRay is now
              cleaner and faster, but methods are no longer virtual.
              See the NVector class notes for full details of the changes
              (including important changes in the parent NVector class).
            - Removed the old intersect() function, which was based on
              virtual methods.
        Class NScript:
            - Fixed a bug that lost script variables when reading ancient
              binary files (i.e., files created before Regina 3.0, around
              mid-2002).  This bug only showed up on some compilers.
        Class NSnapPeaCensusManifold, NSnapPeaCensusTri:
            - Routines getHomologyH1() (for both classes) and construct()
              (for NSnapPeaCensusManifold) are now implemented for all SnapPea
              census manifolds/triangulations, not just the smallest few.
        Class NSnapPeaTriangulation:
            - Kernel messages are now disabled by default.
        Class NSurfaceSet, NSurfaceSubset:
            - New routine allowsSpun() to easily identify coordinate systems
              that support spun normal surfaces.
        Class NTetrahedron:
            - Tetrahedra should now always belong to a triangulation, from
              creation until destruction.  In particular:
              + Tetrahedra should be created by calling
                NTriangulation::newTetrahedron(), which will insert them
                into a triangulation immediately.  There is no need to
                call NTriangulation::addTetrahedron() any more.
              + NTetrahedron::joinTo() now recursively adds adjacent
                tetrahedra to the relevant triangulation (but if you use
                NTriangulation::newTetrahedron() as described above then
                this is fast and changes nothing).
            - Users no longer need to call NTriangulation::gluingsHaveChanged()
              after gluing or ungluing tetrahedron faces; this is now handled
              automatically.
            - The NTetrahedron constructors are now deprecated in favour
              of NTriangulation::newTetrahedron(), as described above.
            - New routine getVertexMapping(), which facilitates a
              consistent orientation around the given vertex for the
              three remaining vertices in each tetrahedron.
            - Added assertions in joinTo() and unjoin() to ensure that
              the preconditions are met.  These can be circumvented by
              compiling with -DNDEBUG.
            - Routines that need the triangulation skeleton (e.g., getVertex(),
              getEdgeMapping(), orientation(), etc.) will now compute the
              skeleton automatically if this has not already been done.
            - New routine getTriangulation() to return the enclosing
              triangulation.
        Class NTriangulation:
            - Add new routines newTetrahedron() and
              newTetrahedron(const std::string&).  This is now the
              preferred way of creating tetrahedra (see the NTetrahedron
              notes above).  The old addTetrahedron() is now deprecated.
            - Users no longer need to call gluingsHaveChanged(), which
              is likewise deprecated.  Again, see the NTetrahedron notes above.
            - Routines removeTetrahedron() and removeTetrahedronAt() now
              destroy the tetrahedron immediately and return nothing.
            - New routines hasCompressingDisc() and hasSimpleCompressingDisc()
              to search for compressing discs; see arXiv:0909.4625 for details.
            - The "legality conditions" on closeBook() are now simpler, since
              some of the conditions were automatic consequences of others.
              Practically, nothing has changed (i.e., the new conditions will
              be satisfied if and only if the old conditions were satisfied).
            - The "legality conditions" on twoOneMove() were originally too
              conservative, and are now weaker.  In particular, the endpoints
              of the edge may now both be boundary.  Practically, this means
              that 2-1 moves may now be legal where they were not legal before.
            - New static routine rehydrate() to rehydrate a new triangulation
              from a Callahan-Hildebrand-Weeks dehydration string.  This is a
              more convenient version of insertRehydration().
            - New routines isoSig() and fromIsoSig() for detecting and hashing
              combinatorial isomorphism classes of triangulations.
            - New routines isOriented() and orient() to relabel tetrahedron
              vertices for consistent orientation.  Thanks to Matthias Goerner.
            - New routines isOrdered() and order() to relabel tetrahedron
              vertices so that they are ordered consistently across adjacent
              faces.  Thanks again to Matthias Goerner.
            - New routines swapContents() and moveContentsTo() for
              moving tetrahedra between triangulations.
            - Fixed a memory leak in shellBoundary().
        Class NTrieSet:
            - A new class for storing and querying a large number of sets,
              where the elements of these sets are taken from a small universe.
              The underlying data structure is essentially a trie of bitmasks.
        Class NVector:
            - Streamlined the vector hierarchy by merging NFastVector and
              NVectorDense into a single NVector class, and removing NVectorUnit
              and NVectorMatrix entirely.  The result is that NVector
              is now cleaner and faster, but methods are no longer virtual.
              See the NVector class notes for full details of the changes.
            - Removed the old virtual clone() and makeLinComb() methods.
        Class NVectorDense:
            - Merged into the NVector class; see the NVector changes for
              details.  Because typedefs cannot be templated, there is no
              legacy typedef; instead NFastVector has been removed completely.
        Class NVectorMatrix, NVectorUnit:
            - Removed.  Use NVector instead.
        Class NVertexEmbedding:
            - New routine getVertices(), which facilitates a consistent
              orientation for the three remaining vertices in each tetrahedron.
        Class XMLPropertyDict:
            - The interface for this class is now much more restricted.
              The class now derives from std::map instead of stdhash::hash_map,
              and it allows access to only a few inherited members of std::map.
        Routine metricalSmithNormalForm():
            - New alternative Smith normal form routine that is better for
              working with extremely large matrices.  Thanks to Ryan Budney.
        Routine readIsoSigList():
            - New routine that reads a text file filled with isomorphism
              signatures and returns a container filled with triangulations.
        Routine readSnapPea():
            - Allows additional text on the first line following the
              "% Triangulation" marker (thanks to Matthias Goerner).
        Routine torsionAutInverse():
            - New routine for inverting automorphisms, thanks to Ryan Budney.
        Routines writeCSVStandard(), writeCSVEdgeWeight():
            - Changed the text that is written to the "boundary" field,
              to be consistent with changes to the user interface.
              Possible values are now "spun", "real" or "none".
        File surfaces/flavourregistry.h:
            - The final "pre_test" argument (which is never used) has been
              removed.  As a result, REGISTER_FLAVOUR now takes five arguments,
              not six.
    USER INTERFACE:
        - Ported from KDE3 to KDE4.  Finally!
        - The user interface has had a thorough overhaul, and includes
          many usability updates to help new users find their way around.
          Overall, the behaviour is generally cleaner and more sensible.
          A full list of changes is omitted for reasons of space and sanity.
        - There is now an option to enable or disable diagnostic
          messages from the SnapPea kernel.
    UTILITIES:
        tricensus, tricensus-mpi:
            - New option -s to output lists of isomorphism signatures instead
              of the much larger Regina data files.
        tricensus-mpi-status:
            - Now finishes with a running total of all triangulations found.
            - Compressed logs (using gzip or bzip2) are now supported.
              Requires the perl module IO::Uncompress::AnyUncompress.
        tricensus-manager:
            - Removed, since tricensus-mpi is a much better alternative.
    TEST SUITE:
        - Some slower but more detailed tests are now optional, and are
          disabled by default.  To switch these tests on, set the
          environment variable REGINA_DETAILED_TESTS to any non-empty value.
        - New tests for file I/O using both modern XML and legacy binary
          file formats.
        - More detailed tests for bitmask operations.
    BUILD ENVIRONMENT:
        - Dropped support for ancient hacks like std::ios::no_create and
          the boost.python make_constructor hack.
        - Iconv is now mandatory, not optional.

Version 4.6  [ 16 May, 2009 ]

    OVERALL:
        - Deprecated everything relating to the non-standard STL/g++ classes
          hash_set and hash_map, for the sake of portability.
        - Added a "deprecation guide" to the website, with a table listing
          the outdated routines/classes/etc. to be removed in Regina 5.0 and
          the corresponding new routines/classes/etc. that replace them.
    ENGINE:
        Class HashPointer, HashString:
            - Deprecated, along with everything else relating to the hash_set
              and hash_map classes.  See the "overall" notes above.
        Class NBoundaryComponent, NComponent, NEdge, NFace, NVertex:
            - All constructors for skeletal objects are now private, since
              only the triangulation skeletal routines should be creating them.
            - Cleaned up some of the more obscure parts of the documentation.
        Class NCensus:
            - Removed findAllCompletions(), which (as the documentation
              points out) is an empty shell of a routine that has never been
              implemented and quite possibly never will.
        Class NDiscType:
            - New class for specifying a normal or almost normal disc type.
        Class NDoubleDescription, NDoubleDescriptor:
            - The old NDoubleDescriptor class has been renamed, and is now
              called NDoubleDescription.  This is merely for consistency
              with documentation and papers; the functionality of the class
              has not changed.  The old name (NDoubleDescriptor) is
              deprecated, but for the time being a typedef is provided
              for backward compatibility.
        Class NEdge:
            - Added new static arrays NEdge::edgeNumber and NEdge::edgeVertex
              to replace the old global arrays regina::edgeNumber,
              regina::edgeStart end regina::edgeEnd.  The old global
              arrays are now deprecated (see below).
            - Added a new static array NEdge::ordering to replace the old
              global routine regina::edgeOrdering().  The old routine is
              now deprecated (see below).
        Class NFace:
            - Added a new static array NFace::ordering to replace the old
              global routine regina::faceOrdering().  The old routine is
              now deprecated (see below).
        Class NFacePairing:
            - Added a missing precondition to isCanonical(), which requires
              that the face pairing be connected.
            - Changed the output format of toString() to make it clearer
              which faces are boundary faces.
        Class NFastRay:
            - New fast but inflexible ray class; this builds on NFastVector
              in the same way that the slower NRay builds on NVector.
        Class NGluingPermSearcher, NCompactSearcher, NClosedPrimeMinSearcher:
            - Overhauled the census code so that some of the optimisations
              used in the closed minimal irreducible / P^2-irreducible census
              can be made available to more general censuses.  In particular,
              the modified union-find for vertex and edge links is now
              available to any census that insists on compact (finite)
              3-manifolds.  For details of these optimisations, see
              "Enumeration of non-orientable 3-manifolds using face-pairing
              graphs and union-find", B. A. Burton, Discrete Comput. Geom. 38
              (2007), no. 3, 527--571.
        Class NIndexedArray:
            - Deprecated, along with everything else relating to the hash_set
              and hash_map classes.  For a replacement, try the NMarkedVector
              class, which is smaller and faster but requires modification
              of the data type being stored.
        Class NIsomorphism, NIsomorphismDirect, NIsomorphismIndexed:
            - NIsomorphism has been enhanced to add all of the functionality
              of the old NIsomorphismDirect class, so NIsomorphism is now a
              fully-fledged isomorphism class in its own right.
            - NIsomorhpismDirect has been deprecated, since this is now an
              empty subclass of NIsomorphism with no extra functionality.
              Programmers can change their code to use NIsomorphism instead.
            - NIsomorphismIndexed has been removed entirely.  Python users
              will not be affected, since this class was never available to
              them.  C++ programmers can now use NIsomorphism in conjunction
              with the NPerm::S4 array instead.
        Class NLargeInteger:
            - The old header utilities/nmpi.h is now deprecated.  Please use
              the new header maths/nlargeinteger.h instead.
        Class NMatrix2:
            - The old header utilities/nmatrix2.h is now deprecated.  Please
              use the new header maths/nmatrix2.h instead.
        Class NNormalSurface:
            - Finally implemented cutAlong()!
            - New routine isEmpty() for identifying empty surfaces.
            - New routine sameSurface() for comparing two normal surfaces.
            - New routines locallyCompatible() and disjoint() for testing
              intersections between normal surfaces.
            - New routine getOctPosition() for locating the non-zero
              octagonal coordinate in an almost normal surface.
            - New routine rawVector() that gives direct read-only access to
              the underlying vector in case this is needed.
            - Removed canCrush() and knownCanCrush(), which are both
              placeholders for routines that have never been implemented.
              The corresponding <cancrush> element has been removed from
              the data file format (though old files that happen to contain
              it will load without problems).
            - Added an optional argument to findVtxOctAlmostNormalSphere()
              that lets the user choose between working in standard and
              quadrilateral-octagon coordinates.
        Class NNormalSurfaceList:
            - Implemented quadrilateral-octagon coordinates for almost normal
              surfaces (the relevant flavour constant is AN_QUAD_OCT).
              See arXiv:0904.3041 for details.
            - Added routines quadToStandard(), standardToQuad(),
              quadOctToStandardAN() and standardANToQuadOct() to convert
              between different solution sets.  See arXiv:0901.2629 for
              details of the underlying algorithms.
            - Changed enumerate() in standard coordinates so that, if
              possible, it enumerates in quadrilateral coordinates first
              and then converts between solution sets (see above).  This
              typically runs orders of magnitude faster.  Similarly for
              standard almost normal coordinates.
            - New routines enumerateStandardDirect() and
              enumerateStandardANDirect() to allow people to circumvent the
              above changes to enumerate() and instead use the old direct
              enumeration from Regina 4.5.1.
            - Almost normal surface enumeration no longer strips out surfaces
              with more than one octagonal *disc* (though it still avoids
              surfaces with more than one octagonal disc *type*).  This
              change is necessary for conversion between quad-oct and
              standard almost normal space, and is also necessary if we
              wish to enumerate *all* almost normal surfaces (as opposed
              to just all *vertex* almost normal surfaces).
            - Added a new coordinate flavour AN_LEGACY to reflect almost
              normal surface lists created with Regina 4.5.1 or earlier,
              where surfaces with more than one octagon were stripped out
              (see above).
        Class NPerm:
            - New routines trunc2() and trunc3() to build a truncated
              version of a permutation string.
            - New arrays NPerm::S4, NPerm::invS4, NPerm::orderedS4,
              NPerm::S3, NPerm::invS3, NPerm::orderedS3, NPerm::S2 and
              NPerm::invS2.  These replace the old (and now deprecated)
              arrays regina::allPermsS4, regina::allPermsS4Inv,
              regina::orderedPermsS4, and so on.
            - Deprecated the setPerm() routines; these are unnecessary
              because NPerm objects are very small and can just be copied
              around using the assignment operator.
        Class NPermItS4:
            - Deprecated, since all this class does is wrap a trivial loop.
              Just loop through the elements of NPerm::S4 directly.
        Class NPillowTwoSphere, NSnappedTwoSphere:
            - Removed reduceTriangulation() and getReducedTriangulation(),
              both of which are empty shells of routines that have never
              been implemented and quite possibly never will.
        Class NRational:
            - Added new routines getTeX() and writeTeX() for TeX-friendly
              output (thanks Ryan!).
            - The old header utilities/nrational.h is now deprecated.  Please
              use the new header maths/nrational.h instead.
        Class NTetrahedron:
            - Renamed getAdjacentTetrahedron(), getAdjacentTetrahedronGluing()
              and getAdjacentFace() to adjacentTetrahedron(), adjacentGluing()
              and adjacentFace(), which should be easier on the fingers.
              The old names are still available for backward compatibility,
              but they are now deprecated and will be removed in Regina 5.0.
            - Proofreading and clarification for some of the older and more
              opaque parts of the documentation.
        Class NTriangulation:
            - New routines isBall() and knowsBall() for recognising the
              3-dimensional ball.
            - New elementary move closeBook().
            - Completely overhauled collapseEdge().  The eligiblity checks for
              this routine are now correct and not overly conservative, which
              makes this routine both useful and safe.  The big warning is
              now gone from the collapseEdge() documentation as a result.
            - Routine simplifyToLocalMinimum() now collapses edges, which
              makes a big difference for multiple-vertex triangulations.
            - Routine intelligentSimplify() now uses book opening moves to
              create new opportunities for collapsing edges (which makes a
              big difference for bounded triangulations), and also uses
              book closing moves to reduce the number of boundary faces
              once nothing else can be done.
            - Routine isThreeSphere() now works in quadrilateral-octagon
              coordinates instead of standard almost normal coordinates.
              See arXiv:0904.3041 for details.
            - Removed crushMaximalForest(), which (as the documentation has
              pointed out since the first release) has never worked properly,
              and which is therefore never actually used.
            - Fixed crashes in twoOneMove(), twoZeroMove(NVertex*, ...)
              and shellBoundary().  These crashes were triggered by certain
              types of non-minimal triangulations with boundary.
            - Fixed a couple of nasty bugs in shellBoundary(), which had the
              potential to give incorrect results when simplifying
              triangulations with boundary.
            - Fixed bugs in several simplification routines when working
              with invalid triangulations; these sometimes "simplified"
              invalid edges to become valid edges.
            - New routine reorderTetrahedraBFS() for renumbering tetrahedra
              in a more sensible fashion.
            - Routines isZeroEfficient() and hasSplittingSurface() now
              operate on a clone of the triangulation, to avoid triggering
              changes to the packet tree.
        Routine edgeOrdering(), faceOrdering():
            - Deprecated these routines, in favour of the new NEdge::ordering[]
              and NFace::ordering[] lookup tables.
        Routine edgeDescription(), faceDescription():
            - Deprecated these routines, in favour of the new NPerm::trunc2()
              and NPerm::trunc3() routines.
        Routine writeResUsage():
            - New helper routine to assist with diagnostics and measurements
              of performance.
        Global arrays allPermsS4, allPermsS4Inv, orderedPermsS4, allPermsS3,
                allPermsS3Inv, orderedPermsS3, allPermsS2, allPermsS2Inv:
            - All of these arrays are now deprecated.  Please use the new
              arrays NPerm::S4, NPerm::invS4, NPerm::orderedS4, and so on.
        Global arrays edgeNumber, edgeStart, edgeEnd:
            - Deprecated; users are advised to switch to the new arrays
              NEdge::edgeNumber and NEdge::edgeVertex instead.
        Namespace stdhash:
            - Deprecated, along with everything else relating to the hash_set
              and hash_map classes.  See the "overall" notes above.
    USER INTERFACE:
        - The elementary moves dialog now has additional "Close book"
          and "Collapse edge" options.
        - Items in the triangulation composition list can now be copied
          into the clipboard via the right mouse button.  Amongst other
          things, this makes extracting the dehydration string much simpler.
        - In the triangulation viewer, the Surfaces panel now has a new
          "3-ball?" entry beneath the current "3-sphere?" entry.
        - The normal surface list viewer now has two additional tabs: one to
          summarise all surfaces in the list (which is now the default tab),
          and one to list pairwise compatibilities between surfaces.
        - The normal surface list viewer now has an additional "Cut Along"
          menu item.  The shortcut letter for "Crush" has changed as well.
        - Warn the user before enumerating immersed and/or singular normal
          surfaces, in case the "embedded surfaces only" box was unchecked
          by accident.  Moreover, refuse to enumerate immersed and/or
          singular *almost* normal surfaces, since this feature was designed
          for use with normal surfaces only.
        - The surface coordinate viewer now lists the location of the almost
          normal disc(s) alongside the other high-level surface properties.
        - Normal surfaces are now individually numbered within surface lists,
          which should make it easier to keep track of which is which.
        - Added "Troubleshooting" and "Handbook won't open?" entries to
          the Help menu, to make it easier to find solutions if things break.
        - The "Python Reference" entry in the Help menu should now work
          even when konqueror is not installed.
        - Fixed a bug whereby small triangulations occasionally became
          read-only after a user visited the Surfaces panel.
        - Added a scrollbar to the Cellular Info pane in case the window
          is small.
    TEST SUITE:
        - Added very thorough tests for NPerm.
        - Additional tests for triangulation simplification and Euler
          characteristic.
        - New tests for the recognition of families of standard triangulations
          and manifolds.
        - New tests that enumerate automorphisms of triangulations and
          test for subcomplexes.
        - Added exhaustive testing for 3-sphere and 3-ball recognition.
        - Added exhaustive testing for conversions between normal surface
          solution sets in different coordinate systems.
    BUILD ENVIRONMENT:
        - Installing into a staging area (i.e., building packages) now works
          fine even if older versions of the Regina development libraries are
          installed (this used to cause relinking problems on some systems).

Version 4.5.1  [ 28 October, 2008 ]

    CENSUS:
        - Replaced the old plain-text Notation packets with detailed PDF
          packets in the closed orientable / non-orientable censuses.
          These new Notation packets explain the manifold names and
          parameters precisely, and include supporting diagrams.
        - Renamed some census manifolds to avoid arbitrary (a), (b) suffixes.
          In the 11-tetrahedron closed orientable census:
            Hyp_2.13401634 (Z_14) (a)  ->  Hyp_2.13401634 (Z_14, geod = 0.4606)
            Hyp_2.13401634 (Z_14) (b)  ->  Hyp_2.13401634 (Z_14, geod = 0.3684)
            (These have also been reordered in the overall list of manifolds.)
          In the 11-tetrahedron closed non-orientable census:
            SFS [M] U m003 (a)  ->  SFS [M] U m003 (Z + Z_5)
            SFS [M] U m003 (b)  ->  SFS [M] U m003 (Z + Z_10)
          These changes are only stop-gaps until hyperbolic manfiolds are
          dealt with properly (i.e., expect the names to change again).
    ENGINE:
        Class NBitmask, NBitmask1, NBitmask2, BitManipulator:
            - New classes for manipulating bitmasks.  NBitmask is for bitmasks
              of arbitrary length, whereas NBitmask1 and NBitmask2 are
              optimised for situations where the length is known to be small.
              BitManipulator makes it easier to offer optimised template
              specialisations.
        Class NCompConstraint, NCompConstraintSet:
            - Removed.  Compatibility constraints now refer to facets of
              the original cone, not coordinate positions (hence the
              rename, since the semantics have changed in a fundamental way).
              Individual compatibility constraints are now straight sets of
              integers, and the deque-based NCompConstraintSet has been
              replaced with the new vector-based class NEnumConstraintList.
        Class NDoubleDescriptor:
            - Streamlined the vertex enumeration routine, which is now
              much, much faster.  See arXiv:0808.4050 for a full list of
              improvements.
            - The vertex enumeration routine now takes its arguments in
              a different form, and more importantly now insists that
              the original cone is in fact the non-negative orthant.
              To ensure that python/C++ users notice that things have changed,
              this routine has been renamed from enumerateVertices() to
              enumerateExtremalRays().
            - Major overhaul of the documentation, which is now (hopefully)
              much clearer.
        Class NEnumConstraintList:
            - Added to replace the old NCompConstraintSet class.  See
              the notes above on NCompConstraintSet for details.
        Class NFastVector:
            - New vector class that is less flexible than NVector but
              more streamlined, largely because it has no virtual functions.
        Class NGraphTriple:
            - Fixed a bug in writeTeXName() that listed incorrect entries for
              the first matrix.  This does not affect any census data that
              has been published or shipped with earlier versions of Regina.
        Class NLargeInteger:
            - Fixed lcm() to do the right thing in the case of lcm(0,0).
        Class NMatrixInt:
            - New integer-specific routines divRowExact(), divColExact(),
              gcdRow(), gcdCol(), reduceRow() and reduceCol().
        Class NMatrixField:
            - Removed this class, since it is never used and since it does not
              actively address the accuracy problems raised by real numbers.
        Class NNormalSurfaceVector:
            - Removed createNonNegativeCone() from subclasses (which is
              no longer required after the vertex enumeration overhaul),
              and added makeZeroVector() (which is now required).
        Class NPDF:
            - A new packet type that allows PDF documents to be stored
              directly as packets inside Regina data files.
        Routines base64Length(), isBase64(), base64Encode(), base64Decode():
            - New routines for base64 encoding and decoding, taken and
              modified from the gnulib library.
        Routines createNonNegativeCone(), makeZeroVector():
            - Removed global routine createNonNegativeCone() and replaced it
              with the new global makeZeroVector(), in line with the changes
              to NNormalSurfaceVector listed above.
        Routine gcd():
            - Now takes longs instead of unsigned longs, and guarantees
              that the gcd returned will be non-negative.
        Routine lcm():
            - Added to the collection of basic number theory routines.
        Routines readPDF(), writePDF():
            - New routines for importing and exporting PDF packets to
              real PDF files.
        Routines rowBasis(), rowBasisAndOrthComp():
            - Added to find the rank of an integer matrix and bases for its
              row space and orthogonal complement.
    USER INTERFACE:
        - PDF documents can now be embedded within data files as PDF packets.
          Added import, export and creation facilities, plus a PDF packet
          viewer that uses either an embedded KPart (such as kpdf or
          kghostview's embedded viewer) or an external application (such
          as xpdf or evince) according to the user's preferences.
    TEST SUITE:
        - Added new tests for normal surfaces that exploit generic properties
          of layered loops; these tests push to 50 tetrahedra, and can
          easily be extended further as surface enumeration becomes faster.
        - Added additional tests for normal surfaces and angle strutures
          that compare solutions coordinate by coordinate (instead of
          counting solutions and looking for large-scale properties).

Version 4.5  [ 17 May, 2008 ]

    OVERALL:
        - Regina finally pays attention to character encodings:
            + All strings in the calculation engine are assumed to be UTF-8,
              except for filenames which should be in whatever local encoding
              the operating system expects.
            + Regina's XML data files store their data in UTF-8, as does the
              python configuration file ~/.regina-libs.
            + The various user interfaces ensure that the correct character
              encodings are always used, and translate between encodings
              where required.
            + Users who pass strings directly to the calculation engine
              (through the python or C++ interface) must ensure that
              their strings are either UTF-8 or just plain ASCII.
        - Builds under gcc 4.3.
        - Supports building out-of-tree (e.g., making separate builds in
          debug/ and release/ subdirectories).
    ENGINE:
        Class Locale, IConvBuffer, IConvStream:
            - New classes in the regina::i18n namespace for working with
              internationalisation and character encodings.
        Class NExampleTriangulation:
            - New routine seifertWeber() to build the Seifert-Weber
              dodecahedral space.
        Class NFileInfo:
            - Made the XML identification routines more robust, so that
              they work even if extra parameters (such as encoding or
              standalone declarations) are present in the XML prologue.
        Class NGlobalDirs:
            - New class for easy access to system installation directories
              for various components of Regina.
        Class NMarkedVector, NMarkedElement:
            - New class for a vector with fast reverse lookups.  This
              is more memory efficient than NIndexedArray, but requires
              modifications to the data type being stored.
        Class NPacket, NPacketListener:
            - Fires packetWasRenamed() when packet tags are added or removed.
              Note that packet tags still cannot be accessed through the GUI
              except for via the python bindings.
            - Made the event handling code more robust; this fixes a
              couple of crashes in the GUI that occured when packets were
              deleted from the tree while they were still in use elsewhere.
        Class NTriangulation:
            - Streamlined the implementation, cutting ~ 1/3 of the memory
              usage and improving speed also.  As a result:
                + Tetrahedra and skeletal components are now stored using
                  NMarkedVector, not NIndexedArray.  As a result the return
                  types of getTetrahedra(), getVertices(), etc. have changed.
                + The old reverse lookup routines getTetrahedronIndex(),
                  getVertexIndex(), etc. are now deprecated.  The new routines
                  tetrahedronIndex(), vertexIndex(), etc. are even faster,
                  but have new preconditions requiring the given tetrahedron,
                  vertex, etc. to belong to the triangulation.
        Class NXMLElementReader:
            - New routine usingParser() that passes the current parser to the
              top-level element reader.
        Class XMLParserCallback:
            - Callback routine start_document() now takes a single argument
              that points to the current XMLParser.
        Routine readXMLFile(), readFileMagic():
            - Assumes that any Regina data files created by version 4.4 or
              earlier use a LATIN-1 encoding (which is what the old GUI used
              by default), and that any data files created by version 4.5 or
              later use UTF-8.
        Routine versionUsesUTF8():
            - Added to assist code that works with files on a low-level basis.
        Routines writeCSVStandard(), writeCSVEdgeWeight():
            - New routines for exporting normal surface lists to plain-text
              CSV files (which can then be imported into a spreadsheet or
              database).
    USER INTERFACE:
        - Normal surface lists can now be exported to plain-text CSV files
          (which can then be imported into a spreadsheet or database).
        - The default SnapPea filename filter is now *.tri instead of just *.
        - Several imports and exports (e.g., to/from python scripts and C++
          source) now allow the user to select an explicit character encoding.
        - Added the Seifert-Weber dodecahedral space to the list of example
          triangulations that can be created.
        - When adding a new library in Regina's python settings, the file
          dialog now opens in the pylib/ directory where sample libraries
          are installed.
        - Application icons are now listed under hicolor instead of crystalsvg,
          which should make them easier for other desktop environments to find.
    PYTHON:
        - Use docstrings for the helper routines in pylib/, so documentation
          for these routines can be accessed from within python at runtime.
        - Added loadCensus.py as a new collection of optional helper routines
          in pylib/.  These make it easy to load census data files from within
          python.
    UTILITIES:
        regfiledump, trisetcmp:
            - Now respects the default locale; any international characters
              in packet labels or packet contents are displayed using the
              correct character set (e.g., LATIN-1 for Western European users).

Version 4.4  [ 25 November, 2007 ] - The "hug a Mac today" release.

    OVERALL:
        - Builds and runs happily on MacOS!  Requires Fink to be installed.
        - Tidied up the directory hierarchy a little.  The old engine/engine/
          is now just engine/, and the old engine/doc-files/ is now
          engine/doxygen/.
        - Thanks to Ryan Budney for his many contributions to this release!
    CENSUS:
        - Expanded the closed non-orientable census to 11 tetrahedra.
        - Expanded the closed orientable census to 11 tetrahedra, and
          split it into three data files.  The 9-tetrahedron and
          10-tetrahedron files are shipped with Regina as before (as
          closed-or-census.rga and closed-or-census-large.rga); the
          11-tetrahedron file is extremely large and must be downloaded
          separately from the Regina website.
        - Modified the closed orientable census files to use more
          consistent choices of monodromy matrices for torus bundles.
        - Clarified the matrix notation used with graph manifolds.
    ENGINE:
        Class NClosedPrimeMinSearcher:
            - Census generation is much faster for larger numbers of
              tetrahedra, due to new tests for high-genus vertex links.
            - Also made census generation more efficient by pruning on
              high-degree edges (as well as the usual low-degree edges).
        Class NDoubleDescriptor:
            - Now a standalone class, since the base NVertexEnumerator
              has been removed.
            - Made all member functions static.  Objects of this class
              can no longer be created.
        Class NFacePairing:
            - Modified writeDot() to behave well with ancient versions
              of Graphviz.
        Class NHomologicalData:
            - New class for computing all sorts of detailed homological
              information for a manifold; thanks to Ryan Budney for this.
        Class NLargeInteger:
            - New routine divisionAlg() for using the division algorithm.
            - New routine legendre() for calculating Legendre symbols.
        Class NMatrix:
            - New == and != operators for element-by-element comparison.
        Class NMatrixInt:
            - Added a set() routine to the python interface for setting
              matrix elements (which was previously not possible in python).
            - Made matrix multiplication available in the python interface.
            - Added a python-only variant of initialise() that fills a
              matrix given a complete list of elements.
        Class NMatrixRing:
            - New routine det() for fast calculation of matrix determinants.
            - New convenience routine isIdentity().
            - Changed the return type of operator * from a raw pointer to a
              std::auto_ptr, to make it easier to multiply matrices inside
              temporary expressions.
            - Added a new multiplyAs() template routine that multiplies but
              (unlike operator *) returns a subclass of NMatrixRing.
        Class NMarkedAbelianGroup, NHomMarkedAbelianGroup:
            - New classes for working with groups defined by chain
              complexes; thanks to Ryan Budney for these.
        Class NPacket:
            - New routine reparent() to simplify ownership issues when
              using Python scripting.
        Class NPerm:
            - Micro-optimised routines that are called extremely frequently,
              such as sign().
        Class NPrimes:
            - New class that provides a more sophisticated infrastructure
              for prime factorisation than the old factorise() and
              primesUpTo() routines.
        Class NRational:
            - New routine abs() for calculating absolute value.
            - New routine doubleApprox() for converting to a real number.
        Struct NSatAnnulus:
            - New routine attachLST() to help with Seifert fibred spaces.
        Class NSFSpace:
            - Updated reduce() to make the best possible decisions on
              whether to reflect all fibres in cases where this is
              possible (previously it made faster decisions but
              occasionally missed some more subtle reductions).
            - Enhanced construct() to support the triangulation of all
              Seifert fibred spaces over the 2-sphere without punctures
              or reflector boundaries.
        Class NTetrahedron:
            - New routine orientation() for tracking orientation.
        Class NTorusBundle:
            - Greatly improved monodromy matrix reduction, to the point
              where equivalent torus bundles should give equal matrices.
            - Fixed a bug in the matrix reduction for non-symmetric
              matrices in non-orientable manifolds (sometimes the
              transpose matrix was obtained instead of the correct matrix).
        Class NTriangulation:
            - New routine layerOn() for performing layerings.
            - New routine dehydrate() for extracting Callahan-Hildebrand-Weeks
              dehydration strings.
            - Optimised the skeletal calculations, which now run *much* faster.
            - Renamed getEulerCharacteristic() to getEulerCharTri(), since for
              ideal triangulations this differs from the Euler characteristic
              of the corresponding compact manifold.  The old name is kept as
              an alias but is now deprecated.
            - Added a new routine getEulerCharManifold(), which *does* calculate
              the Euler characteristic of the corresponding compact manifold.
            - Fixed a crash in splitIntoComponents() that occurred when
              the triangulation skeleton had not yet been calculated.
        Class NVertexEnumerator:
            - Removed.  This abstract class existed to support multiple
              vertex enumeration algorithms, but in reality we're only
              using double descriptor anyway.  The virtual template
              member functions caused problems with g++-4.2, which was
              the final push.  NDoubleDescriptor is now a standalone class.
        Routine smithNormalForm():
            - New five-argument version that not only calculates the Smith
              normal form but also returns appropriate change of basis
              matrices; thanks to Ryan Budney.
        Routines columnEchelonForm() and preImageOfLattice():
            - New routines for working with matrices and homomorphisms;
              thanks again to Ryan Bydney.
        Routines factorise(), primesUpTo():
            - Deprecated in favour of routines from the new NPrimes class.
        Routine clonePtr():
            - New routine to assist copy constructors for classes that
              compute data on demand.
    USER INTERFACE:
        - New Algebra -> Cellular Info tab containing a variety of new
          homological data for triangulations; thanks to Ryan Budney.
        - Graphs now look better when drawn using an old Graphviz 1.x
          (previously the graphs were only tested under Graphviz 2.x).
        - Better infrastructure for determining the status of the
          current Graphviz installation.  For version 1.x, Regina now
          insists on using dot, since the old neato 1.x cannot handle
          multiple edges.
        - Removed the Crush column from normal surface lists, since it has
          never contained any information beyond "N/A" or "Unknown".
        - The Regina reference manual is now called the Regina handbook,
          for consistency with other KDE applications.
    PYTHON:
        - The regina-python tool has new options -i/--interactive (run a
          script and leave the interpreter open) and -n/--nolibs (do not
          load any of the normal user libraries).
    UTILITIES:
        trisetcmp:
            - Now outputs more appropriate messages when subcomplex testing
              (previously the same messages were used for both subcomplex
              testing and isomorphism testing).
    TEST SUITE:
        - Added a new test suite for python bindings, in addition to the
          usual C++ test suite that is already present.
        - Added tests for the NPerm class.
        - Added tests for vertex link calculations.
        - Added tests for the orientable double cover of a triangulation.
        - Added tests for the new NPrimes class.
        - Added division algorithm tests for NLargeInteger.
        - Added tests for the new NHomologicalData class.
        - Added tests for triangulation dehydrations and rehydrations.
        - Initial work on tests for the NRational class.
    BUILD ENVIRONMENT:
        - Updated libtool from version 1.5a to 1.5.22 with Debian patches
          (required for MacOS support).

Version 4.3.1  [ 5 May, 2006 ]

    ENGINE:
        Class NClosedPrimeMinSearcher:
            - Improved speed by adding additional face pairing graph
              tests; see math.GT/0604584 for details.
            - Made a very slight improvement in speed by testing for
              extremely high degree edges.
            - Fixed memory leak (the destructor was not deallocating some
              internal arrays).
            - Minor changes to the behaviour of mergeEdgeClasses()
              (might return only some flags instead of all flags).
        Class NFacePairing:
            - New constructor for building the face pairing of an
              existing triangulation.
            - New routines hasOneEndedChainWithStrayBigon() and
              hasTripleOneEndedChain() for testing for more types of
              graphs that cannot appear in a closed census.
            - New routines hasSingleStar(), hasDoubleStar() and
              hasDoubleSquare() for investigating larger face pairing graphs.
            - New routines writeDot() and writeDotHeader() to assist
              with graph visualisation.
        Routine readOrb():
            - New routine for importing Orb / Casson triangulations;
              thanks to Ryan Budney for contributing this import filter.
        Routine readSnapPea():
            - Verifies that the first line of the file is "% Triangulation",
              instead of simply testing for the '%' and ignoring the rest.
    USER INTERFACE:
        - Now displays face pairing graphs in the triangulation viewer, using
          Graphviz for the rendering (see the Skeleton tab).  This required
          splitting the main Skeleton tab into two smaller child tabs.
        - New configuration options for the Graphviz executable and the
          default Skeleton child tab.
        - No longer crashes when attempting to clone the root packet
          (it simply displays an error message instead).
        - Added a workaround for the icon problems that arise when using
          GNU/Linux distributions with buggy icon themes.
        - Added 48x48 and 64x64 icons for Regina and its data files.
    TEST SUITE:
        - New tests for recognising bad and otherwise interesting subgraphs
          within face pairing graphs.

Version 4.3  [ 27 March, 2006 ]

    OVERALL:
        - Expanded the closed non-orientable census to 10 tetrahedra.
        - Expanded the closed orientable census to 10 tetrahedra, and
          split it into two data files (large and small).
        - Updated postal address for the Free Software Foundation.
        - Bibliographic updates for the reference manual.
        - Fixed some harmless compiler warnings, and tightened syntax
          to adhere to the requirements of gcc 4.1.
    ENGINE:
        Class LessDeref:
            - New utility class for working with pointers in the Standard
              Template Library.
        Class NGluingPerms, NGluingPermSearcher, NClosedPrimeMinSearcher:
            - Significant overhaul.
            - Moved gluing permutation search routines into new classes
              NGluingPermSearcher and NClosedPrimeMinSearcher.
            - Supports partial depth-based searching (by passing a
              non-negative depth parameter to the new runSearch() routine).
            - Tracks both vertex and edge links using a modified union
              find structure to prune more braches of the search tree
              where possible.  This makes an incredible difference to the
              census running time.  Pruning takes place on non-orientable
              vertex links, too many or too few vertices or edges, low
              degree or invalid edges, conical faces, and L(3,1) spines.
        Class NGraphLoop, NGraphPair, NGraphTriple:
            - New families of graph manifolds.
        Class NKnot:
            - Removed this unwritten placeholder class.
        Class NLayering:
            - New class to help follow through layerings of tetrahedra
              within a triangulation.
        Class NLayeredSolidTorus:
            - New routine formsLayeredSolidTorusTop() for finding an LST
              from the top end instead of the bottom.
            - New routine transform() for following through an isomorphism.
        Class NLayeredTorusBundle, NTxICore, NTxIDiagonalCore, NTxIParallelCore:
            - Added for recognition of layered surface bundles.
        Class NListOnCall:
            - New class for expensive and rarely used hard-coded lists.
        Class NManifold:
            - Routine writeTeXName() no longer provides wrapping dollar signs.
            - New operator < for ordering manifolds deterministically.
        Class NMatrix2:
            - New specialised class for working with 2-by-2 integer matrices.
        Class NPacket, NPacketListener:
            - New NPacket routine sortChildren().
            - Packet listeners are now unregistered immediately *before*
              packetToBeDestroyed() is called.  This avoids unpleasantries
              when a listener tries to unregister itself during this call.
        Class NPerm:
            - The assignment operator now returns a reference instead of void.
        Class NSatAnnulus, NSatBlock, NSatRegion, NBlockedSFS, NBlockedSFSLoop,
                  NBlockedSFSPair, NBlockedSFSTriple, NPluggedTorusBundle,
                  plus subclasses and other support structures:
            - New classes for recognising and describing Seifert fibred spaces
              and other graph manifolds that are built using saturated blocks.
        Class NSFS, NExceptionalFibre:
            - Removed; see below.
        Class NSFSpace, NSFSFibre:
            - Complete overhaul of the Seifert fibred space classes.
            - Now more general, supporting both orientable and
              non-orientable 3-manifolds as well as base orbifolds with
              reflector boundary components.
            - Classes have been renamed from the old NSFS / NExceptionalFibre
              to make it clear that large-scale changes have taken place.
        Class NSFSAltSet:
            - New class for finding alternative simple representations of
              the same bounded Seifert fibred space.
        Class NSnapPeaTriangulation:
            - Added a boolean argument to the constructor that permits the
              SnapPea kernel to work with closed triangulations if the user
              really wants to allow it.
        Class NStandardTri:
            - Routine writeTeXName() no longer provides wrapping dollar signs.
        Class NTorusBundle:
            - New class of 3-manifolds describing torus bundles over the
              circle.
        Class NTriangulation:
            - Combined isomorphism and subcomplex testing routines into
              a single all-in-one routine to avoid excessive code reuse.
            - Added new subcomplex testing routine findAllSubcomplexesIn(),
              in which all matches (not just the first) are returned.
            - Routines getTetrahedronIndex(), getComponentIndex(),
              getBoundaryComponentIndex(), getFaceIndex(), getEdgeIndex()
              and getVertexIndex() now returned signed instead of unsigned
              longs, so that -1 can be returned if the object could not
              be found.
    USER INTERFACE:
        - Added a configuration option that allows the SnapPea kernel to
          work with closed triangulations.
        - Fixed the crash when deleting a triangulation that is currently the
          target of an isomorphism/subcomplex test.
        - Fixed a crash that sometimes occurs in large files when deleting
          a triangulation that is currently being viewed.
        - Fixed extremely slow updates in the triangulation composition tab
          for very large data files.
        - Text and script packets now open with the cursor at the top
          instead of the bottom.
    PYTHON:
        Class NSnapPeaTriangulation:
            - Offers the additional zero-argument routine volumeWithPrecision()
              as a way of returning the precision of the volume calculation.
    UTILITIES:
        tricensus-mpi:
            - Significant overhaul.
            - Now supports finer-grained subsearches via --depth.
            - Better logging.
            - Only writes .rga data files for cases in which at least
              one triangulation was found.
            - New option --dryrun for a quick overview of the search space.
        tricensus-mpi-status:
            - New tool for parsing tricensus-mpi logs.
        trisetcmp:
            - Support subcomplex testing as well as isomorphism testing.
    TEST SUITE:
        - Don't enforce precision limits for degenerate snappea volume
          testing, to allow for flexibility in floating point behaviours
          of different chipsets.
        - Added tests for NIsomorphism.

Version 4.2.1  [ 18 September, 2005 ]

    OVERALL:
        - Added a chapter on imports and exports to the reference manual.
        - Expanded the closed non-orientable census to eight tetrahedra.
    ENGINE:
        Overall structure:
            - Fixed "regina-engine-config --cflags", which wrote includes
              for Regina's dependencies but not for Regina itself (sigh).
        Class NIsomorphism:
            - New routine random() for generating random isomorphisms.
            - New routine apply() for permuting the tetrahedra and
              vertices/faces of an existing triangulation.
            - New routine isIdentity() for testing for identity isomorphisms.
        Routine writeSnapPea():
            - Add a precondition that the triangulation has no boundary faces.
    USER INTERFACE:
        - Refuse to export a triangulation to SnapPea format if it
          has boundary faces.
    UTILITIES:
        trisetcmp:
            - New utility for comparing two different sets of triangulations.

Version 4.2  [ 7 July, 2005 ]

    ENGINE:
        Overall structure:
            - Included portions of the SnapPea kernel!  Thanks again to
              Jeff Weeks for his support.
            - Added a regina-engine-config script to make it easier to
              build Regina's calculation engine into other applications.
        Class NExampleTriangulation:
            - Added to facilitate construction of several different
              ready-made sample triangulations.
        Class NFacePairing:
            - New routine hasWedgedDoubleEndedChain.
        Class NLayeredSolidTorus:
            - New routine isLayeredSolidTorus for classifying an entire
              triangulation component.
        Class NPacketListener:
            - Added an extra boolean argument to childWasRemoved() to indicate
              the situation in which the parent is also being destroyed.
        Class NSnapPeaCensusManifold, NSnapPeaCensusTri:
            - Added to aid recognition of very small SnapPea census
              triangulations.
        Class NSnapPeaTriangulation:
            - Added to give Regina triangulations access to the SnapPea kernel.
        Class NTriangulation:
            - New routine finiteToIdeal() for extending a triangulation.
            - New routines insertConstruction() and dumpConstruction() to
              make it easier to hard-code triangulations in source code.
            - Fixed vertex link calculations, which were previously
              incorrect if a triangulation contained invalid edges.
            - Fixed bug in twoZeroMove() which caused a crash in some cases
              involving triangulations with boundary.
        Class NTrivialTri:
            - Added recognition of one-tetrahedron balls.
    USER INTERFACE:
        - Include several example triangulations in the triangulation
          creation dialog.
        - Allow exporting a triangulation to C++ source.
        - Renamed "Ideal to Finite" as "Truncate Ideal Vertices" in the menu.
        - Include a padlock in the corner of a packet icon if the packet
          is uneditable.
        - Tighter thread safety in the GUI.  This is required because some
          calculations (such as surface enumeration) run in a separate thread.
        - Worked around a Qt bug that caused a crash when pressing a key in
          a table of normal surfaces or matching equations.
        - Fixed a bug in which GAP output was unparseable due to GAP
          inserting spaces where Regina was not expecting them.
    UTILITIES:
        tricensus-mpi:
            - New census manager for use on MPI-enabled clusters.
    TEST SUITE:
        - Added tests for SnapPea calculations.
        - Further additions to the triangulation tests, in particular
          involving invalid and non-standard triangulations.
        - Beginning of a series of tests for elementary moves.
    BUILD ENVIRONMENT:
        - Updated libtool to version 1.5a.  Hopefully this will make
          things better for Darwin/Fink.
        - Requires KDE >= 3.2, so that the XDG applications directory can
          be used for the desktop file.
        - Verifies in the configure script that shared libraries are
          enabled where necessary (i.e., in the KDE and Python interfaces).
        - Better magic in the configure script for finding the correct
          boost.python libraries.
        - Fixed a bug in the configure script whereby -g stripping was
          too agressive, resulting in a compile failure for the python
          interface under some environments.

Version 4.1.3  [ 25 July, 2004 ]

    OVERALL:
        - Included the closed hyperbolic census of Hodgson and Weeks.
        - Made explicit in the reference manual introduction where the
          example files can be found.
    PYTHON:
        - For most objects, == now works like C++ pointer equality
          instead of Python object equality.  That is, it tests whether
          the Python wrappers point to the same C++ object, not whether
          the Python wrappers are in fact the same wrapper.
        - Fixed scripting in the GUI, which was broken with python 2.3
          (indented blocks were treated as complete after just one line).
        - Added a sample python session illustrating progress reporting.
    USER INTERFACE:
        - Added an "Open Example" menu item for easy access to the
          sample files.
        - Allow the choice of text editor component to be configured.
        - Several fixes to make Regina work properly with the vimpart,
          including work-arounds for bugs in the vimpart itself.
        - Fixed the massive resource drain while editing a script's
          variable table in a heavily populated data file.
        - Fixed crashes that occured when deleting packets while a
          drop-down packet chooser is in use elsewhere.
        - Tightened up the handling of read-only mode for internal
          components.  Also removed some loopholes that allowed editing
          of uneditable packets.
        - Improved handling of keyboard focus.
        - Changed "Python Reference" to point to the modules index
          instead of the title page.

Version 4.1.2  [ 14 June, 2004 ]
    OVERALL:
        - Updated configure scripts so that the python interface builds
          out of the box on a larger number of platforms (specifically Red Hat
          and Fedora Core are now supported).  Many thanks to Craig Macintyre
          for his patience and assistance with this.
        - More updates to the troubleshooting section; overhauled the
          README.txt and website to hopefully make everything clearer
          and the important information easier to find.
        - Added a suggested form for citing Regina.
        - Updated INSTALL.txt to reflect current --prefix guessing.
    ENGINE:
        Class NTriangulation:
            - Added simplifiedFundamentalGroup() to allow external bodies
              such as GAP to simplify group presentations.
    USER INTERFACE:
        - Allow users to simplify fundamental groups using GAP.
        - Added "Education" to the categories for the desktop file, since
          KDE seems adamant about having no separate maths/science menu.
          Anything is better than showing up in Lost & Found. :)
        - Fixed compile error when building against an STL-enabled Qt
          (thanks to Robert Myers for spotting this one).

Version 4.1.1  [ 24 April, 2004 ]
    USER INTERFACE:
        - Fixed compile error when building against Python 2.3.
        - Added "What's This?" button to main/packet window decorations.

Version 4.1  [ 7 March, 2004 ]
    OVERALL:
        - Further enhancements to the reference manual, including more
          detailed explanations in the main body as well as a new index.
    ENGINE:
        Class NNormalSurface:
            - New routine doubleSurface().
            - Added findNonTrivialSphere() and findVtxOctAlmostNormalSphere()
              to support 0-efficiency algorithms.
        Class NProgress:
            - Added timing utilities getRealTime() and totalCPUTime().
        Class NTriangulation:
            - New 0-efficiency / decomposition routines splitIntoComponents(),
              connectedSumDecomposition(), isThreeSphere(), knowsThreeSphere()
              and makeZeroEfficient().
            - New Seifert fibred space constructions insertAugTriSolidTorus()
              and insertSFSOverSphere().
    USER INTERFACE:
        - Actions specific to each packet type now appear in their own
          context-specific menus, i.e., a "Triangulation" menu appears
          when a triangulation is open, etc.
        - Added "Please Wait" dialogs during slow operations.
        - Thorough "What's This?" support and tooltips offered across the
          entire user interface.
        - New tip-of-the-day support.
        - More icons for triangulation actions.
        - Updated the .desktop file and mimetype tests to work correctly
          with KDE 3.2.
    UTILITIES:
        tricensus:
            - Fixed bug in which --genpairs created empty output files.
    TEST SUITE:
        - Added tests for connected sum decomposition.

Version 4.0.1  [ 26 January, 2004 ]
    OVERALL:
        - The ./configure script now takes a guess at the correct --prefix,
          runs sanity tests upon it and insists upon Qt >= 3.2.
        - Regina now ships with pregenerated manpages to avoid the need
          for docbook-utils and its complicated dependencies.
        - The troubleshooting section of the reference manual now
          includes compile-time problems and discusses the test suite.
    USER INTERFACE:
        Class GridListViewItem:
            - Added to centralise support for list views with grids.
            - Fixed a compile error with Qt versions 3.1 and earlier.

Version 4.0  [ 20 December, 2003 ]
    ENGINE:
        Class NAngleStructureList:
            - Enumeration routine now takes an optional progress manager
              and can run in a separate thread.
        Class NGroupPresentation:
            - Improved simplification of group presentations.
        Class NNormalSurface:
            - Using NProperty to store calculable properties.
            - Using NTriBool instead of 1/-1/0 for orientability,
              two-sidedness and connectedness.
        Class NNormalSurfaceList:
            - Enumeration routine now takes an optional progress manager
              and can run in a separate thread.
        Class NProgress:
            - Removed isCancellable() since this is not really necessary;
              an operation may simply choose not to poll for cancellation
              requests.
            - Removed isChanged() and made the changed flag protected so
              subclasses can modify it directly.
            - Requires subclasses to adjust the changed flag on all
              public access/update routines.
            - Made cancel() const so that reading threads can use it.
        Class NProgressNumber:
            - New convenience routine incCompleted().
            - New lookup routine getNumericState().
        Class NTriBool:
            - Added for representing three-way booleans.
        Class NVectorMatrix, NVectorUnit:
            - Modification routines throw exceptions if called.
    USER INTERFACE:
        Class NAngleStructureCreator:
            - Displays progress and allows cancellation.
        Class NNormalSurfaceCreator:
            - Displays progress and allows cancellation.
        Class ProgressDialogNumeric:
            - Added for displaying progress using regina::NProgressNumber.
        Class PythonConsole:
            - Added Help menu for displaying scripting documentation.
        Class ReginaMain:
            - Added Python reference to Help menu.
        Class PythonManager:
            - New static routine openPythonReference() for displaying
              calculation engine documentation.
    TEST SUITE:
        - Added tests for angle structure enumeration and analysis.
        - Expanded normal surface tests to include trivial triangulations.
        - Added tests for fundamental group calculation and recognition.

Version 3.97  [ 24 November, 2003 ] - Final prerelease for version 4.0.
    OVERALL:
        - Ships with the 7-tetrahedron closed non-orientable census.
        - Compile-time configuration uses different tests for pthread, since
          the old tests were broken on some systems.
        - Added a Python caveats section to the reference manual.
    ENGINE:
        Class NEdge, NVertex:
            - Added getDegree() as an alias for getNumberOfEmbeddings().
        Class NGluingPerms:
            - Incorporate new results that allow us to discard more face
              pairings in a non-orientable census (see math.GT/0307382:v2).
        Class NLayeredSolidTorus:
            - Added routine flatten() to flatten a layered solid torus
              to a Mobius band.
        Class NMutex::MutexLock:
            - Added reference constructor as well as a pointer constructor.
        Class NNormalSurface, NNormalSurfaceVector:
            - Added routine isCentral() to test for central surfaces.
        Class NSimpleSurfaceBundle, NTrivialTri:
            - Added for recognition of trivial non-orientable triangulations.
    USER INTERFACE:
        Overall structure:
            - Split out common shell/part material into the separate
              library libregina-kdecommon.
            - Integrated python scripting into the graphical user interface.
              This is contained within libregina-kdecommon and is accessible
              through the main menu/toolbar and through the script editor.
            - Avoid using flat buttons where possible.
        Class ExportDialog:
            - New routine validate() to detect when there are no packets
              suitable for export.
        Class ExtTabCtl, PacketTabbedUI, PacketTabbedViewerTab:
            - Allow changing the current tab (this required a new extension
              class to KTabCtl).
        Class ImportDialog, NewPacketDialog:
            - New routine validate() to detect when there are no
              suitable parent packets.
        Class NNormalSurfaceCreator:
            - Allow the default coordinate system to be configured.
        Class NScriptUI, NTextUI:
            - Fixed problems with word wrapping and line endings in
              the embedded text editor.
        Class NTriangulationUI, NTriAlgebraUI:
            - Allow the initially visible tabs to be configured.
        Class NTriGluingsUI:
            - Implemented census lookup for triangulations.
            - Fixed a bug in the updating of tetrahedron labels when other
              tetrahedra are removed from a triangulation.
        Class PacketChooser:
            - New routine hasPackets() to detect empty packet choosers.
        Class ReginaPart:
            - Make File/Save fall back to File/Save-As for new files.
            - Make File/Save-As respect the automatic file extension setting
              and also check whether the selected file already exists.
        Class ReginaPreferences, ReginaPrefSet:
            - Many new configuration options.  In addition to those
              mentioned above, census data files and Python options can
              also be configured.
    TEST SUITE:
        - Added tests for normal surface enumeration and analysis.

Version 3.96  [ 31 October, 2003 ] - Second prerelease for version 4.0.
    OVERALL:
        - Added surface filter documentation to the reference manual,
          which brings it completely up to date with the GUI.
    ENGINE:
        Overall structure:
            - Yet more routines made const.
        Class NAbelianGroup:
            - Added global comparisons isTrivial() and operator ==.
        Class NMutex:
            - Now uses inner class MutexLock for locking and unlocking.
        Class NProperty, NPropertyBase, StoreValue, StoreConstPtr,
                StoreManagedPtr:
            - New classes for management of calculable object properties.
        Class NPropertyHolder:
            - Moved most of its functionality directly into NFile and
              replaced what was left with the new class NFilePropertyReader.
        Class NTriangulation:
            - Turaev-Viro invariants are now cached; this includes a new
              routine allCalculatedTuraevViro().
        Class ShareableObject:
            - Now derives from regina::boost::noncopyable.
    USER INTERFACE:
        Class NTriAlgebraUI:
            - Redesigned the algebra viewer to make it easier to read.
            - Incorporatd Turaev-Viro invariants into the UI.
        Class NTriCompositionUI:
            - Incorporated isomorphism / subcomplex testing into the UI.
            - Fixed crash when refreshing.
        Class PacketTabbedViewerTab:
            - Added to support tabbed UIs within tabbed UIs.
        Class ReginaPart:
            - Make the main window splitter remember its place when packet
              panes are changed.
    TEST SUITE:
        - Added tests for trivial triangulations and property handling.

Version 3.95  [ 12 October, 2003 ] - Prelease for version 4.0.
    GRAPHICAL USER INTERFACE:
        - Rewrote the entire user interface in C++ using the KDE
          libraries.  The result is much faster, cleaner and easier to
          maintain.  The old Java user interface is gone!  The user
          interface can be started by running "regina-kde".
    PYTHON:
        - Python scripting rewritten to use standard Python, not Jython.
          A python session can be started by running "regina-python".
        - The Python API has changed to be much more faithful to the C++
          calculation engine, especially with respect to global and static
          routines and constants.
        - All classes now sit directly within the module regina.
    ENGINE:
        Overall structure:
            - Fixed minor memory leaks.
            - Made more routines const.
            - Beginning to incorporate std::auto_ptr.
        Class Engine:
            - Removed since this is no longer necessary with the new
              python bindings.
        Class NAngleStructureList:
            - Made the enumerating constructor private and added the
              public replacement enumerate().
        Class NAugTriSolidTorus:
            - Changed to fit into the new NStandardTriangulation structure.
        Class NFacePairings:
            - Fixed bug in isCanonical().
        Class NGluingPerms:
            - Further optimisations for non-orientable census generation.
        Class NGroupPresentation:
            - Slightly improved group recognition.
        Class NHandlebody:
            - Added as a new 3-manifold class.
        Class NIsomorphism:
            - Allows an isomorphism with 0 tetrahedra.
            - Now derives from ShareableObject.
            - Supports boundary incomplete isomorphisms as well as
              complete isomorphisms.
            - Changed return types of const lookup routines from
              const T& to just T.
        Class NL31Pillow:
            - New class for identifying particular L(3,1) triangulations.
        Class NLargeInteger:
            - Added constructor and assignment taking a const std::string&.
            - Routine stringValue() now returns a std::string, not a char*.
        Class NLensSpace:
            - Changed to fit into the new NManifold structure.
        Class NLayeredChain:
            - Changed to fit into the new NStandardTriangulation structure.
        Class NLayeredLensSpace:
            - Changed to fit into the new NStandardTriangulation structure.
        Class NLayeredLoop:
            - Changed to fit into the new NStandardTriangulation structure.
        Class NLayeredSolidTorus:
            - Changed to fit into the new NStandardTriangulation structure.
            - Renamed isLayeredSolidTorusBase() to
              formsLayeredSolidTorusBase().
        Class NManifold:
            - New class to represent a 3-manifold irrespective of its
              triangulation.
        Class NNormalSurfaceList:
            - Made the enumerating constructor private and added the
              public replacement enumerate().
        Class NPacket, NPacketListener:
            - The NPacket destructor now orphans the packet if this has
              not already been done.
            - Added event listening for packets, including new class
              NPacketListener, new routines NPacket::listen(),
              NPacket::isListening() and NPacket::unlisten() and new
              class NPacket::ChangeEventBlock.
            - New NPacket routines moveUp(), moveDown(), moveToFirst()
              and moveToLast().
            - Reclassified member variables from protected to private.
        Class NPerm:
            - Routines edgeDescription() and faceDescription()
              implemented in the calculation engine.
        Class NPlugTriSolidTorus:
            - Changed to fit into the new NStandardTriangulation structure.
        Class NSFS:
            - Changed to fit into the new NManifold structure.
            - New overloaded routine insertFibre(long, long).
            - No longer allows illegal (0,k) fibres to be added.
            - More common names recognised.
        Class NSnappedBall:
            - Changed to fit into the new NStandardTriangulation structure.
            - Renamed isSnappedBall() to formsSnappedBall().
        Class NSpiralSolidTorus:
            - Changed to fit into the new NStandardTriangulation structure.
            - Renamed isSpiralSolidTorus() to formsSpiralSolidTorus().
        Class NStandardTriangulation:
            - New class to represent a standard triangulation.
        Class NTriSolidTorus:
            - Changed to fit into the new NStandardTriangulation structure.
            - Renamed isTriSolidTorus() to formsTriSolidTorus().
        Class NTriangulation:
            - New routine turaevViro() to calculate Turaev-Viro invariants.
            - Changed isIsomorphicTo() to return an entire isomorphism,
              not just whether an isomorphism exists.
            - New routine isContainedIn() to test for boundary
              incomplete isomorphisms.
        Routine isKnownSFS():
            - Removed in favour of
              NStandardTriangulation::isStandardTriangulation().
        File dehydration.h:
            - New routine readDehydrationList().
        File nsnappea.h:
            - Renamed to snappea.h.
        File stringutils.h:
            - Added routines startsWith() and stripWhitespace().

Version 3.2  [ 22 June, 2003 ] - The post-thesis release!
    OVERALL:
        - Added file format documentation to reference manual.
        - Calculation engine test suite is much enhanced.
        - Closed orientable census, closed non-orientable census and
          splitting surface signature census added to example files.
        - PhD thesis submitted on 30 May, 2003!
    ENGINE:
        Overall structure:
            - Using C++-style casts instead of C-style casts.
            - Signedness of chars is explicitly specified where it matters. 
        Class NBoolSet:
            - Using unsigned chars for byte codes.
        Class NCensus:
            - New constant PRUNE_P2_REDUCIBLE.
        Class NFacePair:
            - New class for working with pairs of face numbers.
        Class NFacePairing:
            - Added convenience operator [].
            - Added hasTripleEdge(), hasBrokenDoubleEndedChain(),
              hasOneEndedChainWithDoubleHandle() and associated routines.
            - Renamed private routine isCanonical() to
              isCanonicalInternal(), added public routine isCanonical()
              with no preconditions.
        Class NGluingPerms:
            - Uses new NFacePairing routines to identify certain
              situations in which no solutions are possible.
            - Uses a completely redesigned algorithm in the closed
              prime minimal P2-irreducible case.
            - Added pruning during permutation generation to eliminate
              edges identified with themselves in reverse.
            - Added pruning using low-degree edges in the non-orientable
              P2-irreducible case.
            - Allows a null automorphism list in findAllPerms().
        Class NLayeredLoop:
            - Renamed getIndex() to getLength().
        Class NLayeredSolidTorus:
            - Fixed a bug in isLayeredSolidTorusBase() that generated
              false positives in ideal triangulations.
        Class NNormalSurface:
            - Added routine knownCanCrush().  Currently this routine
              is next to useless; it is expected to be enhanced with
              future releases.
            - Property queries are now const since internal cached
              properties are declared mutable.
        Class NPerm:
            - Using unsigned chars for permutation codes.
        Class NPrismSpec, NPrismSetSurface:
            - New classes for dealing with triangular prisms defined by
              slicing along normal quads in a tetrahedron.  Currently
              these classes do very little.
        Class NSFS:
            - Better recognition of common names; now recognises all
              spaces with finite fundamental group.
        Class NTetFace:
            - Added routine setFirst().
            - Added copy constructor.
            - Operators ++ and -- are now implemented in all forms
              (++x, x++, --x, x--) and all have return values.
        Class NTriangulation:
            - New routine insertLayeredLoop().
            - 0-efficiency testing is done in quad space where possible.
            - Fixed a bug in which getHomologyH1Bdry() gave incorrect
              answers if the skeleton had not already been calculated.
            - New boundary queries hasTwoSphereBoundaryComponents() and
              hasNegativeIdealBoundaryComponents().
            - Renamed insertLensSpace() to insertLayeredLensSpace().
            - Interface-only skeletal query routines are now also
              implemented in the C++ calculation engine.
        Routine prior(), next():
            - Copied from the Boost C++ libraries for easy access to
              prior and following iterators.
    JAVA USER INTERFACE:
        Overall structure:
            - Incorporated engine enhancements listed above.
    UTILITIES:
        regconcat:
            - New utility for combining several data files.
        tricensus:
            - New option --minprimep2 for P2-irreducibility.
            - Explicitly verifies that all face pairings supplied on
              standard input are in canonical form.

Version 3.1  [ 18 October, 2002 ]
    OVERALL:
        - Added calculation engine test suite.
        - Environment variables now take precedence over configuration
          files when running the startup script.
        - Build process now uses standard autoconf/automake structure.
    ENGINE:
        Overall structure:
            - Added support for multiple vertex enumeration engines.
        Class NCensus:
            - Redesigned to do its work through classes NFacePairing and
              NGluingPerms.
            - Added support for arbitrary criterion functions.
            - Added support for splitting a census into pieces.
        Class NCompConstraint, NCompConstraintSet:
            - Added.
        Class NConeRay:
            - Removed in favour of new class NRay.
        Class NFacePairing, NGluingPerms:
            - Added to bear the brunt of census generation.
            - Massive optimisations and rewrites throughout census code.
            - Removed all thread yields, which were causing processes to
              have 0.0% CPU time on some systems.
        Class NIndexedArray:
            - Added routine validate().
        Class NKnot:
            - New (but incomplete) knot/link class.
        Class NLensSpace, NSFS:
            - Added getCommonName().
        Class NNormalSurfaceVector:
            - Replaced isCompatibleWith() with makeEmbeddedConstraints().
        Class NPerm:
            - Routine isIdentity() now implemented in C++ engine.
            - New routine setPerm(int, int).
        Class NTriangulation:
            - Fixed idealToFinite() which was newly broken in Regina 3.0.
            - Routine intelligentSimplify() now tries random 4-4 moves.
            - New routine collapseEdge().
            - Routine simplifyToLocalMinimum() now make boundary moves last
              and does not do book opening at all.
            - Fixed bug in 2-3, 3-2 and 4-4 moves that appears when faces of
              the old tetrahedra are glued to each other.
        Class NRay:
            - Added to replace old class NConeRay.
        Class NVector:
            - Added negate().
        Class NVertexEnumerator, NDoubleDescriptor:
            - Added to bear the brunt of normal surface enumeration and
              to allow different enumeration engines to be plugged in.
            - Caches some frequent calculations, resulting in a startling
              performance increase.
        Routine getVersionString(), getVersionMajor(), getVersionMinor(),
                testEngine():
            - Moved to engine.h and added to the C++ calculation engine.
        Routine reducedMod():
            - Fixed bug in the midpoint case.
        File nfile.h:
            - New file format constants to replace the constants removed
              with regina.h.
        File nhashmap.h, nhashset.h:
            - Added to deal with differing STL extension installations.
        File nknownmanifold.h:
            - Added global 3-manifold recognition routines.
        File nperm.h:
            - New arrays allPermsS2Inv, allPermsS3Inv, allPermsS4Inv.
        File regina.h:
            - Removed along with the constants it defined.
    JAVA USER INTERFACE:
        normal.algorithm.Algorithm:
            - Fixed bug in which isPacketEditable() was enforced even for
              non-modifying algorithms.
        normal.console.JPythonPacketConsole:
            - Optionally creates an additional Jython variable for direct
              access to some preselected packet within the tree.
        normal.mainui.NormalFrame:
            - New Jython consoles create an additional variable for the
              packet currently selected in the visual tree.
        normal.packetui.surfaces.NSFPropertiesEditor:
            - Don't enforce Euler characteristic <= 2 (singular surfaces
              can give other values).
    UTILITIES:
        tricensus:
            - Completely redesigned interface (now command-line based).
            - Supports splitting a census into pieces.
        tricensus-manager:
            - New utility for distributing a census amongst several machines.

Version 3.0  [ 28 June, 2002 ] - The "XML, about bloody time" release.
    OVERALL:
        - Moved from old impenetrable binary data files to new
          compressed XML data files.
        - Introduced various command-line utilities (see UTILITIES below).
        - Removed CORBA engine/interface.  It was too much hassle to
          maintain, and with Regina building on more platforms it has
          lots much of its usefulness.
        - JNI engine no longer requires autogenerated JNI headers.
        - Reference manual much enhanced.
    ENGINE:
        Overall structure:
            - Moved entire calculation engine into namespace regina.
            - The Great STL Port: replaced hand-rolled container classes
              with Standard Template Library classes.
            - Added numerous XML-related routines and classes.
            - Modified to also build under gcc3.
            - Removed configuration macro __MUTE_WARNINGS.
            - Replaced configuration macros __NO_IOS_NOCREATE and
              __NO_RAW_CASTING with their negations __USE_IOS_NOCREATE and
              __USE_RAW_CASTING which are optional in all situations.
            - Added configuration macros __HASH_NAMESPACE and
              __NO_NAMESPACE_ALIASES.
        Class NBoolVector, NDoubleList, NDynamicArray, NHashSet,
                NInfiniteArray, NIntMap, NOrderedPair, NPointerSet,
                NQueue, NSet, NStack, NString, NStringPair and associates:
            - All removed in favour of Standard Template Library classes.
        Class NAngleStructureList, NNormalSurfaceList:
            - New nested classes StructureInserter / SurfaceInserter.
        Class NAugTriSolidTorus, NTriSolidTorus:
            - Supports multiple ways of attaching layered chains.
        Class NFileInfo:
            - Added.
        Class NGroupExpressionTerm:
            - Changed from simple ordered pair to its own full class.
        Class NIndexedArray:
            - Added.
        Class NJNIEnumeration:
            - Added to aid the Java-C++ link.
        Class NLargeInteger:
            - Added third error-detection parameter to constructor
              NLargeInteger(const char*, int).
        Class NLayeredChainPair, NPlugTriSolidTorus:
            - Added for further subcomplex recognition.
        Class NLayeredLoop:
            - Added routine getSeifertStructure().
        Class NLensSpace:
            - Fixed bug causing reductions to be sometimes non-optimal
              (although still correct) - see modularInverse() notes below.
        Class NLocalFileResource:
            - Replaced static members MODE_READ, MODE_WRITE with static
              routines sysModeRead(), sysModeWrite().
        Class NNormalSurface:
            - Added routines isVertexLink() and isThinEdgeLink().
        Class NPacket:
            - Added routines to support arbitrary packet tags.
            - Finally changed getPacketName() to getPacketTypeName().
            - Removed tidyReadPacket().
        Class NPerm:
            - Added isPermCode().
        Class NScript:
            - Changed list of variables to a proper map and removed routines
              getVariableIndex() and removeVariableAt().
            - Insistance on unique variable names; in enforcing this
              routine addVariable() now returns bool.
        Class NSFS:
            - Added routine getHomologyH1().
        Class NSignature, NSigCensus, NSigPartialIsomorphism:
            - Added to deal with splitting surface signatures.
        Class NTriangulation:
            - Uses NIndexedArrays for skeletal elements for fast index lookup.
        File boostutils.h:
            - Added utility classes from the Boost C++ libraries.
        File hashutils.h:
            - Added various hash functions.
        File memutils.h:
            - Added allocation/deallocation functions.
        File stlutils.h:
            - Added extension Standard Template Library utility classes.
        File stringutils.h:
            - Added miscellaneous string manipulation routines.
        File zstream.h:
            - Added compressing and decompressing I/O streams.
        Routine modularInverse():
            - Fixed a rather nasty bug in gcdWithCoeffsInternal() that
              caused modularInverse() to sometimes give wrong answers.
        Routine readFileMagic():
            - Added to provide a format-independent file reader.
    JAVA USER INTERFACE:
        Overall structure:
            - Incorporated engine enhancements listed above.
        normal.console:
            - Added class JPythonPacketConsole.
        normal.engine.implementation.jni.JNIShareableObject:
            - Added static method sameCppPtr() which is necessary with gcc3.
        normal.exports:
            - Now exports to three different Regina data file formats.
        normal.mainui:
            - File information dialog is somewhat more informative.
        normal.mainui.NormalFrame:
            - Now supports opening a Jython console linked to a packet tree.
        normal.mainui.PacketPane:
            - Renamed getUI() to getPacketUI() to avoid clashing with j2sdk1.4.
        normal.options.NormalOptionSet:
            - Default "Display Icon" option changed from true to false.
        normal.packetui:
            - Resizing one coordinate column in various coordinate
              viewers now resizes all coordinate columns.
    UTILITIES:
        regconvert, regfiledump, regfiletype, sigcensus, tricensus:
            - Added.

Version 2.4  [ 4 April, 2002 ]
    OVERALL:
        - Much enhanced documentation.
        - Added SnapPea census and knot/link census to examples.
        - Added functionality changelog (HIGHLIGHTS.txt).
        - Added prepackaged Jython library directory.
    ENGINE:
        Overall structure:
            - Moved engine/imports to engine/foreign.
        Class NAngleStructure, NAngleStructureList, NAngleStructureVector:
            - Added.
        Class NConeRay:
            - Now a new class of its own accord, derived from
              NVectorDense and created to allow vertex solution routines
              to work in contexts outside normal surfaces.
        Class NNormalSurface:
            - Added getName() and setName().
        Class NNormalSurfaceVector:
            - Now derives from NConeRay, to which some routines have moved.
            - Changed declaration of createNonNegativeCone() to return
              cone faces as well as extremal rays.
        Class NPerm:
            - Added toString().
        Class NTriangulation:
            - Uses fewest possible tetrahedra in insertLensSpace().
            - Added insertRehydration(), makeDoubleCover().
        File nperm.h:
            - Added constant arrays orderedPermsS4, orderedPermsS3.
        Routine intersectCone():
            - Works with more generic cones by requiring cone faces to
              be passed as well as extremal rays.
        Routine writeSnapPea():
            - Added.
    JAVA USER INTERFACE:
        Overall structure:
            - Added readline/editline support using Bablok's wrapper classes.
            - Converted option REGINA_JNIDIR to a list of directories.
            - Option REGINA_OPTIONS_GLOBAL defaults to REGINA_HOME if
              /etc/regina does not exist.
        normal.ApplicationShell.CommandLineArguments:
            - Added.
        normal.Shell:
            - Allow filenames to be specified on the command-line.
            - Removed some arguments from getParameter().
            - Added getFileParameters().
        normal.exports:
            - Added class SnapPeaExporter.
        normal.imports:
            - Added class DehydrationImporter.
        normal.mainui:
            - Added more keyboard accelerators.
        normal.mainui.FilePane:
            - Added getFileType() and setFileType().
        normal.mainui.NormalFrame:
            - Added File->Info menu item.
            - Made various routines public so outsiders can manipulate
              the primary frame.
        normal.packetui.surfaces.CoordinateViewer:
            - Inserted editable surface name as first column.
        normal.packetui.triangulation.TriangulationCreator:
            - Creates triangulations from dehydration strings.

Version 2.3  [ 12 December, 2001 ] - The "Farewell Stillwater" release.
    OVERALL:
        - Makefile.options variables IDLTOJAVACLIENT and IDLTOCPPSERVER
          became IDLTOJAVA and IDLTOCPP with slightly more generic meanings.
    ENGINE:
        Overall structure:
            - Modified #includes to treat engine/engine, engine/jni
              and engine/corba as top-level include directories.
            - Removed config.h in favour of PD_MACROS in Makefile.options.
            - Removed configuration macros __NO_INCLUDE_PATHS and __BINARY_IO.
            - Introduced macro MY_ENGINE_OBJECT for CORBA wrapper classes.
            - Macros GET_ENGINE_OBJECT no longer crash when null is passed.
        Class NAugTriSolidTorus, NLayeredChain, NLayeredLoop, NLensSpace,
                NSFS, NSpiralSolidTorus, NTriSolidTorus:
            - New classes.
        Class NDiscSetSurface:
            - Modified parameters for adjacentDisc().
        Class NFace:
            - Added getType(), getSubtype(), isMobiusBand(), isCone().
        Class NHashSet, NHashSetIterator:
            - New classes.
        Class NNormalSurface:
            - Added crush().
            - Added isConnected(), isVertexLink(), isSplitting().
            - Fixed isOrientable() and added isTwoSided().
        Class NPacket:
            - Added makeUniqueLabels().
        Class NPerm:
            - Added operators = and != and constructor NPerm(const NPerm&).
        Class NTriangulation:
            - Added isZeroEfficient(), hasSplittingSurface(),
              knowsZeroEfficient() and knowsSplittingSurface().
            - Added extra condition to shellBoundary() covering two
              boundary faces plus two identified faces.
            - Added extra condition to twoZeroMove(NEdge*, ...) covering
              two boundary faces plus two identified faces.
            - Added fourFourMove().
        File ndisc.h:
            - Added routine discOrientationFollowsEdge().
        File nnormalsurface.h:
            - Added arrays triDiscArcs, quadDiscArcs, octDiscArcs.
        Routine hashMap(T*), hashMap(NString):
            - Added to support new class NHashSet.
        Routine readSnapPea():
            - Sets the new packet label to the SnapPea manifold name.
    JAVA USER INTERFACE:
        Overall structure:
            - Loading/saving local files is now possible even through CORBA!
            - Incorporated engine enhancements listed above.
            - Added Jython operator overloads to a number of classes.
        normal.engine.utilities:
            - Added NLargeInteger to replace java.math.BigInteger so
              Jython scripts can use native mathematical operators with
              arbitrary precision integers.
        normal.exports:
            - Created architecture for exporting to foreign file formats.
            - Added classes Exporter, ReginaExporter, ScriptExporter.
        normal.images:
            - A couple of new icons.
        normal.imports:
            - Redesigned import architecture; replaced old class
              ImportFilePane with new class Importer.
            - Imported packets now have appropriate packet labels (such
              as their names in the imported files).
            - The file dialog is now brought up before anything else is done.
            - Added classes ReginaImporter, ScriptImporter.
        normal.mainui.TopologyPane:
            - Fixed bug where icon was sometimes not displayed.
        normal.packetui:
            - Added a new TopologyPane argument to some routines to
              allow interfaces to manipulate the visual packet tree.
        normal.packetui.triangulation.CompositionViewer:
            - Displays more detailed information.
        normal.packetui.triangulation.SkeletonTableFrame:
            - Displays more details regarding face/vertex type.

Version 2.2  [ 7 October, 2001 ]
    OVERALL:
        - Documentation now DocBook-based; generates HTML and man pages.
        - Documentation now in docs/, not docs/normal/docs/.
        - Builds and runs under windows!
        - Added support for both global and local configuration files;
          configuration files are now called regina.conf.
        - Vastly reworked runtime scripts.
        - Tidied up Makefiles and CVS.
    ENGINE:
        Overall structure:
            - Ported CORBA stuff to omniORB3.
        Class NDoubleList, NDynamicArray:
            - Added operator = to the iterator classes.
        Class NEdge, NFace:
            - Added extra skeletal query routines.
        Class NGroupExpression, NGroupPresentation:
            - New classes.
        Class NLayeredLensSpace, NLayeredSolidTorus, NPillowTwoSphere,
                NSnappedBall, NSnappedTwoSphere:
            - New classes.
        Class NPacket:
            - Changed meaning of second (boolean) parameter to clone().
            - Added getNumberOfDescendants() and getNumberOfChildren();
              renamed totalTreeSize() to getTotalTreeSize().
        Class NTriangulation:
            - Added fundamental group as a new property.
            - Added a two-zero move about a vertex.
        File numbertheory.h:
            - Added modularInverse().
    JAVA USER INTERFACE:
        Overall structure:
            - Reads Regina options from directory $REGINA_OPTIONS_LOCAL
              and reads runtime options from system properties (which
              should be set by startup scripts).
            - Ported from JPython 1.1 to Jython 2.1-alpha1.
            - Now supports custom Jython libraries.
            - Improved support for mnemonics and keyboard accelerators.
            - Fixed tooltips in tables.
        normal.Application:
            - Moved fileExtension member into normal.mainui.FilePane subclasses.
        normal.Shell:
            - Dynamically finds JavaHelp classes so JavaHelp is not
              necessary for compilation.
            - Cleanly handles missing runtime options file.
            - Added a registry of all open Jython consoles.
        normal.algorithm:
            - Added class ElementaryMove.
        normal.console:
            - Major rearrangements; new class JPythonUtils now does most of
              the Jython work.
        normal.console.JPythonConsoleFrame:
            - Stores the root of the associated packet tree.
            - Allows saving the contents of the console to a file.
        normal.engine.implementation.corba.CORBAEngine:
            - Better error handling.
        normal.mainui:
            - Renamed SystemPane to TopologyPane and moved generic file
              editing functionality into FilePane to allow for editing
              different file types.
            - Much all-round cleaning up.
        normal.mainui.LibraryPane:
            - New class; allows editing of Jython libraries.
        normal.mainui.NormalFrame:
            - Moved console ownership routines into normal.Shell.
            - More appropriate enabling/disabling of menu items and buttons.
            - Edit menu hooks into current working file.
        normal.mainui.TopologyPane:
            - Closing a file closes all associated consoles.
            - Fixed the bug where double clicking on a tree item opens
              it three times.
            - Fixed bugs in the various fire... routines.
            - Improved interaction with the packet rename dialog.
            - Fixed the packet renaming bug in the visual tree display.
        normal.mainui.PacketTreeNode:
            - Replaced insertUnwrappedDescendants() with
              verifyDescendants() which actually does what it should; thus
              the refresh button now works properly.
            - Added findChildNodeIndex().
        normal.packetui.PacketUI:
            - Added subtreeWasDeleted().
        normal.packetui.packet.NContainerViewer:
            - Displays tree size statistics.
        normal.packetui.surfaces:
            - Coordinate tables in edge weight space now flag boundary edges.
        normal.packetui.surfaces.Coordinates:
            - Some routines now require the triangulation to be passed.
        normal.packetui.triangulation:
            - Pulled SkeletonTableFrame out into its own standalone class
              and turned it into a dialog.
        normal.packetui.triangulation.NTriangulationEditor:
            - Added triangulation component recognition.

Version 2.1.1a  [ 8 March, 2001 ]
    OVERALL:
        - Set up system for creating distributions.
        - Final tidying up for proper release.

Version 2.1.1
    OVERALL:
        - Added a CORBA interface to the engine.
        - Rearranged Makefiles and directory structure for CVS and
          SourceForge.
    ENGINE:
        Overall structure:
            - Split config.h into config.h and regina.h.
        Class Engine:
            - Formalised and slightly rearranged.
            - Added getVersion...() routines.
        Class NBoolSet:
            - Now passed as characters to and from external interfaces.
              Added getByteCode(), setByteCode() and fromByteCode() for
              this purpose.
        Class NNormalSurfaceList:
            - Added coordinate system FACE_ARCS; renumbered EDGE_WEIGHT.
        Class NPerm:
            - Now passed as characters to and from external interfaces.
        Class NTriangulation:
            - Added routine isStandard().
    JAVA USER INTERFACE:
        Overall structure:
            - Allows running as an applet as well as an application.
            - Class normal.Application now contains just global constants
              and a generic applet/application shell.  Class normal.Shell
              contains top-level Regina runtime routines and routines
              specific to the shell type (applet or application).
            - Made miscellaneous optimisations.
        normal.packetui.census.NCensusCreator:
            - Altered the boundary combo box strings to avoid
              misinterpretation.
        normal.packetui.surfaces.NSurfaceFilterEditor:
            - Fixed the bug in which changes in the filter were not
              always being immediately reflected in the surface list.

Version 2.1.0  [ 18 December, 2000 ]
    (Initial public release.)

Ben Burton (bab@debian.org)
http://regina.sourceforge.net/
<|MERGE_RESOLUTION|>--- conflicted
+++ resolved
@@ -69,8 +69,9 @@
               the same functionality as the old Dim2Triangulation.
             - New dimension-agnostic getFace<subdim>() and
               faceIndex<subdim>() template functions.
-<<<<<<< HEAD
             - New dimension-agnostic function hasBoundaryFacets().
+            - Reconstruction from isomorphism signatures now allows
+              leading and/or trailing whitespace.
             - Routines getNumberOfSimplices(), getSimplices() and getSimplex()
               have been renamed to size(), simplices() and simplex()
               respectively.  The old names are deprecated but have been
@@ -84,10 +85,6 @@
             - Removed entirely.  For the typedefs that it used to provide
               (e.g., Triangulation, Simplex, FacetPairing, etc.), just use
               Triangulation<dim>, Simplex<dim>, FacetPairing<dim>, and so on.
-=======
-            - Reconstruction from isomorphism signatures now allows
-              leading and/or trailing whitespace.
->>>>>>> 0aac1f3a
         Class FaceTraits:
             - New template class to help with writing dimension-agnostic code.
               This class offers typedefs for (subdim)-dimensional faces
@@ -118,7 +115,6 @@
             - Renamed getNumberOfStructures() to size().  The old name is
               deprecated, but has been kept for backward compatibility.
             - Now uses C++11 std::thread internally instead of the old NThread.
-<<<<<<< HEAD
         Class NComponent:
             - New routine getNumberOfBoundaryFacets(), which is identical to
               the dimension-specific getNumberOfBoundaryTriangles().
@@ -126,10 +122,8 @@
               and getNumberOfBoundaryFacets() have been renamed to size(),
               simplices(), simplex() and countBoundaryFacets() respectively.
               The old names are retained but deprecated.
-=======
         Class NContainer:
             - New constructor that takes a packet label.
->>>>>>> 0aac1f3a
         Class NCyclotomic:
             - New class for exact arithmetic in cyclotomic fields.
         Struct NewFunction, NewFunction1:
@@ -301,7 +295,8 @@
               caching a nice tree decomposition of the face pairing graph.
             - New routines retriangulate() and simplifyExhaustive() for
               breadth-first searching through the Pachner graph.
-<<<<<<< HEAD
+            - Reconstruction from isomorphism signatures now allows
+              leading and/or trailing whitespace.
             - Routines getNumberOfSimplices(), getSimplices() and getSimplex()
               have been renamed to size(), simplices() and simplex()
               respectively.  The old names are deprecated but have been
@@ -315,10 +310,6 @@
               old names are deprecated but kept for backward compatibility.
             - Renamed getNumberOfBoundaryTriangles() to countBoundaryFacets();
               added an alias countBoundaryTriangles(); deprecated the old name.
-=======
-            - Reconstruction from isomorphism signatures now allows
-              leading and/or trailing whitespace.
->>>>>>> 0aac1f3a
         Class NVertex:
             - Added a new LinkType enumeration, which encapsulates (and
               replaces) the old link type constants.
