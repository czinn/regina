--- conflicted
+++ resolved
@@ -711,14 +711,10 @@
               new move constructor): only SatRegion is permitted to create a
               SatBlockSpec with arbitrary content.
         Class SatBlockStarter:
-<<<<<<< HEAD
-            - The routine block() now returns by reference, not by pointer.
-=======
             - Removed completely, and replaced with the new class SatBlockModel.
         Class SatBlockStarterSet:
             - Removed completely, and replaced with a hard-coded list
               that is private to the SatRegion class.
->>>>>>> 0633dd55
         Class SatBlockStarterSearcher:
             - Removed completely.  Instead use the new, simpler and more
               flexible routine SatRegion::find().
