
Regina - A Normal Surface Theory Calculator

    This file gives a detailed list of changes between releases,
    including all changes to the C++/Python API.

    For just the key highlights, see the (far more readable) file
    HIGHLIGHTS.txt.

Version 5.1  [ (under development) ]

    GENERAL:
        - Removed all code that was deprecated in or before version 5.0.
        - Renamed all types NFoo to Foo, and renamed the headers accordingly.
          The old types and headers are deprecated but kept for backward
          compatibility.  There are some exceptions:
            + NAngleStructureList becomes AngleStructures.
            + NEnumConstraintList becomes EnumConstraints.
            + NExampleSnapPeaTriangulation becomes ExampleSnapPea.
            + NNormalHypersurfaceList becomes NormalHypersurfaces.
            + NNormalHypersurfaceVectorMirrored is removed entirely (see below).
            + NNormalHypersurfaceVectorStandard becomes HSVectorStandard.
            + NNormalSurfaceList becomes NormalSurfaces.
            + NNormalSurfaceVector{Standard,...} becomes NSVector{Standard,...}.
            + NSurfaceSubset is removed entirely (see below).
            + For triangulation-related classes and headers:
              - All vertex/edge/face/etc, component, boundary component and
                isomorphism headers are included automatically by the new
                headers triangulation/{dim2.h, dim3.h, dim4.h, generic.h}.
                These are now the preferred headers for accessing
                triangulations, faces, etc. in dimensions {2, 3, 4, >= 5}.  For
                instance, triangulation/nvertex.h becomes triangulation/dim3.h,
                dim2/dim2component.h becomes triangulation/dim2.h, and
                generic/face.h becomes triangulation/generic.h.
              - All facet pairing headers are included automatically by the
                new headers triangulation/facetpairing3.h (for dimension 3)
                and triangulation/facetpairing.h (for all other dimensions).
              - All gluing permutations headers are replaced by the new header
                census/gluingperms.h, and all gluing permutation search headers
                are replaced by census/gluingpermsearcher{2,3,4}.h.
              - All typedefs of the form Dim2Foo, NFoo and Dim4Foo are now
                deprecated, in favour of the templated class names Foo<2,3,4>.
                For instance, Dim2Triangulation becomes Triangulation<2>,
                NVertex becomes Vertex<3>, and Dim4Isomorphism becomes
                Isomorphism<4>.
              - As a special cases:
                * Dim2TriangleEdge, NTetFace and Dim4PentFacet become
                  FacetSpec<2,3,4>;
                * Dim2EdgePairing, NFacePairing and Dim4FacetPairing become
                  FacetPairing<2,3,4>;
                * Dim2ExampleTriangulation, NExampleTriangulation and
                  Dim4ExampleTriangulation become Example<2,3,4>.
            + maths/nperm{2,3,4,5}.h are all replaced by maths/perm.h.
            + maths/nmatrixint.h is now merged into maths/matrix.h.
            + subcomplex/nlayeredsurfacebundle.h has been renamed to
              subcomplex/layeredtorusbundle.h.
            + surfaces/sf{combination,properties}.h are both merged into
              surfaces/surfacefilter.h.
            + utilities/nbooleans.h becomes utilities/boolset.h.
            + Some internal classes do not have backward compatible headers or
              typedefs.  None of these internal classes are exposed to Python,
              and typical C++ users would have no reason to use them either.
    ENGINE:
        Namespace regina::syntax:
            - New suite of classes for managing syntax highlighting.
              These classes should be considered internal - they only appear
              in the engine so they can be used by both the Qt and iOS GUIs.
            - Thanks to these new classes, Regina no longer builds against
              source-highlight.
        Class AbelianGroup, MarkedAbelianGroup, HomMarkedAbelianGroup:
            - Now works with type Integer, not LargeInteger.
        Class BoundaryComponent<dim>:
            - A new generic template for boundary components, which generalises
              the old standalone Dim2BoundaryComponent, NBoundaryComponent and
              Dim4BoundaryComponent classes.
            - New routines size() and facet() to query top-dimensional faces.
            - New routine countRidges(), to help with higher dimensions
              where (dim-2)-faces are not actually stored.
            - New routines facets() and faces(), plus aliases vertices(),
              edges(), etc. where relevant.
            - New routine isReal() for dimensions dim = 3,4.
            - New routine build() for dimensions other than 4 (this was
              already present for dimension 4).
            - New routine isOrientable() for dimensions other than 3 (this was
              already present for dimension 3).
            - New routine triangulation() to access the enclosing triangulation.
        Class Component<dim>:
            - New routine boundaryComponents() in all dimensions, and new
              routines countBoundaryComponents() and boundaryComponent() in
              higher dimensions (these were already present for dimensions 2-4).
        Class Cyclotomic:
            - This class is now thread-safe.  (Previously it was not, because
              it worked with a global cache of cyclotomic polynomials.)
        Class Example<dim>:
            - A new generic template for generating example triangulations,
              which generalises the old standalone Dim2ExampleTriangulation,
              NExampleTriangulation and Dim4ExampleTriangulation classes.
            - New routines sphere(), simplicialSphere(), sphereBundle(),
              twistedSphereBundle(), ball(), ballBundle() and
              twistedBallBundle() for dimensions that did not have them.
            - New routines singleCone() and doubleCone() for dimensions >= 3
              that did not have them.
        Class Face<dim, subdim>:
            - The template parameters are expanded to include the case
              Face<dim, dim>, which now implements the old class Simplex<dim>.
              Simplex<dim> remains as a templated type alias, and is still
              the preferred way to refer to this class.
            - For higher-dimensional triangulations (dim >= 5), faces now
              support isBoundary(), boundaryComponent(), and for
              codimension-1-faces only, inMaximalForest().
            - Fixed inMaximalForest(), which was broken in dimension >= 8.
        Class GluingPermSearcher<2,3,4>:
            - A new generic class that replaces the old Dim2GluingPermSearcher,
              NGluingPermSearcher and Dim4GluingPermSearcher.  For now this
              class remains undefined for higher dimensions.
        Class HomologicalData:
            - Now works with type Integer instead of LargeInteger for all
              member functions except for torsionSigmaVector().
        Class MarkedVector:
            - New routine refill() for bulk replacements.
        Class MatrixInt:
            - Now stores elements of type Integer, not LargeInteger.  If
              you need support for infinity, you can always use the class
              MatrixIntDomain<LargeInteger> instead.
            - This is now a typedef, not a class in its own right.
        Class MatrixIntDomain:
            - New generalisation of MatrixInt for working in other
              integral domains.
        Class NormalSurface:
            - New routines systemAllowsAlmostNormal(), systemAllowsSpun() and
              systemAllowsOriented().
        Class NormalSurfaces, NormalHypersurfaces:
            - For the inner VectorIterator class, the dereference
              operator * now returns a Ray&, not a pointer to a
              NNormal{Surface,Hypersurface}Vector.
        Class NormalSurfaceVector, NormalHypersurfaceVector:
            - No longer inherits from Ray, and therefore many of the old
              vector functions are no longer available.  (It was dangerous
              to call these in the past, since "mirrored" vector classes
              were not meant to be modified after their first query.)
            - New member function coords() to access the underlying Ray
              (but with const access only).
            - New const access functions size() and operator [], to replace
              functions that were lost by not inheriting from Ray.
            - New non-const operations setElement(), += and scaleDown(), which
              act correctly in all coordinate systems (unlike the old versions
              of these functions that were inherited from Ray).
            - Function rawVector() now returns a Ray&, not a pointer to a
              NNormal{Surface,Hypersurface}Vector.
            - Now derives from boost::noncopyable, so the default copy
              constructor is gone.  Instead, individual vector subclasses now
              have a copy constructor that takes a member of that same subclass.
        Class NormalHypersurfaceVectorMirrored:
            - Removed, since this is never used (at present).
        Class NormalSurfaceVectorMirrored:
            - The real work has now moved to a static makeMirror() function,
              which subclasses must also implement.
            - Now behaves correctly when the vector is changed, even after
              the mirror has been created.
            - Removed the copy constructor.
        Class Packet:
            - writeXMLFile() is now available in python (using std::cout only).
        Class Perm<n>:
            - New method clear() to reset a suffix of the permutation
              to the identity map.
        Class Primes:
            - This class is now thread-safe.  (Previously it was not, because
              it worked with a global cache of pre-computed primes.)
        Class ProgressTracker, ProgressTrackerOpen:
            - Routine newStage() now accepts C++-style strings as well as
              C-style strings.
        Class Property:
            - New routine swap() for fast swapping of data.
        Class PropertyBase:
            - Removed, since it provided no enhancements to Property.
        Class Primes:
            - Now works with type Integer, not LargeInteger.
        Class SafePtr:
            - New default constructor, bool conversion and routine reset().
            - Disabled the default copy assignment operator.
        Class Script:
            - New routine addVariableName(), which changes the name if
              necessary to ensure that the variable can indeed be added.
        Class Simplex<dim>:
            - This is now implemented as the specialisation Face<dim, dim>.
              The preferred way to refer to this class is still Simplex<dim>,
              which is now a templated type alias.
            - Fixed facetInMaximalForest(), which was broken in dimension >= 8.
        Class SurfaceSubset:
            - Removed entirely.  This class has been unused for several years,
              and was just a trivial wrapper for iterating through a surface
              list with a filter.
        Class Triangulation<dim>:
            - New routines boundaryComponents(), countBoundaryComponents()
              and boundaryComponent() for higher-dimensional triangulations
              (these were already present for dimensions 2-4).
            - New routine eulerCharTri() for all dimensions (this was already
              present for dimensions 3 and 4).
            - New routines fundamentalGroup(), simplifiedFundamentalGroup(),
              homology() and homologyH1() for all dimensions (these were
              already present for dimensions 3 and 4).  These routines do not
              require the triangulation to be valid (i.e., the old validity
              restrictions in dimension 4 have been lifted).
            - New two-argument copy constructor that allows you to clone
              a triangulation without cloning its computed properties.
            - Routine barycentricSubdivision() is now available in dimension 2,
              uses a consistent generic implementation for all of Regina's
              standard dimensions, and now comes with guarantees about the
              labelling and ordering of sub-simplices.
            - Routine swapContents() now swaps skeletal data and computed
              properties also, instead of just deleting them.
            - New compile-time constant Triangulation<dim>::dimension.
        Class Triangulation<3>:
            - Routine retriangulate() now allows its action argument to
              change the triangulation that is passed to it.
            - Routine turaevViro() now takes a progress tracker, and
              allows cancellation.
        Typedef UseDim2GluingPerms, UseGluingPerms, UseDim4GluingPerms:
            - Renamed to GluingPermSearcher<2,3,4>::Use.  The old names are
              kept but deprecated.
        Enum PacketType:
            - Renamed PACKET_NORMALSURFACELIST to PACKET_NORMALSURFACES,
              PACKET_NORMALHYPERSURFACELIST to PACKET_NORMALHYPERSURFACES,
              and PACKET_ANGLESTRUCTURELIST to PACKET_ANGLESTRUCTURES.
              The old names are kept but deprecated.
            - Deprecated the old names PACKET_DIM2TRIANGULATION,
              PACKET_TRIANGULATION and PACKET_DIM4TRIANGULATION.
              Instead use the newer names PACKET_TRIANGULATION{2,3,4}.
        Routine faceOppositeEdge():
            - New routine for optimised face number calculations.
        Routine preImageOfLattice(), torsionAutInverse():
            - Now works with type Integer instead of LargeInteger.
        Routine isZero, isNonZero, isPositive, isNegative, isNonPositive,
                isNonNegative:
            - Deprecated, with no replacements.  This is because the methods
              here for managing round-off error were quite brutal.
        Routine valueOf():
            - The bool version now accepts "1" and "0".
        Routine xmlString():
            - New routine for converting between libxml and C++ strings.
        Global array quadDefn[][]:
            - Added to nnormalsurface.h, with the same contents as the old
              (and now removed) array vertexSplitDefn[][].
        Macro REGINA_NORMAL_SURFACE_FLAVOUR, REGINA_NORMAL_HYPERSURFACE_FLAVOUR:
            - Now takes a third argument, representing the parent vector class.
        Header triangulation/forward.h:
            - New header that is now the preferred method of forward-declaring
              Regina's triangulation-related classes and type aliases.
    PYTHON:
        - Removed Regina's ancient "python libraries" facility, since Python
          itself offers better and more standardised ways of doing this.  The
          file ~/.regina-libs is now ignored, and you can happily delete it.
<<<<<<< HEAD
    USER INTERFACES:
        - The desktop interface has (at last) gained a "Window" menu.
        - The iPad interface now gives access to Python, offers syntax
          highlighting for script packets, and offers a range of parameterised
          3-manifold constructions similar to those in the desktop interface.
        - Several other minor enhancements and updates.
=======
    UTILITIES:
        - Added deprecation warnings to all MPI-enabled utilities. These will
          be removed in some upcoming version of Regina
>>>>>>> 0b0fa0b2

Version 5.0  [ 26 September, 2016 ]

    GENERAL:
        - Now supports triangulations of all dimensions 2,...,15.
          Dimension 4 (like dimensions 3 and 2) has rich functionality;
          dimensions 5,...,15 have more basic support.
        - Now uses aspects of C++11, which your compiler will need to support.
        - Merged sources for the iPad version into the main source tree.
        - Updated the bundled copy of Normaliz to version 3.0.0 (28 Sep 2015).
        - Switched from std::auto_ptr to std::unique_ptr throughout the API.
        - Many routines of the form getFoo() have been renamed to foo(),
          with the old names deprecated but kept for backward compatibility.
          Likewise, many routines getNumberOfFoo() have been renamed to
          countFoo().  There are too many of these changes to mention, and
          so these are not listed individually below.
        - Much of the triangulation-related code is now dimension-agnostic.
          The new namespaces regina::detail and regina::alias contain
          implementation details that should not concern the end user.
    BACKWARD COMPATIBILITY:
        - Several routines have been removed, which may break your old code.
          See http://regina.sourceforge.net/regina4to5.html for details,
          as well as suggested replacements.
    ENGINE:
        All:
            - Removed ShareableObject from the class hierarchy.  All classes
              that used to inherit from ShareableObject now inherit (directly
              or indirectly) from the Output<> template instead.  As a result,
              many such classes no longer contain any virtual functions.
        Namespace regina::boost, regina::stl:
            - Removed these namespaces and all their members.  To fix
              code that used regina::boost, just use plain boost instead.
        Class Component, ComponentBase:
            - Component<dim> is now a generic class that replaces the old
              Dim2Component, NComponent and so on.  ComponentBase<dim> is a
              base class with functionality common to all dimensions,
              whereas Component<dim> is specialised for dimensions 2, 3 and 4.
            - The old class names Dim2Component and NComponent have
              been kept as typedefs for convenience.
        Class CompressionBuffer, CompressionStream, DecompressionBuffer,
                DecompressionStream, ZBuffer:
            - Removed entirely.  Regina now uses boost::iostreams instead.
        Class DegreeLessThan, DegreeGreaterThan:
            - New template-based helper classes for sorting subfaces of
              a triangulation by degree.
        Class Dim2BoundaryComponent, Dim2Component, Dim2Edge, Dim2Vertex
            - New dimension-agnostic routines countFaces<subdim>() and
              face<subdim>().
        Class Dim2Component:
            - New routine getNumberOfBoundaryFacets(), which is identical to
              the dimension-specific getNumberOfBoundaryEdges().
            - New routine hasBoundaryFacets() and alias hasBoundaryEdges().
            - New routine isValid().
            - New dimension-agnostic routines countFaces<subdim>(),
              faces<subdim>() and face<subdim>().
            - Routine getNumberOfSimplices() has been renamed to size().
              The old names is retained but deprecated.
        Class Dim2Edge, Dim2EdgeEmbedding:
            - Now just typedefs for the new classes Face<2, 1> and
              FaceEmbedding<2, 1>, which have the same functionality as
              the old Dim2Edge and Dim2EdgeEmbedding respectively.
            - New routine inMaximalForest() for working with the dual
              1-skeleton.
            - Added begin(), end(), front() and back() to Dim2Edge.  In
              particular, this class now supports C++11 range-based for loops.
            - Added getEmbeddings() to Dim2Edge for Python (but not C++).
            - Changed the ordering[] array to a static ordering() function.
            - New faceNumber() function as an "inverse" for ordering().
            - New containsVertex() function for testing which vertices
              belong to which edges.
            - New trivial routines isValid() and isLinkOrientable(), for
              consistency with faces in higher dimensions.
            - Removed the old routine getNumberOfEmbeddings(), and replaced
              it with the new (and equivalent) routine getDegree().
        Class Dim2Isomorphism:
            - Now just a typedef for the new class Isomorphism<2>, which has
              the same functionality as the old Dim2Isomorphism.
            - New static routine identity().
            - Routine getSourceSimplices() is deprecated, and has been
              replaced with the easier-to-type size().
            - Routines findAllIsomorphisms() and findAllSubcomplexesIn() now
              take an arbitrary output iterator, instead of the user passing a
              std::list to fill with results.
        Class Dim2Triangle:
            - Now just a typedef for the new class Simplex<2>, which has
              the same functionality as the old Dim2Triangle.
            - New routine facetInMaximalForest(), for examining a
              precomputed maximal forest in the dual 1-skeleton.
            - New dimension-agnostic face<subdim>() and faceMapping<subdim>()
              template functions.
            - You can now safely call unjoin() on a boundary edge.
            - Routine joinTo() has been renamed to join().  The old name
              joinTo() has been kept but is now deprecated.
        Class Dim2Triangulation:
            - Now just a typedef for the new class Triangulation<2>, which has
              the same functionality as the old Dim2Triangulation.
            - New dimension-agnostic face<subdim>() and faces<subdim>()
              template functions.
            - New dimension-agnostic function hasBoundaryFacets().
            - Reconstruction from isomorphism signatures now allows
              leading and/or trailing whitespace.
            - Routine getNumberOfSimplices() has been renamed to size().
              The old name is deprecated but kept for backward compatibility.
            - New dimension-agnostic routine countBoundaryFacets().
            - New routines isOriented(), orient(), makeDoubleCover(),
              finiteToIdeal() and splitIntoComponents(), inherited from the
              generic TriangulationBase<dim> template.
            - New routine fVector().
            - Routines getVertices() and getEdges() no longer return a
              reference to a std::vector.  Instead they return a FaceList
              structure, which also supports C++11 range-based for loops and
              operator [] (amongst other things).
            - Routines simplexIndex(), vertexIndex(), edgeIndex(),
              triangleIndex(), componentIndex() and boundaryComponentIndex()
              are all deprecated.  Just call Dim2Vertex::index() and so on
              instead.
        Class Dim2Vertex, Dim2VertexEmbedding:
            - Now just typedefs for the new classes Face<2, 0> and
              FaceEmbedding<2, 0>, which have the same functionality as
              the old Dim2Vertex and Dim2VertexEmbedding respectively.
            - Added begin(), end(), front() and back() to Dim2Vertex.  In
              particular, this class now supports C++11 range-based for loops.
            - New routines ordering(), faceNumber() and containsVertex(), for
              consistency with higher-dimensional faces.
            - New trivial routines isValid() and isLinkOrientable(), for
              consistency with faces in higher dimensions.
            - Removed getEmbeddings() for C++, but kept it for Python.
            - Removed the old routine getNumberOfEmbeddings().  Just use
              the equivalent routine getDegree() instead.
        Class Dim4GluingPerms, Dim4GluingPermSearcher:
            - New classes for building a census of 4-manifold triangulations.
        Class Dim4Triangulation, Dim4BoundaryComponent, Dim4Component,
                Dim4Vertex, Dim4Edge, Dim4Triangle, Dim4Tetrahedron,
                Dim4Pentachoron, Dim4Isomorphism, Dim4ExampleTriangulation,
                NXMLDim4TriangulationReader:
            - New suite of classes to support 4-dimensional triangulations.
            - Note that some member functions of these new classes are
              deprecated already (these are for consistency with older
              deprecated functions for 3-manifolds).
        Class DimTraits:
            - Removed entirely.  For the typedefs that it used to provide
              (e.g., Triangulation, Simplex, FacetPairing, etc.), just use
              Triangulation<dim>, Simplex<dim>, FacetPairing<dim>, and so on.
        Class Face, FaceEmbedding, FaceBase, FaceEmbeddingBase, FaceStorage,
                FaceValidity, FaceOrientability:
            - Face<dim, subdim> is now a generic class that replaces the
              old face classes Dim2Vertex, Dim2Edge, NVertex, NEdge, NTriangle.
              FaceBase<...>, FaceStorage<...>, FaceValidity<...> and
              FaceOrientability<...> are base classes with functionality
              common to all dimensions, whereas Face<dim, subdim> is
              specialised for dimensions dim = 2, 3 and 4.
            - Likewise, FaceEmbedding<dim, subdim> is a generic class
              that replaces Dim2VertexEmbedding, ..., NTriangleEmbedding.
              Again, FaceEmbeddingBase<dim, subdim> is a base class with
              common functionality, and FaceEmbedding<dim, subdim> is
              specialised for dimensions dim = 2, 3 and 4.
            - The old class names (Dim2Vertex, ..., NTriangle and
              Dim2VertexEmbedding, ..., NTriangleEmbedding) have been kept
              as typedefs for convenience.
        Class FaceNumbering, FaceNumberingImpl, FaceNumberingAPI:
            - FaceNumbering<dim, subdim> is a new class that offers various
              ways to query the numbering scheme for subdim-faces in a
              dim-dimensional simplex.  FaceNumberingImpl<...> is a base
              class that provides the implementation, and FaceNumberingAPI<...>
              is a base class used to help with documentation.
            - FaceNumbering<dim, subdim> is a base class of Face<dim, subdim>,
              so end users can access its routines directly from Face<...>.
        Class FacetPairing, FacetPairingBase:
            - FacetPairing<dim> is now a generic class that replaces the old
              Dim2EdgePairing, NFacePairing and so on.  FacetPairingBase<dim>
              is a base class with functionality common to all dimensions
              (replacing NGenericFacetPairing<dim>), and FacetPairing<dim>
              is specialised for dimension 3.
            - The old class names Dim2EdgePairing and NFacePairing have
              been kept as typedefs for convenience.
        Class HasReturnType:
            - New class to detect at compile time whether the type
              T::ReturnType exists.
        Class IntOfMinSize:
            - Gives access to native integer types of a given minimum size.
        Class Isomorphism, IsomorphismBase:
            - Isomorphism<dim> is now a generic class that replaces the old
              Dim2Isomorphism, NIsomorphism and so on.  IsomorphismBase<dim>
              is a base class with functionality common to all dimensions,
              whereas Isomorphism<dim> is specialised for dimensions 2, 3 and 4.
            - The old class names Dim2Isomorphism and NIsomorphism have
              been kept as typedefs for convenience.
        Class LightweightSequence:
            - New lightweight class for storing an array of objects.
        Class NAbelianGroup:
            - Now supports unicode output via utf8().
        Class NAngleStructureList:
            - Renamed getNumberOfStructures() to size().  The old name is
              deprecated, but has been kept for backward compatibility.
            - Now uses C++11 std::thread internally instead of the old NThread.
        Class NBoundaryComponent:
            - New dimension-agnostic routines countFaces<subdim>() and
              face<subdim>().
            - Removed 2-face members getFace() and getNumberOfFaces(), both of
              which were deprecated.  Instead use the names that replace
              "face" with "triangle".
        Class NComponent:
            - New routine getNumberOfBoundaryFacets(), which is identical to
              the dimension-specific getNumberOfBoundaryTriangles().
            - New routine hasBoundaryFacets() and alias hasBoundaryTriangles().
            - New routine isValid().
            - New dimension-agnostic routines countFaces<subdim>(),
              faces<subdim>() and face<subdim>().
            - New routines vertices(), edges(), triangles() and tetrahedra().
            - Routines getNumberOfSimplices() has been renamed to size().
              The old name is retained but deprecated.
            - Removed 2-face members getFace(), getNumberOfFaces() and
              hasBoundaryFaces(), all of which were deprecated.  Instead use
              the names that replace "face" with "triangle".
        Class NContainer:
            - New constructor that takes a packet label.
        Class NCyclotomic:
            - New class for exact arithmetic in cyclotomic fields.
        Class NDiscSpec:
            - Added != operator to complement the existing == operator.
        Class NDiscSpecIterator:
            - Added == and != comparison operators.
        Class NEdge, NEdgeEmbedding:
            - Now just typedefs for the new classes Face<3, 1> and
              FaceEmbedding<3, 1>, which have the same functionality as
              the old NEdge and NEdgeEmbedding respectively.
            - Added begin(), end(), front() and back() to NEdge.  In
              particular, this class now supports C++11 range-based for loops.
            - Changed the ordering[] array to a static ordering() function.
              Importantly, this function no longer guarantees that the
              resulting permutation will be even.
            - New faceNumber() function as an "inverse" for ordering().
            - New containsVertex() function for testing which vertices
              belong to which edges.
            - New trivial routine isLinkOrientable(), for consistency with
              faces in higher dimensions.
            - Removed getEmbeddings() for C++, but kept it for Python.
            - Removed the old routine getNumberOfEmbeddings().  Just use
              the equivalent routine getDegree() instead.
        Struct NewFunction, NewFunction1:
            - NewFunction1 is deprecated in favour of the new and more
              flexible NewFunction, which allows arbitrary arguments and
              has less overhead.
        Class NExampleSnapPeaTriangulation:
            - New class for building ready-made SnapPea examples.
        Class NExampleTriangulation:
            - New parameterised routines lens() and lst().
              The old hard-coded lens8_3() and lst3_4_7() are now deprecated.
            - Renamed figureEightKnotComplement(), trefoilKnotComplement()
              and whiteheadLinkComplement() to figureEight(), trefoil()
              and whiteheadLink() respectively.  The old names are kept
              but deprecated.
        Struct NFacetSpec:
            - Renamed to FacetSpec.  The old NFacetSpec<dim> is deprecated
              but has been kept as a type alias for backward compatibility.
            - Added != operators to complement the existing == operators.
        Class NGenericFacetPairing, NFacePairing, Dim2EdgePairing:
            - The template base class NGenericFacetPairing<dim> has been
              renamed FacetPairingBase<dim>, and its header has moved to
              generic/facetpairing.h.
            - No longer derives from NThread.  The old public run() routine
              is now private (and has been renamed and redesigned).
            - Now derives from ShortOutput.
            - Routines dotHeader() and writeDotHeader() no longer set an
              explicit background colour.
            - Routine findAllPairings() now always runs in the current thread,
              and no longer takes the final optional newThread argument.
            - Removed the Perm typedef.  Juse use NPerm<dim+1> instead.
            - Removed the Triangulation typedef.  Just use Triangulation<dim>.
            - Dimension-specific headers dim2edgepairing.h and nfacepairing.h
              have moved from census/ into the dimension-specific directories
              dim2/ and triangulation/ respectively.
        Class NGenericGluingPerms:
            - Removed the FacetPairing typedef.  Just use FacetPairing<dim>.
        Class NGenericGluingPermSearcher:
            - Removed the Perm typedef.  Juse use NPerm<dim+1> instead.
            - Removed the Triangulation typedef.  Just use Triangulation<dim>.
        Class NGenericIsomorphism:
            - Removed entirely.  Just use Isomorphism<dim> instead.
        Class NGenericTriangulation, NTriangulation, Dim2Triangulation:
            - Removed the NGenericTriangulation class entirely.  This class
              has been merged into the new generic TriangulationBase.
            - Removed the Perm typedef.  Juse use NPerm<dim+1> instead.
            - Removed the Triangulation typedef.  Just use Triangulation<dim>.
        Class NGlobalDirs:
            - The directory containing the machine-encoded census data is now
              independent of home().  It can be queried through the new census()
              routine, and set through an optional third argument to setDirs().
            - The homeDir argument to setDirs() may now be the empty string,
              which signals that the directory should not be changed.
        Class NGraphLoop, NGraphPair, NGraphTriple:
            - In python, the constructors now clone their NSFSpace arguments
              (as opposed to claiming ownership of them).
        Class NGroupExpression, NGroupExpressionTerm:
            - Added != operators to complement the existing == operators.
            - Added optional utf8 argument to NGroupExpression::writeText()
              to replace gen^exp notation with unicode subscript characters.
        Class NGroupPresentation:
            - Routine recogniseGroup() now takes an optional moreUtf8
              argument for prettier printing.
            - In python, addRelation() now clones its argument (as
              opposed to claiming ownership of it).
        Class NHandlebody, NLensSpace:
            - Added != operator to complement the existing == operator.
        Class NInteger, NLargeInteger:
            - Added a floating-point constructor (which truncates).
        Class NIsomorphism:
            - Now just a typedef for the new class Isomorphism<3>, which has
              the same functionality as the old NIsomorphism.
            - New static routine identity().
            - Routine getSourceSimplices() is deprecated, and has been
              replaced with the easier-to-type size().
        Class NIsomorphismDirect:
            - Removed this class, which has been deprecated for some time now.
        Class NLayeredSolidTorus:
            - Renamed getNumberOfTetrahedra() to size().  The old name
              is deprecated but kept for backward compatibility.
        Class NManifold:
            - Renamed first homology routine getHomologyH1() to homology().  In
              addition, homology() has a new alias homologyH1().  The old names
              are kept but deprecated.
        Class NMarkedAbelianGroup:
            - Now supports unicode output via utf8().
            - Added != operator to complement the existing == operator.
        Class NMatrix:
            - The destructor and writeMatrix() are no longer virtual.
            - Now derives from Output, and provides str(), utf8() and detail()
              output routines.
        Class NMutex:
            - Deprecated; just use std::mutex and related classes instead.
        Class NNormalHypersurface, NNormalHypersurfaceList,
                HyperCoords, HyperList, HyperListFlags, HyperAlg, HyperAlgFlags,
                NNormalHypersurfaceVector, NNormalHypersurfaceVectorMirrored,
                NNormalHypersurfaceVectorStandard,
                NXMLNormalHypersurfaceReader, NXMLNormalHypersurfaceListReader:
            - New suite of classes to support normal hypersurfaces in
              4-manifold triangulations.
        Class NNormalSurface:
            - New convenience routines normal() and embedded().
            - Renamed getTriangleCoord(), getQuadCoord(), getOctCoord(),
              getOrientedTriangleCoords(), getOrientedQuadCoord() and
              getTriangleArcs() to triangles(), quads(), octs(),
              orientedTriangles(), orientedQuads() and arcs().
              The old names are kept but deprecated.
        Class NNormalSurfaceList:
            - Renamed getNumberOfSurfaces() to size().  The old name is
              deprecated, but has been kept for backward compatibility.
            - Now uses C++11 std::thread internally instead of the old NThread.
            - Removed the deprecated enumerate(..., bool embeddedOnly, ...),
              since this was (incorrectly) taking precedence over the new
              enumerate() in certain scenarios.  See TODO for details.
        Class NNormalSurfaceSubset:
            - Renamed getNumberOfSurfaces() to size().  The old name is
              deprecated, but has been kept for backward compatibility.
        Class NNormalSurfaceVector:
            - The subclass constant coordType is renamed to coordsID, and is
              now a constant of type NormalCoords, not an anonymous enum type.
              The old name is kept but deprecated.
            - Renamed getTriangleCoord(), getQuadCoord(), getOctCoord() and
              getTriangleArcs() to triangles(), quads(), octs() and arcs().
              The old names are kept but deprecated.
        Class NPacket:
            - Added a variant of save() that takes an output stream (as
              opposed to a filename).
            - New routine adornedLabel() for creating modified packet labels.
            - New routine transferChildren() for bulk tree reorganisation.
            - The subclass constant packetType is renamed to typeID, and is
              now a constant of type PacketType, not an anonymous enum type.
              The old name is kept but deprecated.
            - Renamed getPacketLabel(), setPacketLabel(), getPacketType() and
              getPacketTypeName() to label(), setLabel(), type() and typeName().
              The old names are kept but deprecated.
            - Renamed getTreeParent(), getFirstTreeChild(), getLastTreeChild(),
              getNextTreeSibling(), getPrevTreeSibling() and getMatriarch() to
              parent(), firstChild(), lastChild(), nextSibling(), prevSibling()
              and root() respectively.  The old names are kept but deprecated.
            - Renamed getXMLReader() to xmlReader().  The old name has
              been removed completely.
            - In python, makeOrphan() returns void again, making it consistent
              once more with the C++ API.  Memory leaks are avoided thanks to
              the new safe pointer machinery.
        Class NPacketListener:
            - New events childToBeRenamed(), childWasRenamed().
        Class NPerm:
            - New generic template class for permutations of 2..16 objects.
              The old NPerm3, NPerm4 and NPerm5 classes, as well as a
              new NPerm2 class, are now specialisations of this template.
            - Removed the old deprecated NPerm typedef (this was synonymous
              with NPerm4).
        Class NPerm3, NPerm4, NPerm5:
            - These are now specialisations NPerm<3>, NPerm<4> and NPerm<5>.
              The old names NPerm3, NPerm4 and NPerm5 remain as typedefs.
            - Added a Code typedef for internal permutation codes.
            - New routines atIndex() and index(), for consistency with the
              new NPerm template.
            - Added an Image typedef for use with index() and atIndex().
            - Added imageBits const for NPerm5, in line with the new
              generic NPerm template.
            - The nPerms and nPerms_1 constants are now static const ints,
              not enum constants.
            - New trunc() routine that takes a length argument.
            - New constructors that take two arrays.
            - New static rand() routine for generating a random permutation.
            - New routine reverse() for reversing a permutation.
            - New extend() and contract() routines for converting from
              different sized permutations.
            - Removed deprecated toString() and setPerm() routines.
            - Removed deprecated arrays from NPerm4::invS3 and NPerm4::invS2.
            - Removed deprecated global arrays from nperm4.h, including
              allPermsS{4,3,2}, allPermsS{4,3,2}Inv, and orderedPermsS{4,3}.
            - Removed deprecated global functions from nperm4.h, including
              faceOrdering(), faceDescription(), edgeOrdering(), and
              edgeDescription().
        Class NPolynomial:
            - New class for working with single-variable polynomials
              over arbitrary rings.
        Class NPrismSpec:
            - Added != operator to complement the existing == operator.
        Class NPrismSetSurface:
            - Deprecated this class, which has been little more than a
              placeholder for 12 years.  Also removed its python bindings.
        Class NProgress, NProgressFinished, NProgressManager,
                NProgressMessage, NProgressNumber, NProgressStateNumeric:
            - Removed these old deprecated classes entirely.
        Class NProgressTrackerBase, NProgressTrackerOpen:
            - New classes to support open-ended integer-based progress
              tracking, with no "numerical end point" known in advance.
        Class NRational:
            - The destructor is no longer virtual.
        Class NSatBlock:
            - Classes inheriting from this must now implement writeTextShort,
              and can optionally overwrite the default writeTextLong function.
        Class NSatBlockSpec:
            - Added == and != comparison operators.
        Class NSFSpace, NSFSSpaceFibre:
            - Added != operators to complement the existing == operators.
        Class NSimpleSurfaceBundle, NSnapPeaCensusManifold, NSnapPeaCensusTri:
            - Added != operators to complement the existing == operators.
        Class NSnapPeaCensusManifold:
            - Change the behaviour of == and != to reflect the recent discovery
              that the manifolds x101 and x103 are homeomorphic.  For details,
              see B.B., "A duplicate pair in the SnapPea census",
              Experimental Mathematics, 23:170-173, 2014.
        Class NSnapPeaTriangulation:
            - Updated the SnapPea kernel to the one shipped with SnapPy 2.4
              (standard precision).
            - The definitions of geometric_solution and non_geometric_solution
              have changed (following a similar change in SnapPea): now
              geometric_solution means that all tetrahedra must be positive.
            - Routine fundamentalGroupFilled() has a new boolean argument for
              shortening relations.
        Class NSpiralSolidTorus:
            - Renamed getNumberOfTetrahedra() to size().  The old name
              is deprecated but kept for backward compatibility.
        Class NStandardTriangulation:
            - Renamed first homology routine getHomologyH1() to homology().  In
              addition, homology() has a new alias homologyH1().  The old names
              are kept but deprecated.
        Class NSurfaceFilter:
            - The subclass constant filterType has been renamed to filterTypeID,
              and is now a constant of type SurfaceFilterType, not an
              anonymous enum type.  The old name has been removed completely.
            - Removed the deprecated getFilterID() and getFilterName()
              routines, and the deprecated filterID constants.
        Class NSurfaceFilterProperties:
            - New set-based routine setEulerChars().
            - Renamed getEC(), getECs() and getNumberOfECs() to eulerChar(),
              eulerChars() and countEulerChars().  The old names are kept but
              deprecated.
            - Renamed addEC(), removeEC() and removeAllECs() to addEulerChar(),
              removeEulerChar() and removeAllEulerChars().  The old names are
              kept but deprecated.
        Struct NTetFace:
            - Removed data members tet and face from the python bindings.
              These were already removed from C++ in 2012.
        Class NTetrahedron:
            - Now just a typedef for the new class Simplex<3>, which has
              the same functionality as the old NTetrahedron.
            - New routine facetInMaximalForest(), for examining a
              precomputed maximal forest in the dual 1-skeleton.
            - New dimension-agnostic face<subdim>() and faceMapping<subdim>()
              template functions.
            - Removed the old deprecated public constructors.  The only way
              to construct a new tetrahedron is via the triangulation, using
              NTriangulation::newTetrahedron() or NTriangulation::newSimplex().
            - Removed deprecated routines getAdjacentTetrahedron(),
              getAdjacentTetrahedronGluing(), getAdjacentFace(), getFace()
              and getFaceMapping().
            - You can now safely call unjoin() on a boundary face.
            - Routine joinTo() has been renamed to join().  The old name
              joinTo() has been kept but is now deprecated.
            - Removed the long-deprecated public constructors.  To create new
              tetrahedra, call NTriangulation::newTetrahedron() instead.
        Class NThread:
            - Deprecated; just use std::thread and related classes instead.
        Class NTreeBag, NTreeDecomposition:
            - Classes for computing tree decompositions of graphs
              (including facet pairing graphs of triangulations).
        Class NTriangle, NTriangleEmbedding:
            - Now just typedefs for the new classes Face<3, 2> and
              FaceEmbedding<3, 2>, which have the same functionality as
              the old NTriangle and NTriangleEmbedding respectively.
            - Added a new Type enumeration to NTriangle, which encapsulates
              (and replaces) the old triangle type constants.  Also added a
              new type constant UNKNOWN_TYPE.
            - New routine inMaximalForest() in NTriangle for working with the
              dual 1-skeleton.
            - Added begin(), end(), front() and back() to NTriangle.  In
              particular, this class now supports C++11 range-based for loops.
            - Added getEmbeddings() to NTriangle for Python (but not C++).
            - Changed the ordering[] array to a static ordering() function.
            - New faceNumber() function as an "inverse" for ordering().
            - New containsVertex() function for testing which vertices
              belong to which triangles.
            - New trivial routines isValid() and isLinkOrientable(), for
              consistency with faces in higher dimensions.
            - Removed the old routine getNumberOfEmbeddings(), and replaced
              it with the new (and equivalent) routine getDegree().
        Class NTriangulation:
            - Now just a typedef for the new class Triangulation<3>, which has
              the same functionality as the old NTriangulation.
            - The routine turaevViro() now computes Turaev-Viro invariants
              using exact arithmetic, as elements of a cyclotomic field.  The
              old floating-point routine has been renamed to turaevViroApprox().
            - The second argument to turaevViro() is now a boolean indicating
              the parity of whichRoot, as opposed to the integer whichRoot
              itself (since in cyclotomic fields, this is all that matters).
            - Both turaevViro() and turaevViroApprox() now offer a default
              value for the second argument (whichRoot / parity), and now take
              an optional third argument to specify which algorithm to use.
            - Both turaevViro() and turaevViroApprox() now offer a treewidth-
              based algorithm.  This can be significantly faster than the old
              backtracking algorithm, but also uses significantly more memory.
              They also now offer two variants of the backtracking algorithm,
              differing in if/how arithmetic operations are cached.
            - Removed Turaev-Viro invariants from the XML data file format.
              Any Turaev-Viro invariants contained in older data files
              (which will be floating-point approximations) will be ignored.
            - Removed the optional boolean argument (forceDivision) from
              idealToFinite().
            - New dimension-agnostic function hasBoundaryFacets().
            - New dimension-agnostic face<subdim>() and faces<subdim>()
              template functions.
            - New routine fVector().
            - New routine niceTreeDecomposition() for constructing and
              caching a nice tree decomposition of the face pairing graph.
            - New routines retriangulate() and simplifyExhaustive() for
              breadth-first searching through the Pachner graph.
            - Reconstruction from isomorphism signatures now allows
              leading and/or trailing whitespace.
            - Routine getNumberOfSimplices() has been renamed to size().
              The old names is deprecated but kept for backward compatibility.
            - Routines findAllIsomorphisms() and findAllSubcomplexesIn() now
              take an arbitrary output iterator, instead of the user passing a
              std::list to fill with results.
            - Routines getVertices(), getEdges() and getTriangles() no
              longer return a reference to a std::vector.  Instead they return
              a FaceList structure, which also supports C++11 range-based for
              loops and operator [] (amongst other things).
            - Routine finiteToIdeal() now inserts its new tetrahedra in
              a different order (though the isomorphism type of the resulting
              triangulation has not changed).
            - Routines simplexIndex(), vertexIndex(), edgeIndex(),
              triangleIndex(), tetrahedronIndex(), componentIndex() and
              boundaryComponentIndex() are all deprecated.  Just call
              NVertex::index() and so on instead.
            - Renamed first homology routines getHomologyH1(),
              getHomologyH1Rel() and getHomologyH1Bdry() to homology(),
              homologyRel() and homologyBdry(), and renamed second homology
              routines getHomologyH2() and getHomologyH2Z2() to homologyH2()
              and homologyH2Z2().  In addition, homology() has a new
              alias homologyH1().  The old names are kept but deprecated.
            - Removed deprecated routines addTetrahedron() and
              gluingsHaveChanged().
            - Removed maximalForestInDualSkeleton().  Just use
              NTriangle::inMaximalForest() instead.
            - Removed getEulerCharacteristic(), which was deprecated
              years ago to clarify the ambiguity in how it was computed.
            - New dimension-agnostic routine countBoundaryFacets().
            - Removed 2-face members FaceIterator, faceIndex(), getFace(),
              getFaces(), getNumberOfFaces() and hasBoundaryFaces(), all of
              which were deprecated.  Instead use the names that replace
              "face" with "triangle".
            - In python, simplifiedFundamentalGroup() now clones its argument
              (as opposed to claiming ownership of it).
        Class NVertex:
            - Now just typedefs for the new classes Face<3, 0> and
              FaceEmbedding<3, 0>, which have the same functionality as
              the old NVertex and NVertexEmbedding respectively.
            - Added a new LinkType enumeration to NVertex, which encapsulates
              (and replaces) the old link type constants.
            - Added begin(), end(), front() and back() to NVertex.  In
              particular, this class now supports C++11 range-based for loops.
            - New routines ordering(), faceNumber() and containsVertex(), for
              consistency with higher-dimensional faces.
            - The link constant NON_STANDARD_BDRY has been renamed to INVALID.
              The old name has been kept but is now deprecated.
            - New routine isValid(), which is equivalent to testing whether
              getLink() == INVALID.
            - Removed getEmbeddings() for C++, but kept it for Python.
            - Removed the old routine getNumberOfEmbeddings().  Just use
              the equivalent routine getDegree() instead.
        Class NXML...:
            - Renamed routines of the form getFoo() to foo() across all of
              these internal XML I/O classes, removing the old names completely.
            - NXMLDim2TriangulationReader and NXMLTriangulationReader are now
              just typedefs for the new class XMLTriangulationReader<dim>.
        Class Output, ShortOutput, OutputBase:
            - New classes that provide consistent APIs for objects to provide
              short and detailed string output.  These have been introduced as
              lightweight replacements for the now-defunct ShareableObject.
            - These new classes also provide an output operator << that allows
              any object derived from Output to be written to an output stream,
              as well as a new utf8() function that allows classes to provide
              optional support for richer unicode output.
        Class ReturnsTraits:
            - Helper class for compile-time analysis of function objects.
        Class SafePtr, SafePointeeBase, SafeRemnant:
            - New classes that provide a smart pointer that can never be
              dangling.  SafePtr and SafePointeeBase are the end-user classes;
              SafeRemnant provides implementation details.
        Class ShareableObject:
            - Removed entirely.  This is no longer needed as a base class for
              objects that are mirrored in external interfaces (e.g., python).
            - The output routines str() and detail(), as well as a new output
              routine utf8(), are provided by the Output template class instead.
        Class Simplex, SimplexBase, SimplexFaces, SimplexFacesSuite:
            - Simplex<dim> is now a generic class that replaces the old
              Dim2Triangle, NTetrahedron and so on.  SimplexBase<...>,
              SimplexFaces<...> and SimplexFacesSuite<...> are base classes
              with functionality common to all dimensions, whereas Simplex<dim>
              is specialised for dimensions 2, 3 and 4.
            - The old class names Dim2Triangle and NTetrahedron have
              been kept as typedefs for convenience.
        Class Triangulation, TriangulationBase, FaceList, FaceListSuite:
            - Triangulation<dim> is now a generic subclass of NPacket that
              replaces the old Dim2Triangulation, NTriangulation, etc.
              TriangulationBase<...>, FaceList<...> and FaceListSuite<...>
              are base classes with functionality common to all dimensions,
              whereas Triangulation<dim> is specialised for dimensions 2, 3, 4.
            - The old class names Dim2Triangulation and NTriangulation have
              been kept as typedefs for convenience.
        Class XMLTriangulationReader, XMLTriangulationReaderBase,
                XMLTriangulationTags, XMLSimplexReader, XMLSimplicesReader:
            - XMLTriangulationReader<dim> is now a generic class that replaces
              the old NXMLDim2TriangulationReader and NXMLTriangulationReader.
              XMLTriangulationReaderBase<...>, XMLTriangulationTags<...>,
              XMLSimplexReader<...> and XMLSimplicesReader<...> provide the
              implementation details, including functionality common to all
              dimensions, and XMLTriangulationReader<dim> itself is
              specialised for dimensions 2, 3 and 4.
            - The old class names NXMLDim2TriangulationReader and
              NXMLTriangulationReader have been kept as typedefs.
        Routine binomSmall():
            - New constant-time routine to compute (n choose k) for small n.
        Routine bitsRequired():
            - New constexpr routine for counting bits in an integer.
        Routine digit():
            - New constexpr routine for converting integers into characters.
        Routine factorial():
            - New constexpr routine for computing factorials.
        Routine forCoords(), forFilter(), forPacket():
            - Removed the initial Coords / Filter / PacketType argument,
              which was only used to convey type information and never
              contained any real data.
            - Now supports additional trailing arguments, which are
              passed through to the bracket operator.
            - The void / non-void variants now require that the function
              object must / must not be derived from Returns<T> respectively.
        Routine hasInt128():
            - New routine for runtime queries on whether native 128-bit
              arithmetic is available.
        Routine makeAngleEquations():
            - Added as a global routine so that Python users can access it.
              This is identical to NAngleStructureVector::makeAngleEquations().
        Routine nextPowerOfTwo():
            - New constexpr routine for rounding up to a power of two.
        Routine open():
            - Added a variant that takes an input stream (as opposed to
              a filename).
        Routine perm3to4(), perm3to5(), perm4to5():
            - Deprecated.  Use the new routines NPerm<n>::extend() instead.
        Routine perm4to3(), perm5to3(), perm5to4():
            - Deprecated.  Use the new routines NPerm<n>::contract() instead.
        Routine readIsoSigList():
            - Now supports both 3-manifold and 4-manifold triangulations.
        Routine subscript(), superscript():
            - New routines that convert integers to UTF-8 subscript and
              superscript strings.
        Routine valueOf():
            - Now overloaded to support 8-bit, short and long long integers.
        Routine versionSnapPy(), versionSnapPea():
            - New routine for runtime queries on the version of the bundled
              SnapPea kernel.
        Global arrays edgeNumber[][], edgeStart[], edgeEnd[]:
            - This long-deprecated global arrays have now been removed, and
              the corresponding static arrays in NEdge are now deprecated.
              Instead, use NEdge::edgeNumber[][] and/or NEdge::edgeVertex[][].
        Global arrays vertexSplit...:
            - Renamed global arrays vertexSplit[][], vertexSplitMeeting[][][],
              vertexSplitPartner[][], vertexSplitString[][] to quadSeparating,
              quadMeeting, quadPartner, quadString respectively.  The old
              names are kept but deprecated.
            - Deprecated array vertexSplitDefn[][].  Simply use
              NEdge::ordering() instead (with the caveat that NEdge::ordering()
              might switch the images of 2 and 3).
        Header dim2edgepairing.h, nfacepairing.h:
            - Relocated from census/ into dim2/ and triangulation/ respectively.
              Deprecated headers have been kept in the old census/ folder.
        Header dimtraits.h:
            - Deprecated, since this header is now empty.
        Header nfacetspec.h:
            - Renamed to facetspec.h.  The old header is kept but deprecated.
        Header ngenericfacetpairing.h, ngenericfacetpairing-impl.h:
            - Moved to generic/facetpairing.h and generic/facetpairing-impl.h.
              The old headers are kept but deprecated.
        Header nperm.h:
            - Removed this deprecated header from the triangulation/ directory.
        Header zstream.h:
            - Removed entirely.  Regina now uses boost::iostreams instead.
        Macro INT128_AVAILABLE, INT128_T_FOUND, __INT128_T_FOUND:
            - Both INT128_T_FOUND and __INT128_T_FOUND are now internal,
              and should not be used by end users.
            - The macro INT128_AVAILABLE has been moved from regina-config.h
              into intutils.h, and it is now an explicit requirement that any
              128-bit arithmetic must use the typedefs from IntOfSize<16>.
            - A new cmake option USE_BOOST_INT128 allows users to override
              cmake's 128-bit integer detection, and instead use boost's
              compile-time detection.
        Macro REGINA_INLINE_REQUIRED:
            - New macro to help reduce noisy warnings under windows.
    USER INTERFACE:
        - Now builds against Qt5, not Qt4.
        - Supports hi-resolution (e.g., retina) displays.
        - Removed the old and increasingly poorly supported option of
          docking packets into the main window.
        - Drilling an edge now creates a new triangulation, as opposed
          to modifying the current triangulation.
        - Puncturing a triangulation, making it ideal or truncating ideal
          vertices now automatically simplify the resulting triangulation.
        - Removed some of the more exotic 3-D triangulation constructions.
        - Now links against Graphviz instead of running it externally.
    UTILITIES:
        tricensus, tricensus-mpi:
            - Can now run a census of 4-manifold triangulations (rather than
              3-manifold triangulations) by passing the argument -4 / --dim4.
        trisetcmp:
            - Now runs through both 3-manifold and 4-manifold triangulations.
              However, subcomplexes must be of the same dimension (i.e.,
              it does not identify when a 3-manifold triangulation
              appears as a subcomplex of a 4-manifold triangulation).
    PYTHON:
        - No longer clobbers Python's own builtin open() function in the
          global namespace.  You can still access Regina's open() function
          by calling regina.open().
        - For all classes, writeTextShort() and writeTextLong() are no
          longer exposed to Python.  Simply use str() and detail() instead.
        - The behaviour of == and != under python has been formalised.
          For those classes that have == and != operators in C++, the
          python == and != operators compare by value (i.e., they call the
          C++ operators).  For those classes that have neither == nor != in
          C++, the python == and != operators compare by reference.
          Every wrapped C++ class has an equalityType attribute in
          python to indicate which behaviour it uses.
          Thanks to Matthias Goerner for his help with this.
        - Memory management for packets is now more sensible - in particular,
          when one packet is inserted beneath another the python reference
          is no longer invalidated.  Thanks again to Matthias Goerner.

Version 4.96  [ 29 August, 2014 ]

    ENGINE:
        Class BanConstraintBase (and subclasses):
            - Extended the tree traversal / linear programming machinery to
              work with angle structures.  This is used for enumerating all
              taut angle structures, or finding a single strict angle structure.
        Class Dim2BoundaryComponent:
            - New convenience routine getComponent().
            - New routine index().
        Class Dim2Census:
            - Routines formCensus() and formPartialCensus() and the typedef
              AcceptTriangulation are now deprecated.  To build a census
              you should call Dim2EdgePairing::findAllPairings() and
              Dim2GluingPermSearcher::findAllPerms() directly.
        Class Dim2Component:
            - New routine getNumberOfBoundaryEdges().
            - New routine index().
        Class Dim2Edge:
            - New routine index().
        Class Dim2EdgeEmbedding:
            - New convenience operators == and !=.
        Class Dim2Triangle:
            - New routine index().
        Class Dim2Triangulation:
            - New routine isIdenticalTo().
            - New local modification oneThreeMove().
            - New routine findAllIsomorphisms().
            - New routine isEmpty().
            - Several isomorphism-related routines have been moved into
              the dimension-agnostic NGenericTriangulation template, and
              isomorphism signature routines now inherit directly from
              NGenericTriangulation instead of using wrappers.
              See the NGenericTriangulation notes below for details.
            - New routines getNumberOfBoundaryEdges() and hasBoundaryEdges().
              The latter is redundant, but is provided for compatibility with
              NTriangulation.
        Class Dim2Vertex:
            - New routine index().
        Class Dim2VertexEmbedding:
            - New convenience operators == and !=.
        Class LPConstraintBase (and subclasses), LPData, LPInitialTableaux,
              LPMatrix:
            - Extended the tree traversal / linear programming machinery to
              work with angle structures.  This is used for enumerating all
              taut angle structures, or finding a single strict angle structure.
        Class NAbelianGroup:
            - New convenience operator !=.
        Class NAngleStructure:
            - New convenience routine rawVector().
            - Routine getTriangulation() now returns a const NTriangulation*
              (previously this was non-const).  Likewise, many routines in
              this and related classes have NTriangulation* arguments changed
              from non-const to const.
        Class NAngleStructureList:
            - Enumeration of taut angle strutures now uses Regina's tree
              traversal / linear programming machinery, which is *much*
              faster than the old double description method.
            - The new routine enumerateTautDD() allows users to access the
              older (and much slower) double description method if required.
        Class NAngleStructureVector:
            - New routine makeAngleEquations() to build the angle structure
              equations independently of an angle structure list.
        Class NBoundaryComponent:
            - New convenience routine getComponent().
            - New routine index().
            - Renamed getEulerCharacteristic() to getEulerChar(), which
              is easier on the fingers.  The old name has been kept as a
              deprecated alias for backward compatibility.
        Class NCensus:
            - New routine lookup() (in two variants) to quickly search for a
              given triangulation in Regina's various census databases.
              The databases themselves are now installed alongside the
              mathematical engine, and are much larger and richer than before.
            - Routine mightBeMinimal() is deprecated; you should call
              NTriangulation::simplifyToLocalMinimum(false) instead.
            - Routines formCensus() and formPartialCensus() and the typedef
              AcceptTriangulation are now deprecated.  To build a census
              you should call NFacePairing::findAllPairings() and
              NGluingPermSearcher::findAllPerms() directly.
            - The PURGE_... constants have been moved to the
              NGluingPermSearcher class.  The old flags in NCensus
              are deprecated, but have been kept for backward compatibility.
        Class NCensusDB, NCensusHit, NCensusHits:
            - New classes to support the new NCensus::lookup() routines.
        Class NComponent:
            - New routine getNumberOfBoundaryTriangles().
            - New routine index().
        Class NCusp:
            - New class to support NSnapPeaTriangulation.
        Class NEdge:
            - New routine index().
        Class NExampleTriangulation:
            - New example trefoilKnotComplement().
            - New example sphere600() (sourced from the 600-cell in the
              Benedetti-Lutz library of triangulations).
        Class NGenericTriangulation:
            - Moved isIdenticalTo(), isIsomorphicTo(), isContainedIn(),
              findAllSubcomplexesIn() and makeCanonical() from
              Dim2Triangulation and NTriangulation into this class.
            - New routine findAllIsomorphisms().
            - New routine isEmpty().
            - Made isoSig(), fromIsoSig() and isoSigComponentSize() public.
        Class NGluingPermSearcher:
            - New PurgeFlags enumeration, which is the new home for the
              PURGE_... constants that used to live in the NCensus class.
              This enumeration also contains new flags PURGE_NON_MINIMAL_HYP
              (for use in building a census of cusped finite volume hyperbolic
              3-manifolds), and PURGE_NONE.
            - Removed protected routine mayPurge(), since this behaviour is
              already provided by specialised subclasses of NGluingPermSearcher.
        Class NHyperbolicMinSearcher:
            - New enumeration class for building a census of minimal ideal
              triangulations of cusped finite-volume hyperbolic 3-manifolds.
        Class NManifold:
            - New routine isHyperbolic().
        Class NNormalSurface:
            - Renamed boundarySlopes() to boundaryIntersections(), to make it
              clear that it returns algebraic intersection numbers and not the
              usual (m, l) pairs.  The old name has *not* been deprecated,
              but removed completely.
            - Furthermore, boundaryIntersections() now requires the underlying
              triangulation to be of type NSnapPeaTriangulation, and it takes
              the meridian and longitude directly from the SnapPea kernel.
              It also now orders its rows by SnapPea cusp indices (not Regina's
              vertex indices); this is identical to past behaviour, but now
              that SnapPea triangulations can be modified through the SnapPea
              kernel, it is possible for the numbering schemes to differ
              and so this distinction now matters.
            - Renamed getEulerCharacteristic() to getEulerChar(), which
              is easier on the fingers.  The old name has been kept as a
              deprecated alias for backward compatibility.
            - Renamed the protected routine calculateEulerCharacteristic() to
              calculateEulerChar().
            - Routine getTriangulation() now returns a const NTriangulation*
              (previously this was non-const).  Likewise, many routines in
              this and related classes have NTriangulation* arguments changed
              from non-const to const.
        Class NNormalSurfaceList:
            - New routines saveCSVStandard() and saveCSVEdgeWeight().
              These are now the preferred ways of exporting a normal surface
              list to CSV format.
            - Many routines in this and related classes have NTriangulation*
              arguments changed from non-const to const.  This also applies to
              related global routines, such as makeMatchingEquations().
        Enum NormalCoords:
            - New coordinate system NS_ANGLE for use with angle structures.
        Class NPacket:
            - New routine save(), which is now the preferred way of saving
              Regina data files.
        Class NPDF:
            - New constructor that reads a PDF document from a given file.
            - New routine isNull() to test if a PDF document is stored.
            - New routine savePDF(), which is now the preferred way of
              exporting a PDF packet to a PDF file.
        Class NPerm3, NPerm4, NPerm5:
            - New dimension-agnostic alias invSn.
            - Changed the type of NPerm3::invS3 from int to unsigned,
              for consistenty with NPerm4 and NPerm5.
        Class NScript:
            - Scripts are now stored as complete strings, not sequences
              of individual lines.  This affects the member functions
              (see below) and also the XML file format.  Whilst Regina
              has removed much of the functionality for working line-by-line,
              it can still read older files that were stored that way.
            - A script now fires a change event if one of its variables
              changes its packet label.
            - New routines getText(), setText() and append().
            - New routine getVariableIndex(), setVariableName(),
              setVariableValue() and removeVariable(unsigned long).
            - Removed routines getLine(), getNumberOfLines(), addFirst(),
              addLast(), insertAtPosition(), replaceAtPosition(),
              removeLineAt(), and removeAllLines().  These are not deprecated,
              but removed entirely.
        Class NSnapPeaTriangulation:
            - Updated the SnapPea kernel to the one shipped with SnapPy 2.2
              (standard precision).
            - NSnapPeaTriangulation is now a fully-fledged packet type, and
              derives from NTriangulation.  The inherited NTriangulation
              must not be modified directly; instead this is automatically
              kept in sync with the SnapPea data.
            - Closed triangulations are now supported always by default
              (i.e., you do not need to explicitly pass allowClosed=true).
              The second argument (allowClosed) for the constructor
              NSnapPeaTriangulation(const NTriangulation&, bool) is
              deprecated, and is now ignored.
            - Many new routines: countCompleteCusps(), countCusps(),
              countFilledCusps(), cusp(), fill(), filledTriangulation(),
              fundamentalGroupFilled(), gluingEquations(),
              gluingEquationsRect(), homologyFilled(), minImaginaryShape(),
              name(), protoCanonize() and protoCanonise(), shape(), unfill(),
              volumeZero(), plus others (listed individually below).
            - Two new constructors: a default constructor that builds a null
              triangulation, and a string constructor that takes either the
              name or the contents of a native SnapPea data file.
            - The Regina-to-SnapPea constructor now doubles as another copy
              constructor: which behaviour you get now depends on whether
              you pass an object of Regina's own NTriangulation type or
              of the subclass NSnapPeaTriangulation.
            - If one of Regina's own NTriangulation objects is passed to
              the constructor, then the constructor now installs the (shortest,
              second-shortest) curves on each cusp as its (meridian, longitude)
              basis.  This reverts a change in behaviour from the previous
              release caused by the recent sync with the SnapPy 2.0.3 kernel.
            - New output routines snapPea() and saveSnapPea().  These override
              the "lossy" conversion routines NTriangulation::snapPea() and
              NTriangulation::saveSnapPea() so that they output all
              SnapPea-specific data.
            - Renamed saveAsSnapPea() to saveSnapPea() (see above).  The new
              routine now returns a boolean, and requires a non-empty filename.
              The old name is deprecated but kept for backward compatibility.
            - Routine dump() is deprecated.  Instead, simply call snapPea() and
              write the resulting string to standard output.
            - Added synonym canonise() for canonize().
            - Routine solutionType() now returns the filled solution type
              (not the complete solution type).
            - Routine slopeEquations() now orders rows by SnapPea cusp indices
              (not Regina's vertex indices).  This is identical to past
              behaviour, but now that SnapPea triangulations can be modified
              through the SnapPea kernel, it is possible for the numbering
              schemes to differ and so this distinction now matters.
            - Routines toRegina() and verifyTriangulation() are deprecated,
              since they are obsolete now that NSnapPeaTriangulation inherits
              from NTriangulation.
            - The entire SnapPea kernel now lives within the namespace
              regina::snappea, which should ensure safety even if a
              conflicting SnapPy kernel is simultaneously loaded via Python.
              The SnapPea kernel is also linked as C++ now (no 'extern "C"').
            - Fatal errors in the SnapPea kernel are now handled by throwing
              exceptions, instead of quitting abruptly.
        Class NTautEnumeration:
            - New class for enumerating taut angle structures that uses
              Regina's tree traversal / linear programming machinery.
              This is *much* faster than the old double description method.
        Class NTetrahedron:
            - New routine index().
        Class NTreeTraversal:
            - Extended the tree traversal / linear programming machinery to
              work with angle structures.  This is used for enumerating all
              taut angle structures, or finding a single strict angle structure.
            - Changed all NTriangulation types in this and related
              classes from non-const to const.
        Class NTriangle:
            - New routine index().
        Class NTriangleEmbedding:
            - New convenience operators == and !=.
        Class NTriangulation:
            - New routines hasStrictAngleStructure(),
              findStrictAngleStructure() and knowsStrictAngleStructure(),
              which use fast linear programming machinery.
            - Routine connectedSumDecomposition() now works for non-orientable
              triangulations also (arXiv:1212.1441).  There is a caveat if
              there are embedded two-sided projective planes (see the
              documentation for details), and so the return type is now a
              signed long to allow for error conditions to be returned.
            - New routine connectedSumWith() for building connected sums.
            - New routine isIdenticalTo().
            - New routine isEmpty().
            - New local modification oneFourMove().
            - New routines findAllIsomorphisms() and makeCanonical().
            - Several isomorphism-related routines have been moved into
              the dimension-agnostic NGenericTriangulation template, and
              isomorphism signature routines now inherit directly from
              NGenericTriangulation instead of using wrappers.
              See the NGenericTriangulation notes above for details.
            - New routine getNumberOfBoundaryTriangles().
            - New routine puncture().
            - New routines snapPea(std::ostream&) and saveSnapPea().
              These (and the existing snapPea()) are now the preferred ways
              of exporting an NTriangulation to SnapPea's native file format.
            - New routines recogniser(), recogniser(std::ostream&),
              saveRecogniser(), plus US-spelled variants recognizer(), etc.
              These are now the preferred ways of exporting data for
              Matveev's 3-manifold recogniser.
            - Routines snapPea() and saveSnapPea() now do nothing if the
              triangulation is empty.
        Class NVertex:
            - Renamed getLinkEulerCharacteristic() to getLinkEulerChar(), which
              is easier on the fingers.  The old name has been kept as a
              deprecated alias for backward compatibility.
            - New routine index().
        Class NVertexEmbedding:
            - New convenience operators == and !=.
        Class NXMLSnapPeaReader:
            - New I/O class for the new SnapPea triangulation packet type.
        Class SnapPeaException, SnapPeaFatalError, SnapPeaMemoryFull:
            - New exceptions to be thrown by the SnapPea kernel.
        Enum SurfaceExportFields:
            - Moved from foreign/csvsurfacelist.h to
              surfaces/nnormalsurfacelist.h.
        Routine open():
            - New routine which is now the preferred way to read a
              native Regina data file.
        Routine readFileMagic(), readXMLFile():
            - Renamed to regina::open(), and now declared in npacket.h.
              The old names are deprecated but kept for backward compatibility.
        Routine readPDF():
            - Deprecated, in favour of the new filename-based NPDF constructor.
            - Explicitly return 0 if the given file exists but is empty.
        Routine readSnapPea():
            - Both variants of this routine are now deprecated, in favour of the
              new NSnapPeaTriangulation constructor which preserves additional
              SnapPea-specific data.  The old routines have been kept for
              backward compatibility, and (unlike the new routines) retain
              their old "lossy" behaviour (i.e., returning an NTriangulation
              that drops any SnapPea-specific data, such as peripheral curves).
        Routine writeCSVStandard(), writeCSVEdgeWeight():
            - Renamed to NNormalSurfaceList::saveCSVStandard() and
              NNormalSurfaceList::saveCSVEdgeWeight().  The old names
              are deprecated but have been kept for backward compatibility.
        Routine writePDF():
            - Renamed to NPDF::savePDF().  The old name is deprecated but has
              been kept for backward compatibility.  The new NPDF::savePDF()
              has a slight change in behaviour: if the PDF packet contains
              no data then the old routine created an empty file and returned
              true, whereas the new routine does nothing and returns false.
        Routine writeRecogniser(), writeRecognizer():
            - Renamed to NTriangulation::saveRecogniser() / saveRecognizer().
              The old names are deprecated but kept for backward compatibility.
              The new versions have a change in behaviour, in that they now
              require a non-empty filename (the old behaviour can be recreated
              by calling NTriangulation::recogniser() instead).
        Routine writeSnapPea():
            - The two variants of this routine have been renamed as
              NTriangulation::snapPea(std::ostream&) and
              NTriangulation::saveSnapPea(const char*).  The old names
              are deprecated but have been kept for backward compatibility.
        Routine writeXMLFile():
            - Renamed to NPacket::save().  The old name is deprecated but
              has been kept for backward compatibility.
        Header csvsurfacelist.h:
            - Deprecated.  The declaration of SurfaceExportFields is now
              in surfaces/nnormalsurfacelist.h instead.  The old header
              now includes surfaces/nnormalsurfacelist.h automatically.
        Header nxmlcallback.h, nxmlelementreader.h:
            - Moved from file/ into utilities/.  The old headers have
              been kept for backward compatibility.
        Header permconv.h:
            - New conversion routines perm3to5() and perm5to3().
    USER INTERFACE:
        - The commit/refresh buttons are gone: changes are now committed
          automatically.
        - Many other changes that implement the engine updates listed above.
    UTILITIES:
        censuslookup:
            - New command-line utility for looking up triangulations in
              Regina's census databases.
        tricensus:
            - New argument -h/--minhyp for enumerating minimal ideal
              triangulations of cusped finite-volume hyperbolic 3-manifolds.
    TEST SUITE:
        - The test suite will no longer be covered by this changelog, since
          changes to the test suite have not been logged thoroughly for some
          years now (i.e., releases typically have many more new tests than are
          being listed here).  If you ever want to see what is currently
          covered by the test suite, you can always run "make test ARGS=-V"
          and watch the tests scroll by.

Version 4.95  [ 12 November, 2013 ]

    GENERAL:
        - Updated the bundled copy of Normaliz to version 2.10.1 (27 June 2013).
        - All 2-faces of a triangulation are now called "triangles" (not
          just "faces" as before).  This is to avoid ambiguity in dimension.
        - Regina and SnapPy can now talk directly via python: on many
          systems, 'import snappy' from either a GUI python console or
          the command-line regina-python tool should work out of the box.
        - Packets in a data file are no longer required to have unique labels.
    ENGINE:
        Class Dim2BoundaryComponent:
            - Detailed string output (via detail() / toStringLong()) now
              outputs details of the constituent edges.
        Class Dim2Component:
            - New routines getNumberOfSimplices() and getSimplex(), which are
              dimension-agnostic aliases for getNumberOfTriangles() and
              getTriangle().
            - New template routine getNumberOfFaces<dim>(), which is a
              dimension-agnostic routine for counting faces of any dimension.
            - Detailed string output (via detail() / toStringLong()) now
              outputs details of the constituent triangles.
        Class Dim2Edge:
            - Detailed string output (via detail() / toStringLong()) now
              outputs details of where the edge appears in each triangle.
        Class Dim2Triangulation:
            - Now inherits from the new helper class NGenericTriangulation<2>.
            - New routine isoSigComponentSize() for extracting the number of
              triangles from a signature (inherited from NGenericTriangulation).
            - New "magic constructor" that attempts to interpret a given
              string as a 2-manifold triangulation under several possible
              encodings (currently only isomorphism signatures are supported
              for 2-manifolds, but this list may grow in the future).
            - Routine isoSig() now takes an optional argument that returns
              the isomorphism with the reconstruction from fromIsoSig().
        Class Dim2Vertex:
            - Detailed string output (via detail() / toStringLong()) now
              outputs details of where the vertex appears in each triangle.
        Class NBoundaryComponent:
            - Renamed getFace() and getNumberOfFaces() to getTriangle()
              and getNumberOfTriangles().  The old names are deprecated but
              have been kept for backward compatibility.
            - Detailed string output (via detail() / toStringLong()) now
              outputs details of the constituent triangles or vertex.
        Class NComponent:
            - Renamed getFace() and getNumberOfFaces() to getTriangle()
              and getNumberOfTriangles().  The old names are deprecated but
              have been kept for backward compatibility.
            - Detailed string output (via detail() / toStringLong()) now
              outputs details of the constituent tetrahedra.
        Class NEdge:
            - Detailed string output (via detail() / toStringLong()) now
              outputs details of where the edge appears in each tetrahedron.
        Class NEulerSearcher:
            - A new subclass of NGluingPermSearcher that can enforce an
              arbitrary fixed Euler characteristic on the vertex links.
        Struct NewNormalSurfaceVector:
            - Moved into registryutils.h and redesigned as the more general
              template struct NewFunction1<>.  The old type is equivalent to
              NewFunction1<NNormalSurfaceVector, size_t>, and a deprecated
              typedef has been kept for backward compatibility.
        Class NExampleTriangulation:
            - Routines weberSeifert() / seifertWeber(), bingsHouse(), weeks()
              and poincareHomologySphere() all now build oriented
              triangulations.
        Class NFace:
            - Renamed to NTriangle.  The old name is deprecated but has
              been kept as a typedef for backward compatibility.
        Class NFaceEmbedding:
            - Renamed the class to NTriangleEmbedding, and renamed getFace()
              to getTriangle().  The old names are deprecated but have been
              kept for backward compatibility.
        Class NGenericFacetPairing:
            - Renamed toString() to the simpler-to-type str().  The old name
              has been kept as a deprecated alias.
        Class NGenericTriangulation:
            - New template helper class that allows different triangulation
              classes to share the same implementations of member functions.
              Currently this class implements isoSig() and fromIsoSig().
        Class NGlobalDirs:
            - Routine pythonModule() now returns an empty string if the
              module is installed in the standard python site-packages
              directory (now the default for an XDG install).
        Class NGroupPresentation:
            - Renamed toStringCompact() to compact().  The old name has
              been kept as a deprecated alias.
        Class NInteger, NLargeInteger:
            - Fixed a (thankfully hard-to-trigger) error in the mod operators.
              The error was triggered on (x % m) or (x %= m) when:
              (i) x was negative and stored as a native integer;
              (ii) m could fit into a native integer but was unnecessarily
              stored as a large GMP integer; (iii) x <= m < |x|.  The result
              was then reported as x (i.e., the mod operation did nothing).
            - Fixed a (thankfully even-harder-to-trigger) error in
              the GCD operation.  This error was triggered only when
              computing gcd(LONG_MIN, 0), for either order of the operands.
        Class NNormalSurface, NNormalSurfaceVector:
            - Renamed getFaceArcs() to getTriangleArcs().  The old name is
              deprecated but has been kept for backward compatibility.
            - Incorporated the new fast branch-and-bound machinery into
              NNormalSurface::isIncompressible().
            - All normal surface vector classes have now gained the enum
              constant coordType (representing the corresponding NormalCoords
              constant), and the typedef Info (representing the
              template specialisation NormalInfo<coordType>).
            - The requirements for new vector subclasses have changed, since the
              old macro-based registry was replaced with the new template-based
              registry.  See the NNormalSurfaceVector class notes for details.
            - Python users can now create a normal surface by hand, e.g.,:
              NNormalSurface(tri, NS_STANDARD, [ 1, 2, 0, ... ]).
        Class NNormalSurfaceList:
            - Re-enabled enumeration using NS_HILBERT_FULLCONE, which previously
              returned an empty list.  Users will not be affected unless
              they were explicitly asking for this much slower algorithm.
            - Routine flavour() has been renamed to coords().  The old
              name remains for now as a deprecated alias.
        Class NNormalSurfaceSubset:
            - Routine getFlavour() has been renamed to coords().  The old
              name remains for now as a deprecated alias.
        Enum NormalCoords:
            - Renamed NS_FACE_ARCS to NS_TRIANGLE_ARCS.  The old name is
              deprecated but has been kept for backward compatibility.
        Class NormalFlavour<...>, NormalInfo<...>:
            - This recently-added registry helper template has changed since
              the last release.  Since this is a very new class whose primary
              role is in the redesign of the coordinate system registry,
              no backward compatibility aliases are provided.
            - The template itself has been renamed from NormalFlavour<...>
              to NormalInfo<...>.
            - The declaration has moved from flavourregistry.h to
              normalsurface.h, and the specialisations have moved to the
              corresponding coordinate system headers (nsstandard.h and so on).
            - The typedefs Vector, StandardFlavour and ReducedFlavour
              have been renamed to Class, Standard and Reduced.
        Class NPacket:
            - The requirements for new subclasses have changed, since the old
              macro-based registery was replaced with the new template-based
              registry.  See the NPacket class notes for details.
            - The constant packetType is now a compile-time enum constant,
              not a static const int.
            - The new routine getHumanLabel() returns the packet label,
              but adjusted for human-readable output.  In particular, an
              empty label will be replaced by "(no label)".
            - Routine getFullName() now makes labels more suitable for
              human-readable output as described above.
            - New routine internalID() to produce a string that uniquely
              identifies the packet (which nowadays the packet label does not).
        Class NPerm3, NPerm4, NPerm5:
            - New dimension-agnostic aliases orderedSn, SnIndex() and
              orderedSnIndex().  These all reference existing arrays/routines
              involving S3, S4 or S5 in NPerm3, NPerm4 and NPerm5 respectively.
            - Renamed toString() to the simper-to-type str().  The old name
              has been kept as a deprecated alias.
        Class NPillowTwoSphere:
            - Renamed getFace() and getFaceMapping() to getTriangle()
              and getTriangleMapping().  The old names are deprecated but
              have been kept for backward compatibility.
        Class NScript:
            - Variables are now stored as pointers to packets, not string-based
              packet labels.  This affects the API (in a non-backward-
              compatible way), the behaviour (e.g., renaming a packet will
              not affect any script variable that references it), and the
              data file format (packets now have IDs that scripts can use to
              reference them).
        Class NSnapPeaTriangulation:
            - Updated the SnapPea kernel to the one shipped with SnapPy 2.0.3.
            - New routines randomize() / randomise() to randomly retriangulate.
        Class NSurfaceFilter:
            - The requirements for new subclasses have changed, since the old
              macro-based registry was replaced with the new template-based
              registry.  See the NSurfaceFilter class notes for details.
            - The constant filterID has been renamed to filterType, and
              is now a compile-time enum constant (not a static const int).
              The old name has been kept as a deprecated alias.
            - Routines getFilterID() and getFilterName() have been renamed
              to getFilterType() and getFilterTypeName().  The old names
              have been kept as deprecated aliases.
        Class NTetrahedron:
            - Renamed getFace() and getFaceMapping() to getTriangle()
              and getTriangleMapping().  The old names are deprecated but
              have been kept for backward compatibility.
        Class NThread:
            - New routine join() to wait for threads to finish.
        Class NTriangle:
            - Detailed string output (via detail() / toStringLong()) now
              outputs details of where the triangle appears in each tetrahedron.
        Class NTriangulation:
            - New routines isIrreducible(), knowsIrreducible(),
              isHaken(), knowsHaken(), and knowsCompressingDisc().
            - Routine hasCompressingDisc() has been updated to use the new
              fast branch-and-bound machinery.
            - New routines getNumberOfSimplices() and getSimplex(), which are
              dimension-agnostic aliases for getNumberOfTetrahedra() and
              getTetrahedron().
            - New template routine getNumberOfFaces<dim>(), which is a
              dimension-agnostic routine for counting faces of any dimension.
            - Now inherits from the new helper class NGenericTriangulation<3>.
            - New routine isoSigComponentSize() for extracting the number of
              triangles from a signature (inherited from NGenericTriangulation).
            - Routine isoSig() now takes an optional argument that returns
              the isomorphism with the reconstruction from fromIsoSig().
            - New routines snapPea() and fromSnapPea() to import and export
              SnapPea data using strings, without writing to the filesystem.
            - New "magic constructor" that attempts to interpret a given
              string as a 3-manifold triangulation under several possible
              encodings.
            - Routine isThreeSphere() now includes a fast check for an
              "obviously" trivial fundamental group.
            - Renamed FaceIterator, faceIndex(), getFace(), getFaces(),
              getNumberOfFaces() and hasBoundaryFaces(), where "face"
              now becomes "triangle".  The old names are deprecated but
              have been kept for backward compatibility.
            - Results from hasCompressingDisc() and isHaken() are now
              stored in data files.
            - The output from getPacketTypeName() has changed from
              "Triangulation" to "3-Manifold Triangulation".
        Class NVertex:
            - Added buildLinkDetail(), which returns details of how triangles
              of the vertex link are embedded within individual tetrahedra.
            - Detailed string output (via detail() / toStringLong()) now
              outputs details of where the vertex appears in each tetrahedron.
        Class NXMLPacketReader, NXMLTreeResolver, NXMLTreeResolutionTask:
            - The API for reading packets from an XML data file has changed to
              incorporate the new NXMLTreeResolver class, which allows the
              resolution of dangling packet references after an entire
              data file has been read.
        Class PacketInfo:
            - Template classes that store traits of the various packet types.
              These are used with the new forPacket() template functions.
        Enum PacketType:
            - A new enumeration that contains constants representing
              different packet types.  Include "packet/packettype.h".
        Struct Returns:
            - Moved into utilities/registry.h.  However, its contents are
              still included from its previous header surfaces/filterregistry.h.
        Class ShareableObject:
            - Renamed toString() and toStringLong() to the simper-to-type str()
              and detail().  The old names have been kept as deprecated aliases.
        Class SurfaceFilterInfo:
            - Template classes that store traits of the various normal
              surface filter classes.  These are used with the new
              forFilter() template functions.
        Enum SurfaceFilterType:
            - A new enumeration that contains constants for different types of
              normal surface filter.  Include "surfaces/surfacefiltertype.h".
        Routine forFlavour(), forCoords():
            - Renamed each variant of forFlavour() to forCoords().  The
              old names have been kept as deprecated aliases.
        Routine stringToToken():
            - Moved from foreign/snappea.h into utilities/stringutils.h.
        Routine readSnapPea(), writeSnapPea():
            - Added istream/ostream versions of these routines.
            - In writeSnapPea(), the NTriangulation& argument is now const.
        Headers dimtraits.h, nfacetspec.h, ngenericisomorphism.{h,tcc}:
            - Moved from triangulation/ to generic/.  The old header locations
              are now deprecated.  They have been kept for backward
              compatibility, but simply include the new headers instead.
        Header filterregistry.h:
            - The REGISTER_FILTER macros have been removed.  To iterate through
              surface filter types, use the new forFilter() template functions.
        Header flavourregistry.h, coordregistry.h:
            - Renamed flavourregistry.h to coordregistry.h.  The old header
              has been kept as a deprecated alias.
            - The REGISTER_FLAVOUR macros have been removed.  To iterate through
              coordinate systems, use the forCoords() template functions.
        Header packetregistry.h:
            - The REGISTER_PACKET macros have been removed.  To iterate through
              packet types, use the new forPacket() template functions.
        Headers *.tcc:
            - All *.tcc headers have been renamed as *-impl.h, to play
              better with development IDEs.  The old header names are now
              deprecated but have likewise been kept for backward compatibility.
    USER INTERFACE:
        - The root container packet is now hidden from the user (it still
          exists internally within the packet tree).
        - The triangulation viewer now explicitly states "not oriented"
          for orientable-but-not-oriented triangulations.
        - The old regina-kde placeholder app (which did nothing but pop up
          a message directing the user to the new regina-gui) has been removed.
        - The boundary component viewer now displays more detailed information.
    PYTHON:
        - The python module 'regina' now has its own __init__.py, and loads
          'regina.engine' as an extension submodule.  All symbols from
          regina.engine are imported directly into 'regina', so users can
          continue to work directly with the 'regina' namespace as before.
        - For an XDG build (e.g., on GNU/Linux), the python module is now
          installed in the standard python site-packages directory, which
          means you can easily import the module from a normal python session.
        - Added a useful __repr__ for the core types NInteger, NLargeInteger,
          NRational, NPerm3, NPerm4 and NPerm5.
    TEST SUITE:
        - More NInteger / NLargeInteger tests, this time comparing operations
          when the same arguments are coerced from natives to GMP integers.
        - NBitmask tests for the bits() function.
        - Added python tests for the Orb import filter; thanks to
          Craig Hodgson for the sample files.

Version 4.94  [ 24 September, 2013 ]

    GENERAL:
        - Old-style binary files are no longer supported.  These have not been
          in use for over a decade.  If you have an old-style binary file that
          you need to use, install Regina 4.93 and use the regconvert tool.
        - Widespread alignment of integer sizes throughout the code.
          Many integers have changed from int to long, or from unsigned to
          unsigned long (or size_t), throughout the API.
        - Fixed some minor memory leaks.
    ENGINE:
        Class NAbelianGroup, NGroupExpression, NGroupExpressionTerm,
                NGroupPresentation:
            - Removed writeToFile(NFile&) and readFromFile(NFile&, ...),
              which were used for old-style binary files.
        Class NAngleStructure:
            - Removed writeToFile(NFile&) and readFromFile(NFile&, ...),
              which were used for old-style binary files.
        Class NAngleStructureList:
            - More frequent and robust cancellation checking during
              enumeration of vertex angle structures.
        Class BanConstraintBase, BanNone, BanBoundary, BanTorusBoundary:
            - New constraint classes for use with the new tree traversal code
              for enumerating normal surfaces.  See NTreeTraversal for details.
        Class Dim2Census, Dim2EdgePairing, Dim2GluingPerms,
                Dim2GluingPermSearcher:
            - New classes for building a census of 2-manifold triangulations.
        Class Dim2TriangleEdge:
            - New convenience typedef for NFacetSpec<2>.
        Class Dim2Triangulation:
            - New 2-manifold triangulation class.  This is a new packet
              type that can be independently stored in data files.
        Class Dim2BoundaryComponent, Dim2Component, Dim2Edge, Dim2EdgeEmbedding,
                  Dim2Isomorphism, Dim2Triangle, Dim2Vertex,
                  Dim2VertexEmbedding, NXMLDim2TriangulationReader:
            - New classes to support Dim2Triangulation.
        Class Dim2ExampleTriangulation:
            - New class for building common 2-manifold triangulation.
              Includes support for every possible 2-manifold.
        Class DimTraits:
            - New template class to assist with dimension-agnostic code.
        Class Flags:
            - New template class for forming bitwise combinations of
              flags based on enumeration values.
        Class HashPointer, HashString:
            - Removed, after being deprecated for a very long time now.
        Class IntOfSize:
            - New template class for using native integer types whose sizes
              are not determined until compile time.
        Class LPConstraintBase, LPConstraintSubspace, LPConstraintNone,
                LPConstraintEuler, LPConstraintNonSpun:
            - New constraint classes for use with the new tree traversal code
              for enumerating normal surfaces.  See NTreeTraversal for details.
        Class LPData, LPInitialTableaux, LPMatrix:
            - New classes that implement the dual simplex method, for use with
              the new tree traversal code for enumerating normal surfaces.
              See NTreeTraversal for details.
        Class NAbelianGroup:
            - New convenience routines isZ() and isZn().
        Class NBlockedSFS:
            - Now supports Seifert fibred spaces with boundary.
        Class NCensus:
            - The NProgressManager* argument has been removed from formCensus().
              If you are doing serious census generation, use the command-line
              utility tricensus (or tricensus-mpi) instead.
        Class NClosedPrimeMinSearcher, NCompactSearcher:
            - Improved the way in which cones and L(3,1) spines are
              detected and pruned during census enumeration.
            - Improved the way in which too many high degree edges are
              detected and pruned during census enumeration.
        Class NDoubleDescription:
            - More frequent polling for cancellation.
            - The progress tracker passed to enumerateExtremalRays() is now of
              class NProgresstracker, not NProgressNumber.
        Class NEdge:
            - New convenience routine getTriangulation().
        Class NEnumConstraintList:
            - This now holds unsigned longs, not unsigned ints, for
              consistency with the integer types used for NVector indexing.
        Class NFace:
            - New convenience routine getTriangulation().
        Class NFacePairing:
            - Now derives from the template base class NGenericFacetPairing<3>.
            - Renamed getNumberOfTetrahedra() to size().  The old name
              is deprecated, and will be removed in a future release.
        Class NFile, NFilePropertyReader:
            - Removed these classes, which were used for old-style binary files.
        Class NFileInfo:
            - Removed TYPE_BINARY, which was used for old-style binary files.
        Class NGenericFacetPairing:
            - New template base class that contains dimension-agnostic
              code for representing face/facet pairings.
        Class NGenericIsomorphism:
            - New template base class that contains dimension-agnostic
              code for representing isomorphisms between triangulations.
        Class NGroupExpression:
            - New routines wordLength(), erase(), cycleLeft(), cycleRight(),
              invert(), writeTeX(), and a version of writeText()
              that takes an extra argument to control the output style.
        Class NGroupPresentation:
            - Finally intelligentSimplify() really is intelligent.  It
              now uses Dehn simplification / small cancellation theory.
            - New routine intelligentSimplify(NHomGroupPresentation*)
              for keeping track of how the group was simplified.
            - New routines relatorLength(), abelianlisation(),
              markedAbelianisation(), writeTeX(), toTeX(),
              writeTextCompact() and toStringCompact().
            - More readable output from writeTextLong().
            - New assignment operator (=).
        Class NHilbertCD:
            - The NProgressMessage* argument to enumerateHilbertBasis()
              has been removed, since in reality the current algorithm offers
              no sensible progress tracking or cancellation polling.
        Class NHilbertDual:
            - More frequent polling for cancellation.
            - The progress tracker passed to enumerateHilbertBasis() is now of
              class NProgressTracker, not NProgressNumber.
        Class NHilbertPrimal:
            - The progress tracker passed to enumerateHilbertBasis() is now of
              class NProgressTracker, not NProgressMessage.
        Class NHomGroupPresentation:
            - New class to represent homomorphisms between groups.
        Class NHomMarkedAbelianGroup:
            - New routine torsionSubgroup().
        Class NHomologicalData:
            - Removed all dependencies on the old NIndexedArray.
        Class NIndexedArray:
            - Removed, after being deprecated for a very long time now.
        Class NInteger:
            - NInteger is a typedef for the new template class
              NIntegerBase<false>, which offers fast arbitrary precision
              integers but does not support infinity.
        Class NIntegerBase:
            - This is a new template class that supercedes (and is based on)
              the old NLargeInteger.  The boolean template argument indicates
              whether the class supports infinity as an allowed value.
            - Heavily rewritten from the old NLargeInteger: this class works
              with native C/C++ integers for as long as possible, and only
              switche to GMP when it becomes unavoidable.  This makes the code
              enormously faster (rough testing suggests a roughly 7x speedup).
            - Made the destructor non-virtual to avoid the unwanted class
              overhead that comes with polymorphism.
            - Added new routines that were not in the old NLargeInteger,
              including isZero(), sign(), gcdWith(), lcmWith(), and
              nativeValue<bytes>().
        Class NIsomorphism:
            - Now a subclass of NGenericIsomorphism<3>, with inherited
              dimension-agnostic aliases for several routines.
        Class NLargeInteger:
            - NLargeInteger is now a typedef for the new template class
              NIntegerBase<true>, and maintains backward compatibility.
            - Performance is much, much faster; see NIntegerBase for details.
        Class NLocalFileResource, NRandomAccessResource:
            - Removed these classes, which were used for old-style binary files.
        Class NMarkedAbelianGroup:
            - New routines torsionSubgroup() and torsionInclusion().
        Class NMatrix:
            - New routine isZero().
        Class NNativeInteger:
            - New template class that wraps native integer types with very
              little overhead and offers an interface compatible with NInteger.
        Class NNativeLong:
            - A convenience typedef for the new class NNativeInteger<long>.
        Class NNormalSurface:
            - Routine boundarySlopes() now requires that the
              triangulation is oriented (otherwise SnapPea will relabel
              tetrahedron vertices and the matrix returned will be null).
            - Routines findNonTrivialSphere() and findVtxOctAlmostNormalSphere()
              are deprecated.  Use NTriangulation::hasNonTrivialSphereOrDisc()
              and NTriangulation::hasOctagonalAlmostNormalSphere() instead.
            - Removed writeToFile(NFile&) and readFromFile(NFile&, ...),
              which were used for old-style binary files.
        Class NNormalSurfaceList:
            - New routines which() and algorithm() now retain details of
              which surfaces where enumerated and how this was done.
            - Now uses the new tree traversal method as a preferred
              enumeration algorithm where possible.  This is a significant
              improvement upon the old double description method.  See
              NTreeEnumeration and arXiv:1010.6200 for details.
            - The coordinate flavours (STANDARD, QUAD, etc.) are deprecated,
              and have changed from integers to NormalCoords enum types.
              Instead of these, use the NormalCoords enum values directly
              (NS_STANDARD, NS_QUAD, etc.).  For both C++ and Python users,
              these enum values are available directly in the namespace scope.
            - More frequent and robust cancellation checking during
              enumeration of vertex surfaces.
            - The old enumeration routines have been deprecated.  These
              include enumerate(NTriangulation*, int, bool, NProgressManager*),
              enumerateStandardDirect(), enumerateStandardANDirect(),
              enumerateFundPrimal(), enumerateFundDual(),
              enumerateFundCD() and enumerateFundFullCone().
              Users should now use the "universal" enumeration routine
              enumerate(NTriangulation*, NormalCoords, NormalList, NormalAlg,
              NProgressTracker*), which offers sensible default as well
              as fine-grained control over the underlying algorithms.
            - In all enumeration routines that take progress trackers, the
              old-style NProgressManager* arguments have been replaced with
              NProgressTracker* arguments, which are more flexible and
              more streamlined.
            - The routine getFlavour() is now renamed to flavour().
              The old getFlavour() is still available but deprected.
            - This class no longer inherits from NSurfaceSet (which has been
              removed).  As a result, getShareableObject() is no longer
              necessary and has likewise been removed.
        Enum NormalCoords:
            - A new enumeration that contains constants for different normal
              surface coordinate systems.  Include "surfaces/normalcoords.h".
        Class NormalFlavour:
            - Template classes that store traits of the various normal
              surface coordinate systems.  These are used with the new
              forFlavour() template functions.
        Enum NormalListFlags, Class NormalList:
            - Flags that specify which normal surfaces a particular list
              represents within a given triangulation.
        Enum NormalAlgFlags, Class NormalAlg:
            - Flags that specify details and parameters of normal surface
              enumeration algorithms.
        Class NPacket:
            - Fix crash when sortChildren() is run on the root packet.
            - Removed writePacket(NFile&) and readPacket(NFile&), which
              were used for old-style binary files.
        Class NPerm3, NPerm4, NPerm5:
            - New dimension-agnostic alias Sn that refers to S3, S4 and S5 in
              NPerm3, NPerm4 and NPerm5 respectively.
            - New dimension-agnostic alias Sn_1 that refers to S2, S3 and S4 in
              NPerm3, NPerm4 and NPerm5 respectively.
            - New dimension-agnostic enum constants nPerms and nPerms_1 that
              contain the number of permutations in Sn and Sn_1 respectively.
            - New construtors that take an array of images.
            - NPerm3 and NPerm5 now have a copy of S2 (which NPerm4 already
              had).  Likewise, NPerm5 now has a copy of S3, orderedS3,
              S4 and orderedS4 (which NPerm4 again already had).
            - NPerm4::invS2 and NPerm4::invS3 are deprecated: the former
              is unnecessary, and the latter is identical to NPerm3::invS3.
            - NPerm3 now has a transposition constructor: NPerm3(a,b).
        Class NProgress, NProgressFinished, NProgressManager,
                NProgressMessage, NProgressNumber, NProgressStateNumeric:
            - Deprecated in favour of the new NProgressTracker (see below).
        Class NProgressTracker:
            - A new unified and streamlined progress tracking mechanism that
              replaces the old suite of NProgress classes (i.e.,
              NProgressManager and the NProgress class hierarchy).
        Class NQitmask1, NQitmask2:
            - Fast classes for working with 0/1/2/3 "qits", i.e., "base 4 bits".
        Class NSatBlock:
            - Routine nextBoundaryAnnulus() has acquired an extra boolean
              argument, which allows us to choose between "next" and "previous".
        Class NSatRegion:
            - Routine createSFS() no longer need to be given the number
              of boundary components, and now supports Klein bottle
              boundaries.  The old two-argument version is now deprecated.
        Class NSnapPeaTriangulation:
            - Updated the SnapPea kernel to the one shipped with SnapPy 1.8.0.
            - New routine toRegina() to extract the underlying SnapPea
              triangulation, or to see exactly how SnapPea has relabelled
              and/or retriangulated.
            - New routine canonize() to produce the canonical retriangulation
              of the canonical cell decomposition.
        Class NSurfaceFilter:
            - Removed writeFilter(NFile&) and readFilter(NFile&, ...),
              which were used for old-style binary files.
        Class NSurfaceSet:
            - Removed.  The corresponding functionality has been moved directly
              into the subclasses NNormalSurfaceList and NSurfaceSubset.
        Class NSurfaceSubset:
            - No longer inherits from NSurfaceSet (which has been removed).
              As a result, getShareableObject() is no longer necessary and
              has likewise been removed.
            - The constructor now takes a reference to an NNormalSurfaceList,
              not an NSurfaceSet.
        Class NTetrahedron:
            - New dimension-agnostic aliases adjacentSimplex() and
              adjacentFacet().  These are identical to adjacentTetrahedron()
              and adjacentFace() respectively, and can help with
              writing code that works with more than one dimension.
        Class NTreeTraversal, NTreeEnumeration, NTreeSingleSolution:
            - New class for enumerating vertex normal surfaces and
              locating a single vertex normal surface under some linear
              constraint (such as positive Euler characteristic).  These are a
              significant improvement upon the old double description method.
              For details see arXiv:1010.6200 and arXiv:1211.1079 respectively.
        Class NTriangulation:
            - New routine drillEdge() to drill out a regular
              neighbourhood of an edge.
            - New optimised routines hasNonTrivialSphereOrDisc() and
              hasOctagonalAlmostNormalSphere() that use linear programming
              where possible to avoid a full enumeration of vertex surfaces.
              See arXiv:1211.1079 for details.
            - Some routines are now *much* faster for larger triangulations,
              thanks to the new linear programming code (arXiv:1211.1079).
              These include isZeroEfficient(), isThreeSphere(), isSolidTorus(),
              connectedSumDecomposition(), and makeZeroEfficient().
            - Rewrote barycentricSubdivision(): the code is now clearer,
              but note that the precise labelling of the new tetrahedra has
              changed from earlier versions of Regina.
            - Routine insertTriangulation() now works in the case where
              a triangulation tries to insert itself.
            - New dimension-agnostic aliases getNumberOfSimplices(),
              getSimplices(), getSimplex(), simplexIndex(), newSimplex(),
              removeSimplex(), removeSimplexAt() and removeAllSimplices().
              These are identical to the corresponding routines for
              operating on tetrahedra, and can help with writing code that
              works with more than one dimension.
            - Fixed isZeroEfficient(), which was reporting incorrect results
              for ideal triangulations.
            - Removed the old (and slow) getTetrahedronIndex(), getFaceIndex()
              and so on.  Use tetrahedronIndex(), faceIndex(), etc. instead.
            - All routines that took stdhash::hash_set arguments now take
              std::set arguments instead.
        Class NTritmask1, NTritmask2:
            - Fast classes for working with 0/1/2 trits, i.e., "ternary bits".
        Class NTypeTrie:
            - A fast data structure for storing zero/non-zero patterns in
              vertex normal surfaces.  This supports the new tree
              traversal enumeration code; see NTreeTraversal for details.
        Class NVertex:
            - New routine buildLink() to triangulate the vertex link.
            - New convenience routine getTriangulation().
        Class ZBuffer:
            - Updated xsgetn() to support n larger than UINT_MAX.
        Routine base64Decode(), base64Encode():
            - Replace the old GPL-licensed implementation with a different
              MIT-licensed implementation.  Functionality is the same.
        Routine forFlavour():
            - New template functions that offer a typesafe way of iterating
              through cases of different normal coordinate systems without
              abusing the C++ preprocessor.  These should be used instead of
              the old (and now deprecated) REGISTER_FLAVOUR macros.  Variants
              of forFlavour() are offered for different function types.
        Routine readFromFile(), writeToFile():
            - Removed, since these were used with old-style binary files.
        Routine readOrb():
            - Updated to correctly read the modern (and more verbose)
              Orb file format.  Thanks to Lorenzo Losa for the patch.
        Typedef NFacePairingIsoList, UseFacePairing:
            - These typedefs have been renamed as NFacePairing::IsoList
              and NFacePairing::Use respectively.  The old typedefs are
              deprecated, and will be removed in some future release.
        Header flavourregistry.h:
            - The old REGISTER_FLAVOUR macros are now deprecated, and will
              eventually be removed.  The preferred way to iterate through
              coordinate flavours is the new forFlavour() template functions.
        Header hashmap.h, hashset.h, hashutils.h:
            - Removed, after being deprecated for a very long time now.
        Header nlargeinteger.h:
            - Deprecated in favour of the new ninteger.h.
    USER INTERFACE:
        In addition to incorporating the new mathematical changes above:
            - The preference dialog is somewhat simpler now.
              + Some preferences are gone, and instead Regina simply remembers
                your last selection (e.g., default tabs for various viewers).
              + Some preferences have just been removed from the dialog (e.g.,
                the calculations thresholds), though users who really need
                these can still access them through the configuration file.
            - The elementary move dialog contains richer information
              about where the moves can take place, and stays open so that
              you can perform several moves one after another.
    UTILITIES:
        regconvert:
            - The option -b (for old-style binary files) is no longer supported.
        regina-python:
            - Enabled tab completion, courtesy of readline and rlcompleter.
            - The --quiet option no longer lists libraries as they are loaded.
        tricensus:
            - Now takes an optional argument -2/--dim2 to enumerate
              2-manifold triangulations.
            - Now takes an optional argument -c/--subcontainers to store
              triangulations in subcontainers according to face pairings.
    TEST SUITE:
        - Greatly expanded the tests for NLargeInteger and NInteger,
          which are now extremely thorough.
        - New and more thorough NTriangulation tests for barycentric
          subdivision, drilling edges, 0-efficiency testing, 3-sphere
          recognition, connected sum decomposition, solid torus recognition,
          and comparing H1 with the abelianised fundamental group.
        - New NNormalSurfaceList tests for comparing the results of different
          vertex / fundamental surface enumeration algorithms.  Also,
          exhaustive tests over census data now include ideal triangulations.
        - New enumeration tests for Dim2EdgePairing and Dim2Census.
        - New tests for permutation databases Sk and orderedSk.
        - New tests for base64 conversion.
        - Expanded tests for the NRational class.
        - Expanded enumeration tests for facet pairing classes to
          include pairings with boundary facets.

Version 4.93  [ 30 May, 2012 ]

    ENGINE:
        Class NAngleStructure:
            - New routine isVeering() to test for veering structures.
            - Flags (taut/strict/veering) are no longer stored in data files.
        Class NBlockedSFSLoop, NBlockedSFSTriple, NPluggedTorusBundle:
            - Corrected an off-by-one error in computing the genus of certain
              non-orientable base orbifolds for Seifert fibred pieces.
              This only affects census manifolds with >= 12 tetrahedra;
              in particular, no existing census data is affected.
        Class NExampleTriangulation:
            - New routine weeks() to build the Weeks manifold.
        Class NNormalSurface:
            - Routines isOrientable(), isTwoSided() and isConnected() now
              return bool instead of NTriBool.  This helps avoid unintended
              errors in scripts, but be warned: these properties can only be
              computed for compact surfaces (not spun normal surfaces).
            - Routines isIncompressible() and isCompressingDisc() likewise
              now return bool instead of NTriBool.
        Class NTriangulation:
            - New routines isSolidTorus() and knowsSolidTorus()
              for "one-click unknot recognition".
            - Routine hasCompressingDisc() now returns bool instead of NTriBool.
        Class NTriBool:
            - Deprecated.  This class has been replaced with ordinary (two-way)
              bool throughout Regina, and will be removed in a future release.
        Routine writeRecogniser():
            - Added to support sending triangulations to Matveev's
              3-manifold recogniser software.
    USER INTERFACE:
        - Restored File -> Save and File ->Save As, which were missing from
          the main menu in version 4.92.
        - In the triangulation viewer, the old "Surfaces" tab has been renamed
          as the "Recognition" tab, and includes high-level algorithms such as
          3-sphere recognition as well as "opportunistic" combinatorial
          recognition.
        - Replaced the python icon with a generic terminal icon.
        - GUI python consoles now set the variable "item", not "selected".
          This is easier to type, and avoids the misconception that selecting
          a different packet in the tree might change the variable (which it
          doesn't).  The variable "selected" is also set for backward
          compability, though this will be removed in a future release.
        - GUI python consoles will now set item=None if there is
          nothing selected in the packet tree.
        - Simplified the cut/copy/paste behaviour in graphical Python consoles.
        - The knot/link census is now explicitly called the *hyperbolic*
          knot/link census, since non-hyperbolic knots or links are excluded.
    DOCUMENTATION:
        - Layout and navigation improvements in the user handbook.
    TEST SUITE:
        - Added several tests related to Hakenness testing.

Version 4.92  [ 12 April, 2012 ] - The "hello Windows!" release.

    INSTALLATION:
        - Regina now builds and runs under Windows!
        - MacOS users now have a drag-and-drop app bundle, and do not
          need fink at runtime.
        - Linux (and indeed all) users no longer need KDE, since the user
          interface is now Qt-only.
    ENGINE:
        Class NBitmask:
            - Make NBitmask more suitable for use in containers.  Specifically,
              the assignment operator can now be used to initialise an
              uninitialised bitmask or to reset an already-initialised
              bitmask to a different length, and one or both of its
              operands may be invalid.
        Class NBitmask, NBitmask1, NBitmask2:
            - New function lessThan() for lexicographical comparisons.
        Class NDoubleDescription:
            - Removed the inner class LexComp, and replaced it with the new
              global class NPosOrder (see below).  A deprecated typedef
              NDoubleDescription::LexOrder is kept for backward compatibility.
        Class NFacePairing:
            - Function writeDot() can now optionally label graph
              vertices with the corresponding tetrahedron numbers.
            - Added graphviz export routines dot() and dotHeader(), which
              are like writeDot() and writeDotHeader() but return strings
              instead of writing to standard output.
        Class NFacetSpec:
            - New template class that generalises NTetFace to arbitrary
              dimensions.  NTetFace is retained as a convenience typedef,
              but with changes; see the NTetFace notes below.
        Class NGlobalDirs:
            - New routine setDirs() to be used when an application has
              been moved from the cmake-configured installation directory.
        Class NHilbertCD:
            - New class that implements a modified Contejean-Devie algorithm
              for Hilbert basis enumeration, based on the original algorithm in
              "An efficient incremental algorithm for solving systems of
              linear Diophantine equations", Contejean and Devie,
              Inform. and Comput. 113 (1994), 143-172.
        Class NHilbertDual:
            - New class that implements a modified dual algorithm for
              Hilbert basis enumeration, based on the dual algorithm in
              "Normaliz: Algorithms for affine monoids and rational cones",
              W. Bruns and B. Ichim, J. Algebra 324 (2010), 1098-1113.
        Class NHilbertPrimal:
            - New class that enumerates Hilbert bases by decomposing into
              maximal admissible faces and running the primal algorithm from
              Normaliz on each such face.  For details, see
              "Fundamental normal surfaces and the enumeration of Hilbert
              bases", B. Burton, arXiv:1111.7055, November 2011.
        Class NLargeInteger:
            - Made separate constructors and assignment operators for
              arguments of type int, unsigned int, long, and unsigned long.
            - Added ++ and -- operators.
            - Added (long + NLargeInteger) and (long * NLargeInteger) operators.
            - New routines setRaw() and rawData() for interacting directly
              with libgmp and libgmpxx.
        Class NMaxAdmissible:
            - New class for enumerating maximal admissible faces of the
              normal surface solution cone.
        Class NNormalSurface:
            - New routine boundarySlopes() that calculates boundary slopes
              for spun normal surfaces.
            - New routines getOrientedTriangleCoord() and
              getOrientedQuadCoord() for transversely oriented normal surfaces.
        Class NNormalSurfaceList:
            - New routines enumerateFundPrimal() and enumerateFundDual() to
              enumerate fundamental normal surfaces, as well as slower routines
              enumerateFundFullCone() and enumerateFundCD() for comparing
              different enumeration algorithms.
            - New coordinate systems ORIENTED and ORIENTED_QUAD to
              support transverse oriented normal surfaces.
            - New routines beginVectors() and endVectors() and new inner class
              VectorIterator for iterating through raw normal surface vectors.
            - New routine allowsOriented(), indicating whether the underlying
              coordinate system supports transverse orientations.
        Class NNormalSurfaceVector:
            - New routines getOrientedTriangleCoord() and
              getOrientedQuadCoord() for transversely oriented normal surfaces.
            - New routine allowsOriented(), indicating whether the underlying
              coordinate system supports transverse orientations.
        Class NNormalSurfaceVectorOriented, NNormalSurfaceVectorOrientedQuad:
            - New coordinate systems for transversely oriented normal surfaces.
        Class NPacket:
            - Fixed potential crash in fireDestructionEvent().
        Class NPerm3:
            - New routine compareWith() for sorting permutations.
        Class NPerm5:
            - New class describing permutations of five elements.
        Class NPosOrder:
            - Class for sorting hyperplanes during vertex enumeration.
              This is the new name for the old NDoubleDescription::LexComp.
        Class NSnapPeaTriangulation:
            - New routine slopeEquations() that uses code from SnapPy to
              compute boundary slope matrices for cusps.
            - New routine verifyTriangulation() for ensuring that
              SnapPea has not retriangulated unexpectedly.
        Class NSurfaceSet:
            - New routine allowsOriented(), indicating whether the underlying
              coordinate system supports transverse orientations.
        Class NTetFace:
            - Now an instance of the arbitrary-dimension template class
              NFacetSpec.  NTetFace is retained as a typedef, but the fields
              have been renamed from tet/face to the more general simp/facet.
        Class XMLPropertyDict:
            - Removed the optional defaultVal argument from lookup();
              the default is now always the empty string.
        Routines perm4to5, perm5to4, perm3to4, perm4to3:
            - New routines for converting between permutation classes.
        Routine makeEmbeddedConstraints():
            - Added to help generate admissibility constraints based on a
              flavour constant, instead of an NNormalSurfaceVector subclass.
        Routines writeCSVStandard, writeCSVEdgeWeight:
            - Included boundary slopes of spun-normal surfaces in CSV output.
        Macro REGISTER_FLAVOUR:
            - Now requires an additional argument, indicating whether
              the coordinate system supports transverse orientations.
    USER INTERFACE:
        - Ported from KDE to Qt-only.
        - Moved from a single monolithic window to lots of small windows
          (one for the tree, one for each open packets). The old
          interface can be re-enabled through Regina's preferences.
        - Continued the user interface overhaul, again with many more
          improvements that give cleaner and more sensible behaviour
          (too many changes to list individually).
        - Graphical Python consoles now execute "from regina import *"
          automatically.
    UTILITIES:
        regina-python:
            - Now executes "from regina import *" automatically.  You
              can suppress this with the argument --noautoimport.
            - For MacOS users: make sure 32-bit python is called when running
              32-bit fink on a 64-bit machine.
        tricensus:
            - Now outputs all face pairings as it runs, instead of periodic
              snapshots of where the census is up to.

Version 4.91: Internal development version.

Version 4.90  [ 12 September, 2011 ] - First prerelease for version 5.0.

    OVERALL:
        - The graphical user interface has been ported from KDE3 to KDE4.
        - The build system has been ported from autotools to cmake.
        - The built-in portions of the SnapPea kernel have been re-synced
          with the September 2009 version of SnapPea.
    DOCUMENTATION:
        - The users' handbook has undergone a thorough overhaul.  It is
          cleaner, more streamlined, and now full of screenshots.
        - The data file format has been split out of the users' handbook
          and placed in its own separate reference manual.
    ENGINE:
        Typedef AcceptTriangulation:
            - This global typedef has been deprecated.  Please use the
              class typedef NCensus::AcceptTriangulation instead.
        Class BitManipulator, GenericBitManipulator:
            - BitManipulator has new routines firstBit() and lastBit(), which
              return the positions of the first and last true bit respectively.
              This has required the addition of a new non-optimised base class
              GenericBitManipulator, which end users need never use directly.
        Class NAbelianGroup:
            - Routine addRank() now takes a signed integer, so that you
              can subtract from the rank as well as add to it.
            - Two new constructors to compute the homology of a chain complex
              with integer or mod-p coefficients.  Thanks to Ryan Budney.
        Class NAngleStructureList:
            - There is now an option to enumerate only taut angle structures,
              which is significantly faster than enumerating all vertex angle
              structures.  As a result, enumerate() now takes three arguments,
              there is a new routine isTautOnly(), and the data file format
              for angle structure lists contains a new element "angleparams".
            - Renamed allowsStrict() and allowsTaut() to spansStrict() and
              spansTaut().  The old routines are now deprecated but have been
              preserved (for now) for backward compatibility.
        Class NAngleStructureVector:
            - Removed clone().  Just use the copy constructor instead.
        Class NBitmask, NBitmask1, NBitmask2:
            - New operators ^= (XOR), -= (set difference) and = (assignment).
            - New routine truncate(), which truncates a bitmask to a given
              number of bits by setting all subsequent bits to zero.
            - New routines firstBit() and lastBit(), which return the
              positions of the first and last true bit respectively.
            - New convenience typedefs NBitmaskLen8, NBitmaskLen16,
              NBitmaskLen32 and NBitmaskLen64 for fast-and-small bitmasks
              of predetermined sizes.
        Class NCensus:
            - New class typedef NCensus::AcceptTriangulation to replace the
              old global typedef AcceptTriangulation.
        Class NDiscSetTetData:
            - Added assertions in data() to ensure that the given disc
              type and number are valid.  These can be circumvented by
              compiling with -DNDEBUG.
        Class NDoubleDescription:
            - Method enumerateExtremalRays() no longer has the "base" argument
              (which was used for cloning vectors); instead the method takes a
              new template argument specifying a vector class, and new vectors
              are created using the corresponding class constructors.
            - Improved the speed of adjacency testing by using an
              NTrieSet instead of a linear search through all vertices.
              See the NNormalSurfaceList notes below for further information.
            - Method enumerateExtremalRays() now takes an optional argument
              initialRows, allowing the user to force certain hyperplanes
              to be processed first.
        Class NExampleTriangulation:
            - New routine bingsHouse() returning the dual triangulation to
              Bing's house with two rooms.
            - Renamed seifertWeber() to weberSeifert(), for consistency with
              the original paper.  The old routine is now deprecated, but has
              being preserved (for the time being) for backward compatibility.
        Class NFacePairing:
            - Fixed the human-readable output for boundary faces in toString().
              Previously boundary faces were displayed as "n:0"; now they
              are displayed as "bdry".
        Class NFastRay:
            - Merged into the NRay class; see the NRay and NVector changes for
              details.  Because typedefs cannot be templated, there is no
              legacy typedef; instead NFastRay has been removed completely.
        Class NFastVector:
            - Merged into the NVector class; see the NVector changes for
              details.  Because typedefs cannot be templated, there is no
              legacy typedef; instead NFastVector has been removed completely.
        Class NGlobalDirs:
            - New routine data() to return the internal data directory.
        Class NGroupPresentation:
            - Fixed a memory leak in intelligentSimplify().
        Class NIsomorphism:
            - New routine applyInPlace() to directly modify a triangulation.
            - Routine apply() now copies tetrahedron descriptions as
              well as gluings (and so does the new routine applyInPlace()).
        Class NLayeredSurfaceBundle:
            - In isLayeredTorusBundle(), extend the search for possible
              cores to 11 and 12 tetrahedra.
        Class NLargeInteger:
            - New routines randomBoundedByThis(), randomBinary() and
              randomCornerBinary() for pseudo-random number generation.
            - Faster (GMP-native) implementation of swap().
        Class NMarkedAbelianGroup, NHomMarkedAbelianGroup:
            - Both of these classes have much richer interfaces than before,
              and some old routines have now been deprecated.  See the class
              documentation for full details.  Thanks to Ryan Budney.
        Class NMarkedVector:
            - Added swap() to swap the contents of two vectors.
        Class NNormalSurface:
            - New routines isCompressingDisc() and isIncompressible() for
              testing incompressibility.
            - Fixed a memory leak in crush().
        Class NNormalSurfaceList:
            - Sped up enumeration (again), this time by using a
              trie-like structure for adjacency testing.  For the
              Weber-Seifert space this improves speed threefold (roughly).
              Many thanks to Jonathan Shewchuk for encouraging me to
              focus on the adjacency testing bottleneck.
            - New filtering routines filterForLocallyCompatiblePairs() and
              filterForDisjointPairs().
            - New routine filterForPotentiallyIncompressible() to assist with
              bulk incompressibility testing; see arXiv:0909.4625 for details.
            - New routine allowsSpun() to easily identify coordinate systems
              that support spun normal surfaces.
        Class NNormalSurfaceVector:
            - Due to the changes in the NVector hierarchy, clone() is
              now introduced as a virtual function of NNormalSurfaceVector
              (not NVector), and it now returns an NNormalSurfaceVector*.
        Class NPacket:
            - In the python interface, makeOrphan() now returns the packet
              itself and the ownership becomes the responsibility of whoever
              takes this return value.  If nobody takes this return value
              then the packet and its descendants are automatically destroyed.
            - ChangeEventBlock has been renamed to ChangeEventSpan, it
              fires both packetToBeChanged() and packetWasChanged() (on
              construction and destruction respectively), and the
              optional boolean argument is gone (events are now fired always).
              The old class name ChangeEventBlock remains as a
              deprecated typedef for ChangeEventSpan.
            - The protected routine fireChangedEvent() has been removed.  The
              only way to fire a "packet changed" event now is to declare a
              local ChangeEventSpan.
        Class NPacketListener:
            - All events (except for destruction) now come with both future
              and past events: packetToBeChanged() and packetWasChanged(),
              childToBeAdded() and childrenWereAdded(), and so on.
        Class NPerm:
            - Renamed to NPerm4.  The C++ header has also moved from
              triangulation/nperm.h to maths/nperm4.h .  Both the old
              class name and the old header are now deprecated.
            - There are many other changes; see the NPerm4 notes below.
        Class NPerm3:
            - New class describing permutations of three elements.  This
              is extremely fast, using lookup tables for all calculations.
        Class NPerm4:
            - This is the new name for the old class NPerm (see above).
            - New routines S4Index() and orderedS4Index() for reverse
              lookups into the arrays NPerm4::S4 and NPerm4::orderedS4.
            - The constructor that takes an internal permutation code is
              now private, and is replaced by a new static routine
              NPerm4::fromPermCode().  This new routine is easier to
              spot and grep for.
            - The internal permutation codes have changed.  As a result,
              NPerm4 operations are significantly faster.  The old codes
              are now referred to as "first-generation", and the new codes
              are referred to as "second-generation".
            - Routines getPermCode(), setPermCode(), isPermCode() and
              fromPermCode() continue to refer to first-generation codes.
              These old routines are not recommended, since they now incur
              additional overhead.  To replace them, the new (and faster)
              routines getPermCode2(), setPermCode2(), isPermCode2() and
              fromPermCode2() work with second-generation codes instead.
            - The XML data file format continues to use first-generation
              permutation codes (for backward compatibility).
        Class NRational:
            - New STL-compatible routine swap().
        Class NRay:
            - Like the vector hierarchy, NFastRay and NRay are now merged
              into a single NRay class.  The result is that NRay is now
              cleaner and faster, but methods are no longer virtual.
              See the NVector class notes for full details of the changes
              (including important changes in the parent NVector class).
            - Removed the old intersect() function, which was based on
              virtual methods.
        Class NScript:
            - Fixed a bug that lost script variables when reading ancient
              binary files (i.e., files created before Regina 3.0, around
              mid-2002).  This bug only showed up on some compilers.
        Class NSnapPeaCensusManifold, NSnapPeaCensusTri:
            - Routines getHomologyH1() (for both classes) and construct()
              (for NSnapPeaCensusManifold) are now implemented for all SnapPea
              census manifolds/triangulations, not just the smallest few.
        Class NSnapPeaTriangulation:
            - Kernel messages are now disabled by default.
        Class NSurfaceSet, NSurfaceSubset:
            - New routine allowsSpun() to easily identify coordinate systems
              that support spun normal surfaces.
        Class NTetrahedron:
            - Tetrahedra should now always belong to a triangulation, from
              creation until destruction.  In particular:
              + Tetrahedra should be created by calling
                NTriangulation::newTetrahedron(), which will insert them
                into a triangulation immediately.  There is no need to
                call NTriangulation::addTetrahedron() any more.
              + NTetrahedron::joinTo() now recursively adds adjacent
                tetrahedra to the relevant triangulation (but if you use
                NTriangulation::newTetrahedron() as described above then
                this is fast and changes nothing).
            - Users no longer need to call NTriangulation::gluingsHaveChanged()
              after gluing or ungluing tetrahedron faces; this is now handled
              automatically.
            - The NTetrahedron constructors are now deprecated in favour
              of NTriangulation::newTetrahedron(), as described above.
            - New routine getVertexMapping(), which facilitates a
              consistent orientation around the given vertex for the
              three remaining vertices in each tetrahedron.
            - Added assertions in joinTo() and unjoin() to ensure that
              the preconditions are met.  These can be circumvented by
              compiling with -DNDEBUG.
            - Routines that need the triangulation skeleton (e.g., getVertex(),
              getEdgeMapping(), orientation(), etc.) will now compute the
              skeleton automatically if this has not already been done.
            - New routine getTriangulation() to return the enclosing
              triangulation.
        Class NTriangulation:
            - Add new routines newTetrahedron() and
              newTetrahedron(const std::string&).  This is now the
              preferred way of creating tetrahedra (see the NTetrahedron
              notes above).  The old addTetrahedron() is now deprecated.
            - Users no longer need to call gluingsHaveChanged(), which
              is likewise deprecated.  Again, see the NTetrahedron notes above.
            - Routines removeTetrahedron() and removeTetrahedronAt() now
              destroy the tetrahedron immediately and return nothing.
            - New routines hasCompressingDisc() and hasSimpleCompressingDisc()
              to search for compressing discs; see arXiv:0909.4625 for details.
            - The "legality conditions" on closeBook() are now simpler, since
              some of the conditions were automatic consequences of others.
              Practically, nothing has changed (i.e., the new conditions will
              be satisfied if and only if the old conditions were satisfied).
            - The "legality conditions" on twoOneMove() were originally too
              conservative, and are now weaker.  In particular, the endpoints
              of the edge may now both be boundary.  Practically, this means
              that 2-1 moves may now be legal where they were not legal before.
            - New static routine rehydrate() to rehydrate a new triangulation
              from a Callahan-Hildebrand-Weeks dehydration string.  This is a
              more convenient version of insertRehydration().
            - New routines isoSig() and fromIsoSig() for detecting and hashing
              combinatorial isomorphism classes of triangulations.
            - New routines isOriented() and orient() to relabel tetrahedron
              vertices for consistent orientation.  Thanks to Matthias Goerner.
            - New routines isOrdered() and order() to relabel tetrahedron
              vertices so that they are ordered consistently across adjacent
              faces.  Thanks again to Matthias Goerner.
            - New routines swapContents() and moveContentsTo() for
              moving tetrahedra between triangulations.
            - Fixed a memory leak in shellBoundary().
        Class NTrieSet:
            - A new class for storing and querying a large number of sets,
              where the elements of these sets are taken from a small universe.
              The underlying data structure is essentially a trie of bitmasks.
        Class NVector:
            - Streamlined the vector hierarchy by merging NFastVector and
              NVectorDense into a single NVector class, and removing NVectorUnit
              and NVectorMatrix entirely.  The result is that NVector
              is now cleaner and faster, but methods are no longer virtual.
              See the NVector class notes for full details of the changes.
            - Removed the old virtual clone() and makeLinComb() methods.
        Class NVectorDense:
            - Merged into the NVector class; see the NVector changes for
              details.  Because typedefs cannot be templated, there is no
              legacy typedef; instead NFastVector has been removed completely.
        Class NVectorMatrix, NVectorUnit:
            - Removed.  Use NVector instead.
        Class NVertexEmbedding:
            - New routine getVertices(), which facilitates a consistent
              orientation for the three remaining vertices in each tetrahedron.
        Class XMLPropertyDict:
            - The interface for this class is now much more restricted.
              The class now derives from std::map instead of stdhash::hash_map,
              and it allows access to only a few inherited members of std::map.
        Routine metricalSmithNormalForm():
            - New alternative Smith normal form routine that is better for
              working with extremely large matrices.  Thanks to Ryan Budney.
        Routine readIsoSigList():
            - New routine that reads a text file filled with isomorphism
              signatures and returns a container filled with triangulations.
        Routine readSnapPea():
            - Allows additional text on the first line following the
              "% Triangulation" marker (thanks to Matthias Goerner).
        Routine torsionAutInverse():
            - New routine for inverting automorphisms, thanks to Ryan Budney.
        Routines writeCSVStandard(), writeCSVEdgeWeight():
            - Changed the text that is written to the "boundary" field,
              to be consistent with changes to the user interface.
              Possible values are now "spun", "real" or "none".
        File surfaces/flavourregistry.h:
            - The final "pre_test" argument (which is never used) has been
              removed.  As a result, REGISTER_FLAVOUR now takes five arguments,
              not six.
    USER INTERFACE:
        - Ported from KDE3 to KDE4.  Finally!
        - The user interface has had a thorough overhaul, and includes
          many usability updates to help new users find their way around.
          Overall, the behaviour is generally cleaner and more sensible.
          A full list of changes is omitted for reasons of space and sanity.
        - There is now an option to enable or disable diagnostic
          messages from the SnapPea kernel.
    UTILITIES:
        tricensus, tricensus-mpi:
            - New option -s to output lists of isomorphism signatures instead
              of the much larger Regina data files.
        tricensus-mpi-status:
            - Now finishes with a running total of all triangulations found.
            - Compressed logs (using gzip or bzip2) are now supported.
              Requires the perl module IO::Uncompress::AnyUncompress.
        tricensus-manager:
            - Removed, since tricensus-mpi is a much better alternative.
    TEST SUITE:
        - Some slower but more detailed tests are now optional, and are
          disabled by default.  To switch these tests on, set the
          environment variable REGINA_DETAILED_TESTS to any non-empty value.
        - New tests for file I/O using both modern XML and legacy binary
          file formats.
        - More detailed tests for bitmask operations.
    BUILD ENVIRONMENT:
        - Dropped support for ancient hacks like std::ios::no_create and
          the boost.python make_constructor hack.
        - Iconv is now mandatory, not optional.

Version 4.6  [ 16 May, 2009 ]

    OVERALL:
        - Deprecated everything relating to the non-standard STL/g++ classes
          hash_set and hash_map, for the sake of portability.
        - Added a "deprecation guide" to the website, with a table listing
          the outdated routines/classes/etc. to be removed in Regina 5.0 and
          the corresponding new routines/classes/etc. that replace them.
    ENGINE:
        Class HashPointer, HashString:
            - Deprecated, along with everything else relating to the hash_set
              and hash_map classes.  See the "overall" notes above.
        Class NBoundaryComponent, NComponent, NEdge, NFace, NVertex:
            - All constructors for skeletal objects are now private, since
              only the triangulation skeletal routines should be creating them.
            - Cleaned up some of the more obscure parts of the documentation.
        Class NCensus:
            - Removed findAllCompletions(), which (as the documentation
              points out) is an empty shell of a routine that has never been
              implemented and quite possibly never will.
        Class NDiscType:
            - New class for specifying a normal or almost normal disc type.
        Class NDoubleDescription, NDoubleDescriptor:
            - The old NDoubleDescriptor class has been renamed, and is now
              called NDoubleDescription.  This is merely for consistency
              with documentation and papers; the functionality of the class
              has not changed.  The old name (NDoubleDescriptor) is
              deprecated, but for the time being a typedef is provided
              for backward compatibility.
        Class NEdge:
            - Added new static arrays NEdge::edgeNumber and NEdge::edgeVertex
              to replace the old global arrays regina::edgeNumber,
              regina::edgeStart end regina::edgeEnd.  The old global
              arrays are now deprecated (see below).
            - Added a new static array NEdge::ordering to replace the old
              global routine regina::edgeOrdering().  The old routine is
              now deprecated (see below).
        Class NFace:
            - Added a new static array NFace::ordering to replace the old
              global routine regina::faceOrdering().  The old routine is
              now deprecated (see below).
        Class NFacePairing:
            - Added a missing precondition to isCanonical(), which requires
              that the face pairing be connected.
            - Changed the output format of toString() to make it clearer
              which faces are boundary faces.
        Class NFastRay:
            - New fast but inflexible ray class; this builds on NFastVector
              in the same way that the slower NRay builds on NVector.
        Class NGluingPermSearcher, NCompactSearcher, NClosedPrimeMinSearcher:
            - Overhauled the census code so that some of the optimisations
              used in the closed minimal irreducible / P^2-irreducible census
              can be made available to more general censuses.  In particular,
              the modified union-find for vertex and edge links is now
              available to any census that insists on compact (finite)
              3-manifolds.  For details of these optimisations, see
              "Enumeration of non-orientable 3-manifolds using face-pairing
              graphs and union-find", B. A. Burton, Discrete Comput. Geom. 38
              (2007), no. 3, 527--571.
        Class NIndexedArray:
            - Deprecated, along with everything else relating to the hash_set
              and hash_map classes.  For a replacement, try the NMarkedVector
              class, which is smaller and faster but requires modification
              of the data type being stored.
        Class NIsomorphism, NIsomorphismDirect, NIsomorphismIndexed:
            - NIsomorphism has been enhanced to add all of the functionality
              of the old NIsomorphismDirect class, so NIsomorphism is now a
              fully-fledged isomorphism class in its own right.
            - NIsomorhpismDirect has been deprecated, since this is now an
              empty subclass of NIsomorphism with no extra functionality.
              Programmers can change their code to use NIsomorphism instead.
            - NIsomorphismIndexed has been removed entirely.  Python users
              will not be affected, since this class was never available to
              them.  C++ programmers can now use NIsomorphism in conjunction
              with the NPerm::S4 array instead.
        Class NLargeInteger:
            - The old header utilities/nmpi.h is now deprecated.  Please use
              the new header maths/nlargeinteger.h instead.
        Class NMatrix2:
            - The old header utilities/nmatrix2.h is now deprecated.  Please
              use the new header maths/nmatrix2.h instead.
        Class NNormalSurface:
            - Finally implemented cutAlong()!
            - New routine isEmpty() for identifying empty surfaces.
            - New routine sameSurface() for comparing two normal surfaces.
            - New routines locallyCompatible() and disjoint() for testing
              intersections between normal surfaces.
            - New routine getOctPosition() for locating the non-zero
              octagonal coordinate in an almost normal surface.
            - New routine rawVector() that gives direct read-only access to
              the underlying vector in case this is needed.
            - Removed canCrush() and knownCanCrush(), which are both
              placeholders for routines that have never been implemented.
              The corresponding <cancrush> element has been removed from
              the data file format (though old files that happen to contain
              it will load without problems).
            - Added an optional argument to findVtxOctAlmostNormalSphere()
              that lets the user choose between working in standard and
              quadrilateral-octagon coordinates.
        Class NNormalSurfaceList:
            - Implemented quadrilateral-octagon coordinates for almost normal
              surfaces (the relevant flavour constant is AN_QUAD_OCT).
              See arXiv:0904.3041 for details.
            - Added routines quadToStandard(), standardToQuad(),
              quadOctToStandardAN() and standardANToQuadOct() to convert
              between different solution sets.  See arXiv:0901.2629 for
              details of the underlying algorithms.
            - Changed enumerate() in standard coordinates so that, if
              possible, it enumerates in quadrilateral coordinates first
              and then converts between solution sets (see above).  This
              typically runs orders of magnitude faster.  Similarly for
              standard almost normal coordinates.
            - New routines enumerateStandardDirect() and
              enumerateStandardANDirect() to allow people to circumvent the
              above changes to enumerate() and instead use the old direct
              enumeration from Regina 4.5.1.
            - Almost normal surface enumeration no longer strips out surfaces
              with more than one octagonal *disc* (though it still avoids
              surfaces with more than one octagonal disc *type*).  This
              change is necessary for conversion between quad-oct and
              standard almost normal space, and is also necessary if we
              wish to enumerate *all* almost normal surfaces (as opposed
              to just all *vertex* almost normal surfaces).
            - Added a new coordinate flavour AN_LEGACY to reflect almost
              normal surface lists created with Regina 4.5.1 or earlier,
              where surfaces with more than one octagon were stripped out
              (see above).
        Class NPerm:
            - New routines trunc2() and trunc3() to build a truncated
              version of a permutation string.
            - New arrays NPerm::S4, NPerm::invS4, NPerm::orderedS4,
              NPerm::S3, NPerm::invS3, NPerm::orderedS3, NPerm::S2 and
              NPerm::invS2.  These replace the old (and now deprecated)
              arrays regina::allPermsS4, regina::allPermsS4Inv,
              regina::orderedPermsS4, and so on.
            - Deprecated the setPerm() routines; these are unnecessary
              because NPerm objects are very small and can just be copied
              around using the assignment operator.
        Class NPermItS4:
            - Deprecated, since all this class does is wrap a trivial loop.
              Just loop through the elements of NPerm::S4 directly.
        Class NPillowTwoSphere, NSnappedTwoSphere:
            - Removed reduceTriangulation() and getReducedTriangulation(),
              both of which are empty shells of routines that have never
              been implemented and quite possibly never will.
        Class NRational:
            - Added new routines getTeX() and writeTeX() for TeX-friendly
              output (thanks Ryan!).
            - The old header utilities/nrational.h is now deprecated.  Please
              use the new header maths/nrational.h instead.
        Class NTetrahedron:
            - Renamed getAdjacentTetrahedron(), getAdjacentTetrahedronGluing()
              and getAdjacentFace() to adjacentTetrahedron(), adjacentGluing()
              and adjacentFace(), which should be easier on the fingers.
              The old names are still available for backward compatibility,
              but they are now deprecated and will be removed in Regina 5.0.
            - Proofreading and clarification for some of the older and more
              opaque parts of the documentation.
        Class NTriangulation:
            - New routines isBall() and knowsBall() for recognising the
              3-dimensional ball.
            - New elementary move closeBook().
            - Completely overhauled collapseEdge().  The eligiblity checks for
              this routine are now correct and not overly conservative, which
              makes this routine both useful and safe.  The big warning is
              now gone from the collapseEdge() documentation as a result.
            - Routine simplifyToLocalMinimum() now collapses edges, which
              makes a big difference for multiple-vertex triangulations.
            - Routine intelligentSimplify() now uses book opening moves to
              create new opportunities for collapsing edges (which makes a
              big difference for bounded triangulations), and also uses
              book closing moves to reduce the number of boundary faces
              once nothing else can be done.
            - Routine isThreeSphere() now works in quadrilateral-octagon
              coordinates instead of standard almost normal coordinates.
              See arXiv:0904.3041 for details.
            - Removed crushMaximalForest(), which (as the documentation has
              pointed out since the first release) has never worked properly,
              and which is therefore never actually used.
            - Fixed crashes in twoOneMove(), twoZeroMove(NVertex*, ...)
              and shellBoundary().  These crashes were triggered by certain
              types of non-minimal triangulations with boundary.
            - Fixed a couple of nasty bugs in shellBoundary(), which had the
              potential to give incorrect results when simplifying
              triangulations with boundary.
            - Fixed bugs in several simplification routines when working
              with invalid triangulations; these sometimes "simplified"
              invalid edges to become valid edges.
            - New routine reorderTetrahedraBFS() for renumbering tetrahedra
              in a more sensible fashion.
            - Routines isZeroEfficient() and hasSplittingSurface() now
              operate on a clone of the triangulation, to avoid triggering
              changes to the packet tree.
        Routine edgeOrdering(), faceOrdering():
            - Deprecated these routines, in favour of the new NEdge::ordering[]
              and NFace::ordering[] lookup tables.
        Routine edgeDescription(), faceDescription():
            - Deprecated these routines, in favour of the new NPerm::trunc2()
              and NPerm::trunc3() routines.
        Routine writeResUsage():
            - New helper routine to assist with diagnostics and measurements
              of performance.
        Global arrays allPermsS4, allPermsS4Inv, orderedPermsS4, allPermsS3,
                allPermsS3Inv, orderedPermsS3, allPermsS2, allPermsS2Inv:
            - All of these arrays are now deprecated.  Please use the new
              arrays NPerm::S4, NPerm::invS4, NPerm::orderedS4, and so on.
        Global arrays edgeNumber, edgeStart, edgeEnd:
            - Deprecated; users are advised to switch to the new arrays
              NEdge::edgeNumber and NEdge::edgeVertex instead.
        Namespace stdhash:
            - Deprecated, along with everything else relating to the hash_set
              and hash_map classes.  See the "overall" notes above.
    USER INTERFACE:
        - The elementary moves dialog now has additional "Close book"
          and "Collapse edge" options.
        - Items in the triangulation composition list can now be copied
          into the clipboard via the right mouse button.  Amongst other
          things, this makes extracting the dehydration string much simpler.
        - In the triangulation viewer, the Surfaces panel now has a new
          "3-ball?" entry beneath the current "3-sphere?" entry.
        - The normal surface list viewer now has two additional tabs: one to
          summarise all surfaces in the list (which is now the default tab),
          and one to list pairwise compatibilities between surfaces.
        - The normal surface list viewer now has an additional "Cut Along"
          menu item.  The shortcut letter for "Crush" has changed as well.
        - Warn the user before enumerating immersed and/or singular normal
          surfaces, in case the "embedded surfaces only" box was unchecked
          by accident.  Moreover, refuse to enumerate immersed and/or
          singular *almost* normal surfaces, since this feature was designed
          for use with normal surfaces only.
        - The surface coordinate viewer now lists the location of the almost
          normal disc(s) alongside the other high-level surface properties.
        - Normal surfaces are now individually numbered within surface lists,
          which should make it easier to keep track of which is which.
        - Added "Troubleshooting" and "Handbook won't open?" entries to
          the Help menu, to make it easier to find solutions if things break.
        - The "Python Reference" entry in the Help menu should now work
          even when konqueror is not installed.
        - Fixed a bug whereby small triangulations occasionally became
          read-only after a user visited the Surfaces panel.
        - Added a scrollbar to the Cellular Info pane in case the window
          is small.
    TEST SUITE:
        - Added very thorough tests for NPerm.
        - Additional tests for triangulation simplification and Euler
          characteristic.
        - New tests for the recognition of families of standard triangulations
          and manifolds.
        - New tests that enumerate automorphisms of triangulations and
          test for subcomplexes.
        - Added exhaustive testing for 3-sphere and 3-ball recognition.
        - Added exhaustive testing for conversions between normal surface
          solution sets in different coordinate systems.
    BUILD ENVIRONMENT:
        - Installing into a staging area (i.e., building packages) now works
          fine even if older versions of the Regina development libraries are
          installed (this used to cause relinking problems on some systems).

Version 4.5.1  [ 28 October, 2008 ]

    CENSUS:
        - Replaced the old plain-text Notation packets with detailed PDF
          packets in the closed orientable / non-orientable censuses.
          These new Notation packets explain the manifold names and
          parameters precisely, and include supporting diagrams.
        - Renamed some census manifolds to avoid arbitrary (a), (b) suffixes.
          In the 11-tetrahedron closed orientable census:
            Hyp_2.13401634 (Z_14) (a)  ->  Hyp_2.13401634 (Z_14, geod = 0.4606)
            Hyp_2.13401634 (Z_14) (b)  ->  Hyp_2.13401634 (Z_14, geod = 0.3684)
            (These have also been reordered in the overall list of manifolds.)
          In the 11-tetrahedron closed non-orientable census:
            SFS [M] U m003 (a)  ->  SFS [M] U m003 (Z + Z_5)
            SFS [M] U m003 (b)  ->  SFS [M] U m003 (Z + Z_10)
          These changes are only stop-gaps until hyperbolic manfiolds are
          dealt with properly (i.e., expect the names to change again).
    ENGINE:
        Class NBitmask, NBitmask1, NBitmask2, BitManipulator:
            - New classes for manipulating bitmasks.  NBitmask is for bitmasks
              of arbitrary length, whereas NBitmask1 and NBitmask2 are
              optimised for situations where the length is known to be small.
              BitManipulator makes it easier to offer optimised template
              specialisations.
        Class NCompConstraint, NCompConstraintSet:
            - Removed.  Compatibility constraints now refer to facets of
              the original cone, not coordinate positions (hence the
              rename, since the semantics have changed in a fundamental way).
              Individual compatibility constraints are now straight sets of
              integers, and the deque-based NCompConstraintSet has been
              replaced with the new vector-based class NEnumConstraintList.
        Class NDoubleDescriptor:
            - Streamlined the vertex enumeration routine, which is now
              much, much faster.  See arXiv:0808.4050 for a full list of
              improvements.
            - The vertex enumeration routine now takes its arguments in
              a different form, and more importantly now insists that
              the original cone is in fact the non-negative orthant.
              To ensure that python/C++ users notice that things have changed,
              this routine has been renamed from enumerateVertices() to
              enumerateExtremalRays().
            - Major overhaul of the documentation, which is now (hopefully)
              much clearer.
        Class NEnumConstraintList:
            - Added to replace the old NCompConstraintSet class.  See
              the notes above on NCompConstraintSet for details.
        Class NFastVector:
            - New vector class that is less flexible than NVector but
              more streamlined, largely because it has no virtual functions.
        Class NGraphTriple:
            - Fixed a bug in writeTeXName() that listed incorrect entries for
              the first matrix.  This does not affect any census data that
              has been published or shipped with earlier versions of Regina.
        Class NLargeInteger:
            - Fixed lcm() to do the right thing in the case of lcm(0,0).
        Class NMatrixInt:
            - New integer-specific routines divRowExact(), divColExact(),
              gcdRow(), gcdCol(), reduceRow() and reduceCol().
        Class NMatrixField:
            - Removed this class, since it is never used and since it does not
              actively address the accuracy problems raised by real numbers.
        Class NNormalSurfaceVector:
            - Removed createNonNegativeCone() from subclasses (which is
              no longer required after the vertex enumeration overhaul),
              and added makeZeroVector() (which is now required).
        Class NPDF:
            - A new packet type that allows PDF documents to be stored
              directly as packets inside Regina data files.
        Routines base64Length(), isBase64(), base64Encode(), base64Decode():
            - New routines for base64 encoding and decoding, taken and
              modified from the gnulib library.
        Routines createNonNegativeCone(), makeZeroVector():
            - Removed global routine createNonNegativeCone() and replaced it
              with the new global makeZeroVector(), in line with the changes
              to NNormalSurfaceVector listed above.
        Routine gcd():
            - Now takes longs instead of unsigned longs, and guarantees
              that the gcd returned will be non-negative.
        Routine lcm():
            - Added to the collection of basic number theory routines.
        Routines readPDF(), writePDF():
            - New routines for importing and exporting PDF packets to
              real PDF files.
        Routines rowBasis(), rowBasisAndOrthComp():
            - Added to find the rank of an integer matrix and bases for its
              row space and orthogonal complement.
    USER INTERFACE:
        - PDF documents can now be embedded within data files as PDF packets.
          Added import, export and creation facilities, plus a PDF packet
          viewer that uses either an embedded KPart (such as kpdf or
          kghostview's embedded viewer) or an external application (such
          as xpdf or evince) according to the user's preferences.
    TEST SUITE:
        - Added new tests for normal surfaces that exploit generic properties
          of layered loops; these tests push to 50 tetrahedra, and can
          easily be extended further as surface enumeration becomes faster.
        - Added additional tests for normal surfaces and angle strutures
          that compare solutions coordinate by coordinate (instead of
          counting solutions and looking for large-scale properties).

Version 4.5  [ 17 May, 2008 ]

    OVERALL:
        - Regina finally pays attention to character encodings:
            + All strings in the calculation engine are assumed to be UTF-8,
              except for filenames which should be in whatever local encoding
              the operating system expects.
            + Regina's XML data files store their data in UTF-8, as does the
              python configuration file ~/.regina-libs.
            + The various user interfaces ensure that the correct character
              encodings are always used, and translate between encodings
              where required.
            + Users who pass strings directly to the calculation engine
              (through the python or C++ interface) must ensure that
              their strings are either UTF-8 or just plain ASCII.
        - Builds under gcc 4.3.
        - Supports building out-of-tree (e.g., making separate builds in
          debug/ and release/ subdirectories).
    ENGINE:
        Class Locale, IConvBuffer, IConvStream:
            - New classes in the regina::i18n namespace for working with
              internationalisation and character encodings.
        Class NExampleTriangulation:
            - New routine seifertWeber() to build the Seifert-Weber
              dodecahedral space.
        Class NFileInfo:
            - Made the XML identification routines more robust, so that
              they work even if extra parameters (such as encoding or
              standalone declarations) are present in the XML prologue.
        Class NGlobalDirs:
            - New class for easy access to system installation directories
              for various components of Regina.
        Class NMarkedVector, NMarkedElement:
            - New class for a vector with fast reverse lookups.  This
              is more memory efficient than NIndexedArray, but requires
              modifications to the data type being stored.
        Class NPacket, NPacketListener:
            - Fires packetWasRenamed() when packet tags are added or removed.
              Note that packet tags still cannot be accessed through the GUI
              except for via the python bindings.
            - Made the event handling code more robust; this fixes a
              couple of crashes in the GUI that occured when packets were
              deleted from the tree while they were still in use elsewhere.
        Class NTriangulation:
            - Streamlined the implementation, cutting ~ 1/3 of the memory
              usage and improving speed also.  As a result:
                + Tetrahedra and skeletal components are now stored using
                  NMarkedVector, not NIndexedArray.  As a result the return
                  types of getTetrahedra(), getVertices(), etc. have changed.
                + The old reverse lookup routines getTetrahedronIndex(),
                  getVertexIndex(), etc. are now deprecated.  The new routines
                  tetrahedronIndex(), vertexIndex(), etc. are even faster,
                  but have new preconditions requiring the given tetrahedron,
                  vertex, etc. to belong to the triangulation.
        Class NXMLElementReader:
            - New routine usingParser() that passes the current parser to the
              top-level element reader.
        Class XMLParserCallback:
            - Callback routine start_document() now takes a single argument
              that points to the current XMLParser.
        Routine readXMLFile(), readFileMagic():
            - Assumes that any Regina data files created by version 4.4 or
              earlier use a LATIN-1 encoding (which is what the old GUI used
              by default), and that any data files created by version 4.5 or
              later use UTF-8.
        Routine versionUsesUTF8():
            - Added to assist code that works with files on a low-level basis.
        Routines writeCSVStandard(), writeCSVEdgeWeight():
            - New routines for exporting normal surface lists to plain-text
              CSV files (which can then be imported into a spreadsheet or
              database).
    USER INTERFACE:
        - Normal surface lists can now be exported to plain-text CSV files
          (which can then be imported into a spreadsheet or database).
        - The default SnapPea filename filter is now *.tri instead of just *.
        - Several imports and exports (e.g., to/from python scripts and C++
          source) now allow the user to select an explicit character encoding.
        - Added the Seifert-Weber dodecahedral space to the list of example
          triangulations that can be created.
        - When adding a new library in Regina's python settings, the file
          dialog now opens in the pylib/ directory where sample libraries
          are installed.
        - Application icons are now listed under hicolor instead of crystalsvg,
          which should make them easier for other desktop environments to find.
    PYTHON:
        - Use docstrings for the helper routines in pylib/, so documentation
          for these routines can be accessed from within python at runtime.
        - Added loadCensus.py as a new collection of optional helper routines
          in pylib/.  These make it easy to load census data files from within
          python.
    UTILITIES:
        regfiledump, trisetcmp:
            - Now respects the default locale; any international characters
              in packet labels or packet contents are displayed using the
              correct character set (e.g., LATIN-1 for Western European users).

Version 4.4  [ 25 November, 2007 ] - The "hug a Mac today" release.

    OVERALL:
        - Builds and runs happily on MacOS!  Requires Fink to be installed.
        - Tidied up the directory hierarchy a little.  The old engine/engine/
          is now just engine/, and the old engine/doc-files/ is now
          engine/doxygen/.
        - Thanks to Ryan Budney for his many contributions to this release!
    CENSUS:
        - Expanded the closed non-orientable census to 11 tetrahedra.
        - Expanded the closed orientable census to 11 tetrahedra, and
          split it into three data files.  The 9-tetrahedron and
          10-tetrahedron files are shipped with Regina as before (as
          closed-or-census.rga and closed-or-census-large.rga); the
          11-tetrahedron file is extremely large and must be downloaded
          separately from the Regina website.
        - Modified the closed orientable census files to use more
          consistent choices of monodromy matrices for torus bundles.
        - Clarified the matrix notation used with graph manifolds.
    ENGINE:
        Class NClosedPrimeMinSearcher:
            - Census generation is much faster for larger numbers of
              tetrahedra, due to new tests for high-genus vertex links.
            - Also made census generation more efficient by pruning on
              high-degree edges (as well as the usual low-degree edges).
        Class NDoubleDescriptor:
            - Now a standalone class, since the base NVertexEnumerator
              has been removed.
            - Made all member functions static.  Objects of this class
              can no longer be created.
        Class NFacePairing:
            - Modified writeDot() to behave well with ancient versions
              of Graphviz.
        Class NHomologicalData:
            - New class for computing all sorts of detailed homological
              information for a manifold; thanks to Ryan Budney for this.
        Class NLargeInteger:
            - New routine divisionAlg() for using the division algorithm.
            - New routine legendre() for calculating Legendre symbols.
        Class NMatrix:
            - New == and != operators for element-by-element comparison.
        Class NMatrixInt:
            - Added a set() routine to the python interface for setting
              matrix elements (which was previously not possible in python).
            - Made matrix multiplication available in the python interface.
            - Added a python-only variant of initialise() that fills a
              matrix given a complete list of elements.
        Class NMatrixRing:
            - New routine det() for fast calculation of matrix determinants.
            - New convenience routine isIdentity().
            - Changed the return type of operator * from a raw pointer to a
              std::auto_ptr, to make it easier to multiply matrices inside
              temporary expressions.
            - Added a new multiplyAs() template routine that multiplies but
              (unlike operator *) returns a subclass of NMatrixRing.
        Class NMarkedAbelianGroup, NHomMarkedAbelianGroup:
            - New classes for working with groups defined by chain
              complexes; thanks to Ryan Budney for these.
        Class NPacket:
            - New routine reparent() to simplify ownership issues when
              using Python scripting.
        Class NPerm:
            - Micro-optimised routines that are called extremely frequently,
              such as sign().
        Class NPrimes:
            - New class that provides a more sophisticated infrastructure
              for prime factorisation than the old factorise() and
              primesUpTo() routines.
        Class NRational:
            - New routine abs() for calculating absolute value.
            - New routine doubleApprox() for converting to a real number.
        Struct NSatAnnulus:
            - New routine attachLST() to help with Seifert fibred spaces.
        Class NSFSpace:
            - Updated reduce() to make the best possible decisions on
              whether to reflect all fibres in cases where this is
              possible (previously it made faster decisions but
              occasionally missed some more subtle reductions).
            - Enhanced construct() to support the triangulation of all
              Seifert fibred spaces over the 2-sphere without punctures
              or reflector boundaries.
        Class NTetrahedron:
            - New routine orientation() for tracking orientation.
        Class NTorusBundle:
            - Greatly improved monodromy matrix reduction, to the point
              where equivalent torus bundles should give equal matrices.
            - Fixed a bug in the matrix reduction for non-symmetric
              matrices in non-orientable manifolds (sometimes the
              transpose matrix was obtained instead of the correct matrix).
        Class NTriangulation:
            - New routine layerOn() for performing layerings.
            - New routine dehydrate() for extracting Callahan-Hildebrand-Weeks
              dehydration strings.
            - Optimised the skeletal calculations, which now run *much* faster.
            - Renamed getEulerCharacteristic() to getEulerCharTri(), since for
              ideal triangulations this differs from the Euler characteristic
              of the corresponding compact manifold.  The old name is kept as
              an alias but is now deprecated.
            - Added a new routine getEulerCharManifold(), which *does* calculate
              the Euler characteristic of the corresponding compact manifold.
            - Fixed a crash in splitIntoComponents() that occurred when
              the triangulation skeleton had not yet been calculated.
        Class NVertexEnumerator:
            - Removed.  This abstract class existed to support multiple
              vertex enumeration algorithms, but in reality we're only
              using double descriptor anyway.  The virtual template
              member functions caused problems with g++-4.2, which was
              the final push.  NDoubleDescriptor is now a standalone class.
        Routine smithNormalForm():
            - New five-argument version that not only calculates the Smith
              normal form but also returns appropriate change of basis
              matrices; thanks to Ryan Budney.
        Routines columnEchelonForm() and preImageOfLattice():
            - New routines for working with matrices and homomorphisms;
              thanks again to Ryan Bydney.
        Routines factorise(), primesUpTo():
            - Deprecated in favour of routines from the new NPrimes class.
        Routine clonePtr():
            - New routine to assist copy constructors for classes that
              compute data on demand.
    USER INTERFACE:
        - New Algebra -> Cellular Info tab containing a variety of new
          homological data for triangulations; thanks to Ryan Budney.
        - Graphs now look better when drawn using an old Graphviz 1.x
          (previously the graphs were only tested under Graphviz 2.x).
        - Better infrastructure for determining the status of the
          current Graphviz installation.  For version 1.x, Regina now
          insists on using dot, since the old neato 1.x cannot handle
          multiple edges.
        - Removed the Crush column from normal surface lists, since it has
          never contained any information beyond "N/A" or "Unknown".
        - The Regina reference manual is now called the Regina handbook,
          for consistency with other KDE applications.
    PYTHON:
        - The regina-python tool has new options -i/--interactive (run a
          script and leave the interpreter open) and -n/--nolibs (do not
          load any of the normal user libraries).
    UTILITIES:
        trisetcmp:
            - Now outputs more appropriate messages when subcomplex testing
              (previously the same messages were used for both subcomplex
              testing and isomorphism testing).
    TEST SUITE:
        - Added a new test suite for python bindings, in addition to the
          usual C++ test suite that is already present.
        - Added tests for the NPerm class.
        - Added tests for vertex link calculations.
        - Added tests for the orientable double cover of a triangulation.
        - Added tests for the new NPrimes class.
        - Added division algorithm tests for NLargeInteger.
        - Added tests for the new NHomologicalData class.
        - Added tests for triangulation dehydrations and rehydrations.
        - Initial work on tests for the NRational class.
    BUILD ENVIRONMENT:
        - Updated libtool from version 1.5a to 1.5.22 with Debian patches
          (required for MacOS support).

Version 4.3.1  [ 5 May, 2006 ]

    ENGINE:
        Class NClosedPrimeMinSearcher:
            - Improved speed by adding additional face pairing graph
              tests; see math.GT/0604584 for details.
            - Made a very slight improvement in speed by testing for
              extremely high degree edges.
            - Fixed memory leak (the destructor was not deallocating some
              internal arrays).
            - Minor changes to the behaviour of mergeEdgeClasses()
              (might return only some flags instead of all flags).
        Class NFacePairing:
            - New constructor for building the face pairing of an
              existing triangulation.
            - New routines hasOneEndedChainWithStrayBigon() and
              hasTripleOneEndedChain() for testing for more types of
              graphs that cannot appear in a closed census.
            - New routines hasSingleStar(), hasDoubleStar() and
              hasDoubleSquare() for investigating larger face pairing graphs.
            - New routines writeDot() and writeDotHeader() to assist
              with graph visualisation.
        Routine readOrb():
            - New routine for importing Orb / Casson triangulations;
              thanks to Ryan Budney for contributing this import filter.
        Routine readSnapPea():
            - Verifies that the first line of the file is "% Triangulation",
              instead of simply testing for the '%' and ignoring the rest.
    USER INTERFACE:
        - Now displays face pairing graphs in the triangulation viewer, using
          Graphviz for the rendering (see the Skeleton tab).  This required
          splitting the main Skeleton tab into two smaller child tabs.
        - New configuration options for the Graphviz executable and the
          default Skeleton child tab.
        - No longer crashes when attempting to clone the root packet
          (it simply displays an error message instead).
        - Added a workaround for the icon problems that arise when using
          GNU/Linux distributions with buggy icon themes.
        - Added 48x48 and 64x64 icons for Regina and its data files.
    TEST SUITE:
        - New tests for recognising bad and otherwise interesting subgraphs
          within face pairing graphs.

Version 4.3  [ 27 March, 2006 ]

    OVERALL:
        - Expanded the closed non-orientable census to 10 tetrahedra.
        - Expanded the closed orientable census to 10 tetrahedra, and
          split it into two data files (large and small).
        - Updated postal address for the Free Software Foundation.
        - Bibliographic updates for the reference manual.
        - Fixed some harmless compiler warnings, and tightened syntax
          to adhere to the requirements of gcc 4.1.
    ENGINE:
        Class LessDeref:
            - New utility class for working with pointers in the Standard
              Template Library.
        Class NGluingPerms, NGluingPermSearcher, NClosedPrimeMinSearcher:
            - Significant overhaul.
            - Moved gluing permutation search routines into new classes
              NGluingPermSearcher and NClosedPrimeMinSearcher.
            - Supports partial depth-based searching (by passing a
              non-negative depth parameter to the new runSearch() routine).
            - Tracks both vertex and edge links using a modified union
              find structure to prune more braches of the search tree
              where possible.  This makes an incredible difference to the
              census running time.  Pruning takes place on non-orientable
              vertex links, too many or too few vertices or edges, low
              degree or invalid edges, conical faces, and L(3,1) spines.
        Class NGraphLoop, NGraphPair, NGraphTriple:
            - New families of graph manifolds.
        Class NKnot:
            - Removed this unwritten placeholder class.
        Class NLayering:
            - New class to help follow through layerings of tetrahedra
              within a triangulation.
        Class NLayeredSolidTorus:
            - New routine formsLayeredSolidTorusTop() for finding an LST
              from the top end instead of the bottom.
            - New routine transform() for following through an isomorphism.
        Class NLayeredTorusBundle, NTxICore, NTxIDiagonalCore, NTxIParallelCore:
            - Added for recognition of layered surface bundles.
        Class NListOnCall:
            - New class for expensive and rarely used hard-coded lists.
        Class NManifold:
            - Routine writeTeXName() no longer provides wrapping dollar signs.
            - New operator < for ordering manifolds deterministically.
        Class NMatrix2:
            - New specialised class for working with 2-by-2 integer matrices.
        Class NPacket, NPacketListener:
            - New NPacket routine sortChildren().
            - Packet listeners are now unregistered immediately *before*
              packetToBeDestroyed() is called.  This avoids unpleasantries
              when a listener tries to unregister itself during this call.
        Class NPerm:
            - The assignment operator now returns a reference instead of void.
        Class NSatAnnulus, NSatBlock, NSatRegion, NBlockedSFS, NBlockedSFSLoop,
                  NBlockedSFSPair, NBlockedSFSTriple, NPluggedTorusBundle,
                  plus subclasses and other support structures:
            - New classes for recognising and describing Seifert fibred spaces
              and other graph manifolds that are built using saturated blocks.
        Class NSFS, NExceptionalFibre:
            - Removed; see below.
        Class NSFSpace, NSFSFibre:
            - Complete overhaul of the Seifert fibred space classes.
            - Now more general, supporting both orientable and
              non-orientable 3-manifolds as well as base orbifolds with
              reflector boundary components.
            - Classes have been renamed from the old NSFS / NExceptionalFibre
              to make it clear that large-scale changes have taken place.
        Class NSFSAltSet:
            - New class for finding alternative simple representations of
              the same bounded Seifert fibred space.
        Class NSnapPeaTriangulation:
            - Added a boolean argument to the constructor that permits the
              SnapPea kernel to work with closed triangulations if the user
              really wants to allow it.
        Class NStandardTri:
            - Routine writeTeXName() no longer provides wrapping dollar signs.
        Class NTorusBundle:
            - New class of 3-manifolds describing torus bundles over the
              circle.
        Class NTriangulation:
            - Combined isomorphism and subcomplex testing routines into
              a single all-in-one routine to avoid excessive code reuse.
            - Added new subcomplex testing routine findAllSubcomplexesIn(),
              in which all matches (not just the first) are returned.
            - Routines getTetrahedronIndex(), getComponentIndex(),
              getBoundaryComponentIndex(), getFaceIndex(), getEdgeIndex()
              and getVertexIndex() now returned signed instead of unsigned
              longs, so that -1 can be returned if the object could not
              be found.
    USER INTERFACE:
        - Added a configuration option that allows the SnapPea kernel to
          work with closed triangulations.
        - Fixed the crash when deleting a triangulation that is currently the
          target of an isomorphism/subcomplex test.
        - Fixed a crash that sometimes occurs in large files when deleting
          a triangulation that is currently being viewed.
        - Fixed extremely slow updates in the triangulation composition tab
          for very large data files.
        - Text and script packets now open with the cursor at the top
          instead of the bottom.
    PYTHON:
        Class NSnapPeaTriangulation:
            - Offers the additional zero-argument routine volumeWithPrecision()
              as a way of returning the precision of the volume calculation.
    UTILITIES:
        tricensus-mpi:
            - Significant overhaul.
            - Now supports finer-grained subsearches via --depth.
            - Better logging.
            - Only writes .rga data files for cases in which at least
              one triangulation was found.
            - New option --dryrun for a quick overview of the search space.
        tricensus-mpi-status:
            - New tool for parsing tricensus-mpi logs.
        trisetcmp:
            - Support subcomplex testing as well as isomorphism testing.
    TEST SUITE:
        - Don't enforce precision limits for degenerate snappea volume
          testing, to allow for flexibility in floating point behaviours
          of different chipsets.
        - Added tests for NIsomorphism.

Version 4.2.1  [ 18 September, 2005 ]

    OVERALL:
        - Added a chapter on imports and exports to the reference manual.
        - Expanded the closed non-orientable census to eight tetrahedra.
    ENGINE:
        Overall structure:
            - Fixed "regina-engine-config --cflags", which wrote includes
              for Regina's dependencies but not for Regina itself (sigh).
        Class NIsomorphism:
            - New routine random() for generating random isomorphisms.
            - New routine apply() for permuting the tetrahedra and
              vertices/faces of an existing triangulation.
            - New routine isIdentity() for testing for identity isomorphisms.
        Routine writeSnapPea():
            - Add a precondition that the triangulation has no boundary faces.
    USER INTERFACE:
        - Refuse to export a triangulation to SnapPea format if it
          has boundary faces.
    UTILITIES:
        trisetcmp:
            - New utility for comparing two different sets of triangulations.

Version 4.2  [ 7 July, 2005 ]

    ENGINE:
        Overall structure:
            - Included portions of the SnapPea kernel!  Thanks again to
              Jeff Weeks for his support.
            - Added a regina-engine-config script to make it easier to
              build Regina's calculation engine into other applications.
        Class NExampleTriangulation:
            - Added to facilitate construction of several different
              ready-made sample triangulations.
        Class NFacePairing:
            - New routine hasWedgedDoubleEndedChain.
        Class NLayeredSolidTorus:
            - New routine isLayeredSolidTorus for classifying an entire
              triangulation component.
        Class NPacketListener:
            - Added an extra boolean argument to childWasRemoved() to indicate
              the situation in which the parent is also being destroyed.
        Class NSnapPeaCensusManifold, NSnapPeaCensusTri:
            - Added to aid recognition of very small SnapPea census
              triangulations.
        Class NSnapPeaTriangulation:
            - Added to give Regina triangulations access to the SnapPea kernel.
        Class NTriangulation:
            - New routine finiteToIdeal() for extending a triangulation.
            - New routines insertConstruction() and dumpConstruction() to
              make it easier to hard-code triangulations in source code.
            - Fixed vertex link calculations, which were previously
              incorrect if a triangulation contained invalid edges.
            - Fixed bug in twoZeroMove() which caused a crash in some cases
              involving triangulations with boundary.
        Class NTrivialTri:
            - Added recognition of one-tetrahedron balls.
    USER INTERFACE:
        - Include several example triangulations in the triangulation
          creation dialog.
        - Allow exporting a triangulation to C++ source.
        - Renamed "Ideal to Finite" as "Truncate Ideal Vertices" in the menu.
        - Include a padlock in the corner of a packet icon if the packet
          is uneditable.
        - Tighter thread safety in the GUI.  This is required because some
          calculations (such as surface enumeration) run in a separate thread.
        - Worked around a Qt bug that caused a crash when pressing a key in
          a table of normal surfaces or matching equations.
        - Fixed a bug in which GAP output was unparseable due to GAP
          inserting spaces where Regina was not expecting them.
    UTILITIES:
        tricensus-mpi:
            - New census manager for use on MPI-enabled clusters.
    TEST SUITE:
        - Added tests for SnapPea calculations.
        - Further additions to the triangulation tests, in particular
          involving invalid and non-standard triangulations.
        - Beginning of a series of tests for elementary moves.
    BUILD ENVIRONMENT:
        - Updated libtool to version 1.5a.  Hopefully this will make
          things better for Darwin/Fink.
        - Requires KDE >= 3.2, so that the XDG applications directory can
          be used for the desktop file.
        - Verifies in the configure script that shared libraries are
          enabled where necessary (i.e., in the KDE and Python interfaces).
        - Better magic in the configure script for finding the correct
          boost.python libraries.
        - Fixed a bug in the configure script whereby -g stripping was
          too agressive, resulting in a compile failure for the python
          interface under some environments.

Version 4.1.3  [ 25 July, 2004 ]

    OVERALL:
        - Included the closed hyperbolic census of Hodgson and Weeks.
        - Made explicit in the reference manual introduction where the
          example files can be found.
    PYTHON:
        - For most objects, == now works like C++ pointer equality
          instead of Python object equality.  That is, it tests whether
          the Python wrappers point to the same C++ object, not whether
          the Python wrappers are in fact the same wrapper.
        - Fixed scripting in the GUI, which was broken with python 2.3
          (indented blocks were treated as complete after just one line).
        - Added a sample python session illustrating progress reporting.
    USER INTERFACE:
        - Added an "Open Example" menu item for easy access to the
          sample files.
        - Allow the choice of text editor component to be configured.
        - Several fixes to make Regina work properly with the vimpart,
          including work-arounds for bugs in the vimpart itself.
        - Fixed the massive resource drain while editing a script's
          variable table in a heavily populated data file.
        - Fixed crashes that occured when deleting packets while a
          drop-down packet chooser is in use elsewhere.
        - Tightened up the handling of read-only mode for internal
          components.  Also removed some loopholes that allowed editing
          of uneditable packets.
        - Improved handling of keyboard focus.
        - Changed "Python Reference" to point to the modules index
          instead of the title page.

Version 4.1.2  [ 14 June, 2004 ]
    OVERALL:
        - Updated configure scripts so that the python interface builds
          out of the box on a larger number of platforms (specifically Red Hat
          and Fedora Core are now supported).  Many thanks to Craig Macintyre
          for his patience and assistance with this.
        - More updates to the troubleshooting section; overhauled the
          README.txt and website to hopefully make everything clearer
          and the important information easier to find.
        - Added a suggested form for citing Regina.
        - Updated INSTALL.txt to reflect current --prefix guessing.
    ENGINE:
        Class NTriangulation:
            - Added simplifiedFundamentalGroup() to allow external bodies
              such as GAP to simplify group presentations.
    USER INTERFACE:
        - Allow users to simplify fundamental groups using GAP.
        - Added "Education" to the categories for the desktop file, since
          KDE seems adamant about having no separate maths/science menu.
          Anything is better than showing up in Lost & Found. :)
        - Fixed compile error when building against an STL-enabled Qt
          (thanks to Robert Myers for spotting this one).

Version 4.1.1  [ 24 April, 2004 ]
    USER INTERFACE:
        - Fixed compile error when building against Python 2.3.
        - Added "What's This?" button to main/packet window decorations.

Version 4.1  [ 7 March, 2004 ]
    OVERALL:
        - Further enhancements to the reference manual, including more
          detailed explanations in the main body as well as a new index.
    ENGINE:
        Class NNormalSurface:
            - New routine doubleSurface().
            - Added findNonTrivialSphere() and findVtxOctAlmostNormalSphere()
              to support 0-efficiency algorithms.
        Class NProgress:
            - Added timing utilities getRealTime() and totalCPUTime().
        Class NTriangulation:
            - New 0-efficiency / decomposition routines splitIntoComponents(),
              connectedSumDecomposition(), isThreeSphere(), knowsThreeSphere()
              and makeZeroEfficient().
            - New Seifert fibred space constructions insertAugTriSolidTorus()
              and insertSFSOverSphere().
    USER INTERFACE:
        - Actions specific to each packet type now appear in their own
          context-specific menus, i.e., a "Triangulation" menu appears
          when a triangulation is open, etc.
        - Added "Please Wait" dialogs during slow operations.
        - Thorough "What's This?" support and tooltips offered across the
          entire user interface.
        - New tip-of-the-day support.
        - More icons for triangulation actions.
        - Updated the .desktop file and mimetype tests to work correctly
          with KDE 3.2.
    UTILITIES:
        tricensus:
            - Fixed bug in which --genpairs created empty output files.
    TEST SUITE:
        - Added tests for connected sum decomposition.

Version 4.0.1  [ 26 January, 2004 ]
    OVERALL:
        - The ./configure script now takes a guess at the correct --prefix,
          runs sanity tests upon it and insists upon Qt >= 3.2.
        - Regina now ships with pregenerated manpages to avoid the need
          for docbook-utils and its complicated dependencies.
        - The troubleshooting section of the reference manual now
          includes compile-time problems and discusses the test suite.
    USER INTERFACE:
        Class GridListViewItem:
            - Added to centralise support for list views with grids.
            - Fixed a compile error with Qt versions 3.1 and earlier.

Version 4.0  [ 20 December, 2003 ]
    ENGINE:
        Class NAngleStructureList:
            - Enumeration routine now takes an optional progress manager
              and can run in a separate thread.
        Class NGroupPresentation:
            - Improved simplification of group presentations.
        Class NNormalSurface:
            - Using NProperty to store calculable properties.
            - Using NTriBool instead of 1/-1/0 for orientability,
              two-sidedness and connectedness.
        Class NNormalSurfaceList:
            - Enumeration routine now takes an optional progress manager
              and can run in a separate thread.
        Class NProgress:
            - Removed isCancellable() since this is not really necessary;
              an operation may simply choose not to poll for cancellation
              requests.
            - Removed isChanged() and made the changed flag protected so
              subclasses can modify it directly.
            - Requires subclasses to adjust the changed flag on all
              public access/update routines.
            - Made cancel() const so that reading threads can use it.
        Class NProgressNumber:
            - New convenience routine incCompleted().
            - New lookup routine getNumericState().
        Class NTriBool:
            - Added for representing three-way booleans.
        Class NVectorMatrix, NVectorUnit:
            - Modification routines throw exceptions if called.
    USER INTERFACE:
        Class NAngleStructureCreator:
            - Displays progress and allows cancellation.
        Class NNormalSurfaceCreator:
            - Displays progress and allows cancellation.
        Class ProgressDialogNumeric:
            - Added for displaying progress using regina::NProgressNumber.
        Class PythonConsole:
            - Added Help menu for displaying scripting documentation.
        Class ReginaMain:
            - Added Python reference to Help menu.
        Class PythonManager:
            - New static routine openPythonReference() for displaying
              calculation engine documentation.
    TEST SUITE:
        - Added tests for angle structure enumeration and analysis.
        - Expanded normal surface tests to include trivial triangulations.
        - Added tests for fundamental group calculation and recognition.

Version 3.97  [ 24 November, 2003 ] - Final prerelease for version 4.0.
    OVERALL:
        - Ships with the 7-tetrahedron closed non-orientable census.
        - Compile-time configuration uses different tests for pthread, since
          the old tests were broken on some systems.
        - Added a Python caveats section to the reference manual.
    ENGINE:
        Class NEdge, NVertex:
            - Added getDegree() as an alias for getNumberOfEmbeddings().
        Class NGluingPerms:
            - Incorporate new results that allow us to discard more face
              pairings in a non-orientable census (see math.GT/0307382:v2).
        Class NLayeredSolidTorus:
            - Added routine flatten() to flatten a layered solid torus
              to a Mobius band.
        Class NMutex::MutexLock:
            - Added reference constructor as well as a pointer constructor.
        Class NNormalSurface, NNormalSurfaceVector:
            - Added routine isCentral() to test for central surfaces.
        Class NSimpleSurfaceBundle, NTrivialTri:
            - Added for recognition of trivial non-orientable triangulations.
    USER INTERFACE:
        Overall structure:
            - Split out common shell/part material into the separate
              library libregina-kdecommon.
            - Integrated python scripting into the graphical user interface.
              This is contained within libregina-kdecommon and is accessible
              through the main menu/toolbar and through the script editor.
            - Avoid using flat buttons where possible.
        Class ExportDialog:
            - New routine validate() to detect when there are no packets
              suitable for export.
        Class ExtTabCtl, PacketTabbedUI, PacketTabbedViewerTab:
            - Allow changing the current tab (this required a new extension
              class to KTabCtl).
        Class ImportDialog, NewPacketDialog:
            - New routine validate() to detect when there are no
              suitable parent packets.
        Class NNormalSurfaceCreator:
            - Allow the default coordinate system to be configured.
        Class NScriptUI, NTextUI:
            - Fixed problems with word wrapping and line endings in
              the embedded text editor.
        Class NTriangulationUI, NTriAlgebraUI:
            - Allow the initially visible tabs to be configured.
        Class NTriGluingsUI:
            - Implemented census lookup for triangulations.
            - Fixed a bug in the updating of tetrahedron labels when other
              tetrahedra are removed from a triangulation.
        Class PacketChooser:
            - New routine hasPackets() to detect empty packet choosers.
        Class ReginaPart:
            - Make File/Save fall back to File/Save-As for new files.
            - Make File/Save-As respect the automatic file extension setting
              and also check whether the selected file already exists.
        Class ReginaPreferences, ReginaPrefSet:
            - Many new configuration options.  In addition to those
              mentioned above, census data files and Python options can
              also be configured.
    TEST SUITE:
        - Added tests for normal surface enumeration and analysis.

Version 3.96  [ 31 October, 2003 ] - Second prerelease for version 4.0.
    OVERALL:
        - Added surface filter documentation to the reference manual,
          which brings it completely up to date with the GUI.
    ENGINE:
        Overall structure:
            - Yet more routines made const.
        Class NAbelianGroup:
            - Added global comparisons isTrivial() and operator ==.
        Class NMutex:
            - Now uses inner class MutexLock for locking and unlocking.
        Class NProperty, NPropertyBase, StoreValue, StoreConstPtr,
                StoreManagedPtr:
            - New classes for management of calculable object properties.
        Class NPropertyHolder:
            - Moved most of its functionality directly into NFile and
              replaced what was left with the new class NFilePropertyReader.
        Class NTriangulation:
            - Turaev-Viro invariants are now cached; this includes a new
              routine allCalculatedTuraevViro().
        Class ShareableObject:
            - Now derives from regina::boost::noncopyable.
    USER INTERFACE:
        Class NTriAlgebraUI:
            - Redesigned the algebra viewer to make it easier to read.
            - Incorporatd Turaev-Viro invariants into the UI.
        Class NTriCompositionUI:
            - Incorporated isomorphism / subcomplex testing into the UI.
            - Fixed crash when refreshing.
        Class PacketTabbedViewerTab:
            - Added to support tabbed UIs within tabbed UIs.
        Class ReginaPart:
            - Make the main window splitter remember its place when packet
              panes are changed.
    TEST SUITE:
        - Added tests for trivial triangulations and property handling.

Version 3.95  [ 12 October, 2003 ] - Prelease for version 4.0.
    GRAPHICAL USER INTERFACE:
        - Rewrote the entire user interface in C++ using the KDE
          libraries.  The result is much faster, cleaner and easier to
          maintain.  The old Java user interface is gone!  The user
          interface can be started by running "regina-kde".
    PYTHON:
        - Python scripting rewritten to use standard Python, not Jython.
          A python session can be started by running "regina-python".
        - The Python API has changed to be much more faithful to the C++
          calculation engine, especially with respect to global and static
          routines and constants.
        - All classes now sit directly within the module regina.
    ENGINE:
        Overall structure:
            - Fixed minor memory leaks.
            - Made more routines const.
            - Beginning to incorporate std::auto_ptr.
        Class Engine:
            - Removed since this is no longer necessary with the new
              python bindings.
        Class NAngleStructureList:
            - Made the enumerating constructor private and added the
              public replacement enumerate().
        Class NAugTriSolidTorus:
            - Changed to fit into the new NStandardTriangulation structure.
        Class NFacePairings:
            - Fixed bug in isCanonical().
        Class NGluingPerms:
            - Further optimisations for non-orientable census generation.
        Class NGroupPresentation:
            - Slightly improved group recognition.
        Class NHandlebody:
            - Added as a new 3-manifold class.
        Class NIsomorphism:
            - Allows an isomorphism with 0 tetrahedra.
            - Now derives from ShareableObject.
            - Supports boundary incomplete isomorphisms as well as
              complete isomorphisms.
            - Changed return types of const lookup routines from
              const T& to just T.
        Class NL31Pillow:
            - New class for identifying particular L(3,1) triangulations.
        Class NLargeInteger:
            - Added constructor and assignment taking a const std::string&.
            - Routine stringValue() now returns a std::string, not a char*.
        Class NLensSpace:
            - Changed to fit into the new NManifold structure.
        Class NLayeredChain:
            - Changed to fit into the new NStandardTriangulation structure.
        Class NLayeredLensSpace:
            - Changed to fit into the new NStandardTriangulation structure.
        Class NLayeredLoop:
            - Changed to fit into the new NStandardTriangulation structure.
        Class NLayeredSolidTorus:
            - Changed to fit into the new NStandardTriangulation structure.
            - Renamed isLayeredSolidTorusBase() to
              formsLayeredSolidTorusBase().
        Class NManifold:
            - New class to represent a 3-manifold irrespective of its
              triangulation.
        Class NNormalSurfaceList:
            - Made the enumerating constructor private and added the
              public replacement enumerate().
        Class NPacket, NPacketListener:
            - The NPacket destructor now orphans the packet if this has
              not already been done.
            - Added event listening for packets, including new class
              NPacketListener, new routines NPacket::listen(),
              NPacket::isListening() and NPacket::unlisten() and new
              class NPacket::ChangeEventBlock.
            - New NPacket routines moveUp(), moveDown(), moveToFirst()
              and moveToLast().
            - Reclassified member variables from protected to private.
        Class NPerm:
            - Routines edgeDescription() and faceDescription()
              implemented in the calculation engine.
        Class NPlugTriSolidTorus:
            - Changed to fit into the new NStandardTriangulation structure.
        Class NSFS:
            - Changed to fit into the new NManifold structure.
            - New overloaded routine insertFibre(long, long).
            - No longer allows illegal (0,k) fibres to be added.
            - More common names recognised.
        Class NSnappedBall:
            - Changed to fit into the new NStandardTriangulation structure.
            - Renamed isSnappedBall() to formsSnappedBall().
        Class NSpiralSolidTorus:
            - Changed to fit into the new NStandardTriangulation structure.
            - Renamed isSpiralSolidTorus() to formsSpiralSolidTorus().
        Class NStandardTriangulation:
            - New class to represent a standard triangulation.
        Class NTriSolidTorus:
            - Changed to fit into the new NStandardTriangulation structure.
            - Renamed isTriSolidTorus() to formsTriSolidTorus().
        Class NTriangulation:
            - New routine turaevViro() to calculate Turaev-Viro invariants.
            - Changed isIsomorphicTo() to return an entire isomorphism,
              not just whether an isomorphism exists.
            - New routine isContainedIn() to test for boundary
              incomplete isomorphisms.
        Routine isKnownSFS():
            - Removed in favour of
              NStandardTriangulation::isStandardTriangulation().
        File dehydration.h:
            - New routine readDehydrationList().
        File nsnappea.h:
            - Renamed to snappea.h.
        File stringutils.h:
            - Added routines startsWith() and stripWhitespace().

Version 3.2  [ 22 June, 2003 ] - The post-thesis release!
    OVERALL:
        - Added file format documentation to reference manual.
        - Calculation engine test suite is much enhanced.
        - Closed orientable census, closed non-orientable census and
          splitting surface signature census added to example files.
        - PhD thesis submitted on 30 May, 2003!
    ENGINE:
        Overall structure:
            - Using C++-style casts instead of C-style casts.
            - Signedness of chars is explicitly specified where it matters. 
        Class NBoolSet:
            - Using unsigned chars for byte codes.
        Class NCensus:
            - New constant PRUNE_P2_REDUCIBLE.
        Class NFacePair:
            - New class for working with pairs of face numbers.
        Class NFacePairing:
            - Added convenience operator [].
            - Added hasTripleEdge(), hasBrokenDoubleEndedChain(),
              hasOneEndedChainWithDoubleHandle() and associated routines.
            - Renamed private routine isCanonical() to
              isCanonicalInternal(), added public routine isCanonical()
              with no preconditions.
        Class NGluingPerms:
            - Uses new NFacePairing routines to identify certain
              situations in which no solutions are possible.
            - Uses a completely redesigned algorithm in the closed
              prime minimal P2-irreducible case.
            - Added pruning during permutation generation to eliminate
              edges identified with themselves in reverse.
            - Added pruning using low-degree edges in the non-orientable
              P2-irreducible case.
            - Allows a null automorphism list in findAllPerms().
        Class NLayeredLoop:
            - Renamed getIndex() to getLength().
        Class NLayeredSolidTorus:
            - Fixed a bug in isLayeredSolidTorusBase() that generated
              false positives in ideal triangulations.
        Class NNormalSurface:
            - Added routine knownCanCrush().  Currently this routine
              is next to useless; it is expected to be enhanced with
              future releases.
            - Property queries are now const since internal cached
              properties are declared mutable.
        Class NPerm:
            - Using unsigned chars for permutation codes.
        Class NPrismSpec, NPrismSetSurface:
            - New classes for dealing with triangular prisms defined by
              slicing along normal quads in a tetrahedron.  Currently
              these classes do very little.
        Class NSFS:
            - Better recognition of common names; now recognises all
              spaces with finite fundamental group.
        Class NTetFace:
            - Added routine setFirst().
            - Added copy constructor.
            - Operators ++ and -- are now implemented in all forms
              (++x, x++, --x, x--) and all have return values.
        Class NTriangulation:
            - New routine insertLayeredLoop().
            - 0-efficiency testing is done in quad space where possible.
            - Fixed a bug in which getHomologyH1Bdry() gave incorrect
              answers if the skeleton had not already been calculated.
            - New boundary queries hasTwoSphereBoundaryComponents() and
              hasNegativeIdealBoundaryComponents().
            - Renamed insertLensSpace() to insertLayeredLensSpace().
            - Interface-only skeletal query routines are now also
              implemented in the C++ calculation engine.
        Routine prior(), next():
            - Copied from the Boost C++ libraries for easy access to
              prior and following iterators.
    JAVA USER INTERFACE:
        Overall structure:
            - Incorporated engine enhancements listed above.
    UTILITIES:
        regconcat:
            - New utility for combining several data files.
        tricensus:
            - New option --minprimep2 for P2-irreducibility.
            - Explicitly verifies that all face pairings supplied on
              standard input are in canonical form.

Version 3.1  [ 18 October, 2002 ]
    OVERALL:
        - Added calculation engine test suite.
        - Environment variables now take precedence over configuration
          files when running the startup script.
        - Build process now uses standard autoconf/automake structure.
    ENGINE:
        Overall structure:
            - Added support for multiple vertex enumeration engines.
        Class NCensus:
            - Redesigned to do its work through classes NFacePairing and
              NGluingPerms.
            - Added support for arbitrary criterion functions.
            - Added support for splitting a census into pieces.
        Class NCompConstraint, NCompConstraintSet:
            - Added.
        Class NConeRay:
            - Removed in favour of new class NRay.
        Class NFacePairing, NGluingPerms:
            - Added to bear the brunt of census generation.
            - Massive optimisations and rewrites throughout census code.
            - Removed all thread yields, which were causing processes to
              have 0.0% CPU time on some systems.
        Class NIndexedArray:
            - Added routine validate().
        Class NKnot:
            - New (but incomplete) knot/link class.
        Class NLensSpace, NSFS:
            - Added getCommonName().
        Class NNormalSurfaceVector:
            - Replaced isCompatibleWith() with makeEmbeddedConstraints().
        Class NPerm:
            - Routine isIdentity() now implemented in C++ engine.
            - New routine setPerm(int, int).
        Class NTriangulation:
            - Fixed idealToFinite() which was newly broken in Regina 3.0.
            - Routine intelligentSimplify() now tries random 4-4 moves.
            - New routine collapseEdge().
            - Routine simplifyToLocalMinimum() now make boundary moves last
              and does not do book opening at all.
            - Fixed bug in 2-3, 3-2 and 4-4 moves that appears when faces of
              the old tetrahedra are glued to each other.
        Class NRay:
            - Added to replace old class NConeRay.
        Class NVector:
            - Added negate().
        Class NVertexEnumerator, NDoubleDescriptor:
            - Added to bear the brunt of normal surface enumeration and
              to allow different enumeration engines to be plugged in.
            - Caches some frequent calculations, resulting in a startling
              performance increase.
        Routine getVersionString(), getVersionMajor(), getVersionMinor(),
                testEngine():
            - Moved to engine.h and added to the C++ calculation engine.
        Routine reducedMod():
            - Fixed bug in the midpoint case.
        File nfile.h:
            - New file format constants to replace the constants removed
              with regina.h.
        File nhashmap.h, nhashset.h:
            - Added to deal with differing STL extension installations.
        File nknownmanifold.h:
            - Added global 3-manifold recognition routines.
        File nperm.h:
            - New arrays allPermsS2Inv, allPermsS3Inv, allPermsS4Inv.
        File regina.h:
            - Removed along with the constants it defined.
    JAVA USER INTERFACE:
        normal.algorithm.Algorithm:
            - Fixed bug in which isPacketEditable() was enforced even for
              non-modifying algorithms.
        normal.console.JPythonPacketConsole:
            - Optionally creates an additional Jython variable for direct
              access to some preselected packet within the tree.
        normal.mainui.NormalFrame:
            - New Jython consoles create an additional variable for the
              packet currently selected in the visual tree.
        normal.packetui.surfaces.NSFPropertiesEditor:
            - Don't enforce Euler characteristic <= 2 (singular surfaces
              can give other values).
    UTILITIES:
        tricensus:
            - Completely redesigned interface (now command-line based).
            - Supports splitting a census into pieces.
        tricensus-manager:
            - New utility for distributing a census amongst several machines.

Version 3.0  [ 28 June, 2002 ] - The "XML, about bloody time" release.
    OVERALL:
        - Moved from old impenetrable binary data files to new
          compressed XML data files.
        - Introduced various command-line utilities (see UTILITIES below).
        - Removed CORBA engine/interface.  It was too much hassle to
          maintain, and with Regina building on more platforms it has
          lots much of its usefulness.
        - JNI engine no longer requires autogenerated JNI headers.
        - Reference manual much enhanced.
    ENGINE:
        Overall structure:
            - Moved entire calculation engine into namespace regina.
            - The Great STL Port: replaced hand-rolled container classes
              with Standard Template Library classes.
            - Added numerous XML-related routines and classes.
            - Modified to also build under gcc3.
            - Removed configuration macro __MUTE_WARNINGS.
            - Replaced configuration macros __NO_IOS_NOCREATE and
              __NO_RAW_CASTING with their negations __USE_IOS_NOCREATE and
              __USE_RAW_CASTING which are optional in all situations.
            - Added configuration macros __HASH_NAMESPACE and
              __NO_NAMESPACE_ALIASES.
        Class NBoolVector, NDoubleList, NDynamicArray, NHashSet,
                NInfiniteArray, NIntMap, NOrderedPair, NPointerSet,
                NQueue, NSet, NStack, NString, NStringPair and associates:
            - All removed in favour of Standard Template Library classes.
        Class NAngleStructureList, NNormalSurfaceList:
            - New nested classes StructureInserter / SurfaceInserter.
        Class NAugTriSolidTorus, NTriSolidTorus:
            - Supports multiple ways of attaching layered chains.
        Class NFileInfo:
            - Added.
        Class NGroupExpressionTerm:
            - Changed from simple ordered pair to its own full class.
        Class NIndexedArray:
            - Added.
        Class NJNIEnumeration:
            - Added to aid the Java-C++ link.
        Class NLargeInteger:
            - Added third error-detection parameter to constructor
              NLargeInteger(const char*, int).
        Class NLayeredChainPair, NPlugTriSolidTorus:
            - Added for further subcomplex recognition.
        Class NLayeredLoop:
            - Added routine getSeifertStructure().
        Class NLensSpace:
            - Fixed bug causing reductions to be sometimes non-optimal
              (although still correct) - see modularInverse() notes below.
        Class NLocalFileResource:
            - Replaced static members MODE_READ, MODE_WRITE with static
              routines sysModeRead(), sysModeWrite().
        Class NNormalSurface:
            - Added routines isVertexLink() and isThinEdgeLink().
        Class NPacket:
            - Added routines to support arbitrary packet tags.
            - Finally changed getPacketName() to getPacketTypeName().
            - Removed tidyReadPacket().
        Class NPerm:
            - Added isPermCode().
        Class NScript:
            - Changed list of variables to a proper map and removed routines
              getVariableIndex() and removeVariableAt().
            - Insistance on unique variable names; in enforcing this
              routine addVariable() now returns bool.
        Class NSFS:
            - Added routine getHomologyH1().
        Class NSignature, NSigCensus, NSigPartialIsomorphism:
            - Added to deal with splitting surface signatures.
        Class NTriangulation:
            - Uses NIndexedArrays for skeletal elements for fast index lookup.
        File boostutils.h:
            - Added utility classes from the Boost C++ libraries.
        File hashutils.h:
            - Added various hash functions.
        File memutils.h:
            - Added allocation/deallocation functions.
        File stlutils.h:
            - Added extension Standard Template Library utility classes.
        File stringutils.h:
            - Added miscellaneous string manipulation routines.
        File zstream.h:
            - Added compressing and decompressing I/O streams.
        Routine modularInverse():
            - Fixed a rather nasty bug in gcdWithCoeffsInternal() that
              caused modularInverse() to sometimes give wrong answers.
        Routine readFileMagic():
            - Added to provide a format-independent file reader.
    JAVA USER INTERFACE:
        Overall structure:
            - Incorporated engine enhancements listed above.
        normal.console:
            - Added class JPythonPacketConsole.
        normal.engine.implementation.jni.JNIShareableObject:
            - Added static method sameCppPtr() which is necessary with gcc3.
        normal.exports:
            - Now exports to three different Regina data file formats.
        normal.mainui:
            - File information dialog is somewhat more informative.
        normal.mainui.NormalFrame:
            - Now supports opening a Jython console linked to a packet tree.
        normal.mainui.PacketPane:
            - Renamed getUI() to getPacketUI() to avoid clashing with j2sdk1.4.
        normal.options.NormalOptionSet:
            - Default "Display Icon" option changed from true to false.
        normal.packetui:
            - Resizing one coordinate column in various coordinate
              viewers now resizes all coordinate columns.
    UTILITIES:
        regconvert, regfiledump, regfiletype, sigcensus, tricensus:
            - Added.

Version 2.4  [ 4 April, 2002 ]
    OVERALL:
        - Much enhanced documentation.
        - Added SnapPea census and knot/link census to examples.
        - Added functionality changelog (HIGHLIGHTS.txt).
        - Added prepackaged Jython library directory.
    ENGINE:
        Overall structure:
            - Moved engine/imports to engine/foreign.
        Class NAngleStructure, NAngleStructureList, NAngleStructureVector:
            - Added.
        Class NConeRay:
            - Now a new class of its own accord, derived from
              NVectorDense and created to allow vertex solution routines
              to work in contexts outside normal surfaces.
        Class NNormalSurface:
            - Added getName() and setName().
        Class NNormalSurfaceVector:
            - Now derives from NConeRay, to which some routines have moved.
            - Changed declaration of createNonNegativeCone() to return
              cone faces as well as extremal rays.
        Class NPerm:
            - Added toString().
        Class NTriangulation:
            - Uses fewest possible tetrahedra in insertLensSpace().
            - Added insertRehydration(), makeDoubleCover().
        File nperm.h:
            - Added constant arrays orderedPermsS4, orderedPermsS3.
        Routine intersectCone():
            - Works with more generic cones by requiring cone faces to
              be passed as well as extremal rays.
        Routine writeSnapPea():
            - Added.
    JAVA USER INTERFACE:
        Overall structure:
            - Added readline/editline support using Bablok's wrapper classes.
            - Converted option REGINA_JNIDIR to a list of directories.
            - Option REGINA_OPTIONS_GLOBAL defaults to REGINA_HOME if
              /etc/regina does not exist.
        normal.ApplicationShell.CommandLineArguments:
            - Added.
        normal.Shell:
            - Allow filenames to be specified on the command-line.
            - Removed some arguments from getParameter().
            - Added getFileParameters().
        normal.exports:
            - Added class SnapPeaExporter.
        normal.imports:
            - Added class DehydrationImporter.
        normal.mainui:
            - Added more keyboard accelerators.
        normal.mainui.FilePane:
            - Added getFileType() and setFileType().
        normal.mainui.NormalFrame:
            - Added File->Info menu item.
            - Made various routines public so outsiders can manipulate
              the primary frame.
        normal.packetui.surfaces.CoordinateViewer:
            - Inserted editable surface name as first column.
        normal.packetui.triangulation.TriangulationCreator:
            - Creates triangulations from dehydration strings.

Version 2.3  [ 12 December, 2001 ] - The "Farewell Stillwater" release.
    OVERALL:
        - Makefile.options variables IDLTOJAVACLIENT and IDLTOCPPSERVER
          became IDLTOJAVA and IDLTOCPP with slightly more generic meanings.
    ENGINE:
        Overall structure:
            - Modified #includes to treat engine/engine, engine/jni
              and engine/corba as top-level include directories.
            - Removed config.h in favour of PD_MACROS in Makefile.options.
            - Removed configuration macros __NO_INCLUDE_PATHS and __BINARY_IO.
            - Introduced macro MY_ENGINE_OBJECT for CORBA wrapper classes.
            - Macros GET_ENGINE_OBJECT no longer crash when null is passed.
        Class NAugTriSolidTorus, NLayeredChain, NLayeredLoop, NLensSpace,
                NSFS, NSpiralSolidTorus, NTriSolidTorus:
            - New classes.
        Class NDiscSetSurface:
            - Modified parameters for adjacentDisc().
        Class NFace:
            - Added getType(), getSubtype(), isMobiusBand(), isCone().
        Class NHashSet, NHashSetIterator:
            - New classes.
        Class NNormalSurface:
            - Added crush().
            - Added isConnected(), isVertexLink(), isSplitting().
            - Fixed isOrientable() and added isTwoSided().
        Class NPacket:
            - Added makeUniqueLabels().
        Class NPerm:
            - Added operators = and != and constructor NPerm(const NPerm&).
        Class NTriangulation:
            - Added isZeroEfficient(), hasSplittingSurface(),
              knowsZeroEfficient() and knowsSplittingSurface().
            - Added extra condition to shellBoundary() covering two
              boundary faces plus two identified faces.
            - Added extra condition to twoZeroMove(NEdge*, ...) covering
              two boundary faces plus two identified faces.
            - Added fourFourMove().
        File ndisc.h:
            - Added routine discOrientationFollowsEdge().
        File nnormalsurface.h:
            - Added arrays triDiscArcs, quadDiscArcs, octDiscArcs.
        Routine hashMap(T*), hashMap(NString):
            - Added to support new class NHashSet.
        Routine readSnapPea():
            - Sets the new packet label to the SnapPea manifold name.
    JAVA USER INTERFACE:
        Overall structure:
            - Loading/saving local files is now possible even through CORBA!
            - Incorporated engine enhancements listed above.
            - Added Jython operator overloads to a number of classes.
        normal.engine.utilities:
            - Added NLargeInteger to replace java.math.BigInteger so
              Jython scripts can use native mathematical operators with
              arbitrary precision integers.
        normal.exports:
            - Created architecture for exporting to foreign file formats.
            - Added classes Exporter, ReginaExporter, ScriptExporter.
        normal.images:
            - A couple of new icons.
        normal.imports:
            - Redesigned import architecture; replaced old class
              ImportFilePane with new class Importer.
            - Imported packets now have appropriate packet labels (such
              as their names in the imported files).
            - The file dialog is now brought up before anything else is done.
            - Added classes ReginaImporter, ScriptImporter.
        normal.mainui.TopologyPane:
            - Fixed bug where icon was sometimes not displayed.
        normal.packetui:
            - Added a new TopologyPane argument to some routines to
              allow interfaces to manipulate the visual packet tree.
        normal.packetui.triangulation.CompositionViewer:
            - Displays more detailed information.
        normal.packetui.triangulation.SkeletonTableFrame:
            - Displays more details regarding face/vertex type.

Version 2.2  [ 7 October, 2001 ]
    OVERALL:
        - Documentation now DocBook-based; generates HTML and man pages.
        - Documentation now in docs/, not docs/normal/docs/.
        - Builds and runs under windows!
        - Added support for both global and local configuration files;
          configuration files are now called regina.conf.
        - Vastly reworked runtime scripts.
        - Tidied up Makefiles and CVS.
    ENGINE:
        Overall structure:
            - Ported CORBA stuff to omniORB3.
        Class NDoubleList, NDynamicArray:
            - Added operator = to the iterator classes.
        Class NEdge, NFace:
            - Added extra skeletal query routines.
        Class NGroupExpression, NGroupPresentation:
            - New classes.
        Class NLayeredLensSpace, NLayeredSolidTorus, NPillowTwoSphere,
                NSnappedBall, NSnappedTwoSphere:
            - New classes.
        Class NPacket:
            - Changed meaning of second (boolean) parameter to clone().
            - Added getNumberOfDescendants() and getNumberOfChildren();
              renamed totalTreeSize() to getTotalTreeSize().
        Class NTriangulation:
            - Added fundamental group as a new property.
            - Added a two-zero move about a vertex.
        File numbertheory.h:
            - Added modularInverse().
    JAVA USER INTERFACE:
        Overall structure:
            - Reads Regina options from directory $REGINA_OPTIONS_LOCAL
              and reads runtime options from system properties (which
              should be set by startup scripts).
            - Ported from JPython 1.1 to Jython 2.1-alpha1.
            - Now supports custom Jython libraries.
            - Improved support for mnemonics and keyboard accelerators.
            - Fixed tooltips in tables.
        normal.Application:
            - Moved fileExtension member into normal.mainui.FilePane subclasses.
        normal.Shell:
            - Dynamically finds JavaHelp classes so JavaHelp is not
              necessary for compilation.
            - Cleanly handles missing runtime options file.
            - Added a registry of all open Jython consoles.
        normal.algorithm:
            - Added class ElementaryMove.
        normal.console:
            - Major rearrangements; new class JPythonUtils now does most of
              the Jython work.
        normal.console.JPythonConsoleFrame:
            - Stores the root of the associated packet tree.
            - Allows saving the contents of the console to a file.
        normal.engine.implementation.corba.CORBAEngine:
            - Better error handling.
        normal.mainui:
            - Renamed SystemPane to TopologyPane and moved generic file
              editing functionality into FilePane to allow for editing
              different file types.
            - Much all-round cleaning up.
        normal.mainui.LibraryPane:
            - New class; allows editing of Jython libraries.
        normal.mainui.NormalFrame:
            - Moved console ownership routines into normal.Shell.
            - More appropriate enabling/disabling of menu items and buttons.
            - Edit menu hooks into current working file.
        normal.mainui.TopologyPane:
            - Closing a file closes all associated consoles.
            - Fixed the bug where double clicking on a tree item opens
              it three times.
            - Fixed bugs in the various fire... routines.
            - Improved interaction with the packet rename dialog.
            - Fixed the packet renaming bug in the visual tree display.
        normal.mainui.PacketTreeNode:
            - Replaced insertUnwrappedDescendants() with
              verifyDescendants() which actually does what it should; thus
              the refresh button now works properly.
            - Added findChildNodeIndex().
        normal.packetui.PacketUI:
            - Added subtreeWasDeleted().
        normal.packetui.packet.NContainerViewer:
            - Displays tree size statistics.
        normal.packetui.surfaces:
            - Coordinate tables in edge weight space now flag boundary edges.
        normal.packetui.surfaces.Coordinates:
            - Some routines now require the triangulation to be passed.
        normal.packetui.triangulation:
            - Pulled SkeletonTableFrame out into its own standalone class
              and turned it into a dialog.
        normal.packetui.triangulation.NTriangulationEditor:
            - Added triangulation component recognition.

Version 2.1.1a  [ 8 March, 2001 ]
    OVERALL:
        - Set up system for creating distributions.
        - Final tidying up for proper release.

Version 2.1.1
    OVERALL:
        - Added a CORBA interface to the engine.
        - Rearranged Makefiles and directory structure for CVS and
          SourceForge.
    ENGINE:
        Overall structure:
            - Split config.h into config.h and regina.h.
        Class Engine:
            - Formalised and slightly rearranged.
            - Added getVersion...() routines.
        Class NBoolSet:
            - Now passed as characters to and from external interfaces.
              Added getByteCode(), setByteCode() and fromByteCode() for
              this purpose.
        Class NNormalSurfaceList:
            - Added coordinate system FACE_ARCS; renumbered EDGE_WEIGHT.
        Class NPerm:
            - Now passed as characters to and from external interfaces.
        Class NTriangulation:
            - Added routine isStandard().
    JAVA USER INTERFACE:
        Overall structure:
            - Allows running as an applet as well as an application.
            - Class normal.Application now contains just global constants
              and a generic applet/application shell.  Class normal.Shell
              contains top-level Regina runtime routines and routines
              specific to the shell type (applet or application).
            - Made miscellaneous optimisations.
        normal.packetui.census.NCensusCreator:
            - Altered the boundary combo box strings to avoid
              misinterpretation.
        normal.packetui.surfaces.NSurfaceFilterEditor:
            - Fixed the bug in which changes in the filter were not
              always being immediately reflected in the surface list.

Version 2.1.0  [ 18 December, 2000 ]
    (Initial public release.)

Ben Burton (bab@maths.uq.edu.au)
http://regina-normal.github.io/
<|MERGE_RESOLUTION|>--- conflicted
+++ resolved
@@ -250,18 +250,15 @@
         - Removed Regina's ancient "python libraries" facility, since Python
           itself offers better and more standardised ways of doing this.  The
           file ~/.regina-libs is now ignored, and you can happily delete it.
-<<<<<<< HEAD
     USER INTERFACES:
         - The desktop interface has (at last) gained a "Window" menu.
         - The iPad interface now gives access to Python, offers syntax
           highlighting for script packets, and offers a range of parameterised
           3-manifold constructions similar to those in the desktop interface.
         - Several other minor enhancements and updates.
-=======
     UTILITIES:
         - Added deprecation warnings to all MPI-enabled utilities. These will
           be removed in some upcoming version of Regina
->>>>>>> 0b0fa0b2
 
 Version 5.0  [ 26 September, 2016 ]
 
