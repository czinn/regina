--- conflicted
+++ resolved
@@ -15,11 +15,6 @@
           The old types and headers are deprecated but kept for backward
           compatibility.  There are some exceptions:
             + NAngleStructureList becomes AngleStructures.
-<<<<<<< HEAD
-            + NExampleSnapPeaTriangulation becomes ExampleSnapPea.
-            + NXMLFoo classes have no backward compatible headers or typedefs,
-              since these are for internal use only.
-=======
             + NEnumConstraintList becomes EnumConstraints.
             + NExampleSnapPeaTriangulation becomes ExampleSnapPea.
             + NNormalSurfaceList becomes NormalSurfaces.
@@ -27,7 +22,6 @@
             + Some internal classes do not have backward compatible headers or
               typedefs.  None of these internal classes are exposed to Python,
               and typical C++ users would have no reason to use them either.
->>>>>>> c5577522
     ENGINE:
         Enum PacketType:
             - Renamed PACKET_NORMALSURFACELIST to PACKET_NORMALSURFACES,
