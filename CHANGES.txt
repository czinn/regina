--- conflicted
+++ resolved
@@ -66,17 +66,6 @@
               in the engine so they can be used by both the Qt and iOS GUIs.
         Class AbelianGroup, MarkedAbelianGroup, HomMarkedAbelianGroup:
             - Now works with type Integer, not LargeInteger.
-<<<<<<< HEAD
-        Class Crossing, CrossingStrand:
-            - Supporting classes for the new Link packet class.
-        Class HomologicalData:
-            - Now works with type Integer instead of LargeInteger for all
-              member functions except for torsionSigmaVector().
-        Class Laurent, Laurent2:
-            - New classes for Laurent polynomials in one and two variables.
-        Class Link:
-            - New packet class for knots and links in the 3-sphere.
-=======
         Class BoundaryComponent<dim>:
             - A new generic template for boundary components, which generalises
               the old standalone Dim2BoundaryComponent, NBoundaryComponent and
@@ -96,6 +85,8 @@
             - New routine boundaryComponents() in all dimensions, and new
               routines countBoundaryComponents() and boundaryComponent() in
               higher dimensions (these were already present for dimensions 2-4).
+        Class Crossing, CrossingStrand:
+            - Supporting classes for the new Link packet class.
         Class Cyclotomic:
             - This class is now thread-safe.  (Previously it was not, because
               it worked with a global cache of cyclotomic polynomials.)
@@ -124,9 +115,12 @@
         Class HomologicalData:
             - Now works with type Integer instead of LargeInteger for all
               member functions except for torsionSigmaVector().
+        Class Laurent, Laurent2:
+            - New classes for Laurent polynomials in one and two variables.
+        Class Link:
+            - New packet class for knots and links in the 3-sphere.
         Class MarkedVector:
             - New routine refill() for bulk replacements.
->>>>>>> 876adc3c
         Class MatrixInt:
             - Now stores elements of type Integer, not LargeInteger.  If
               you need support for infinity, you can always use the class
