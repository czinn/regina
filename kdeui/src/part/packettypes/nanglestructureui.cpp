
/**************************************************************************
 *                                                                        *
 *  Regina - A Normal Surface Theory Calculator                           *
 *  KDE User Interface                                                    *
 *                                                                        *
 *  Copyright (c) 1999-2009, Ben Burton                                   *
 *  For further details contact Ben Burton (bab@debian.org).              *
 *                                                                        *
 *  This program is free software; you can redistribute it and/or         *
 *  modify it under the terms of the GNU General Public License as        *
 *  published by the Free Software Foundation; either version 2 of the    *
 *  License, or (at your option) any later version.                       *
 *                                                                        *
 *  This program is distributed in the hope that it will be useful, but   *
 *  WITHOUT ANY WARRANTY; without even the implied warranty of            *
 *  MERCHANTABILITY or FITNESS FOR A PARTICULAR PURPOSE.  See the GNU     *
 *  General Public License for more details.                              *
 *                                                                        *
 *  You should have received a copy of the GNU General Public             *
 *  License along with this program; if not, write to the Free            *
 *  Software Foundation, Inc., 51 Franklin St, Fifth Floor, Boston,       *
 *  MA 02110-1301, USA.                                                   *
 *                                                                        *
 **************************************************************************/

/* end stub */

// Regina core includes:
#include "angle/nanglestructurelist.h"
#include "surfaces/nnormalsurface.h"
#include "triangulation/ntriangulation.h"

// UI includes:
#include "nanglestructureui.h"

#include <klocale.h>
#include <QLabel>
#include <QHeaderView>
#include <QTreeView>
#include <QVBoxLayout>

#define DEFAULT_ANGLE_COLUMN_WIDTH 40
#define ANGLE_STATS_PADDING 5

using regina::NAngleStructureList;
using regina::NPacket;

void AngleModel::rebuild() {
    // We should be using beginResetModel() / ... / endResetModel(),
    // but by the time we get here presumably it's too late and the model
    // has already been altered.. :/
    reset();
}

int AngleModel::rowCount(const QModelIndex& parent) const {
    return structures_->getNumberOfStructures();
}

int AngleModel::columnCount(const QModelIndex& parent) const {
    return nCoords + 1;
}

QVariant AngleModel::data(const QModelIndex& index, int role) const {
    if (role == Qt::DisplayRole) {
        const regina::NAngleStructure* s =
            structures_->getStructure(index.row());
        if (index.column() == 0) {
            if (s->isStrict())
                return i18n("Strict");
            else if (s->isTaut())
                return i18n("Taut");
            else
                return QVariant();
        } else {
            regina::NRational angle = s->getAngle((index.column() - 1) / 3,
                (index.column() - 1) % 3);
            if (angle == 0)
                return QVariant();

            static const QString pi(i18n("Pi"));
            if (angle == 1)
                return pi;
            else if (angle.getDenominator() == 1)
                return QString(angle.getNumerator().stringValue().c_str()) +
                    ' ' + pi;
            else if (angle.getNumerator() == 1)
                return pi + " / " +
                    angle.getDenominator().stringValue().c_str();
            else
                return QString(angle.getNumerator().stringValue().c_str()) +
                    ' ' + pi + " / " +
                    angle.getDenominator().stringValue().c_str();
        }
    } else if (role == Qt::ToolTipRole) {
        if (index.column() == 0)
            return i18n("Taut or strict?");
        else
            return i18n("Tetrahedron %1, edges %2").
                arg((index.column() - 1) / 3).
                arg(regina::vertexSplitString[(index.column() - 1) % 3]);
    } else if (role == Qt::TextAlignmentRole)
        return Qt::AlignRight;
    else
        return QVariant();
}

QVariant AngleModel::headerData(int section, Qt::Orientation orientation,
        int role) const {
    if (orientation != Qt::Horizontal)
        return QVariant();

    if (role == Qt::DisplayRole) {
        if (section == 0)
            return i18n("Type");
        else
            return QString::number((section - 1) / 3) + ": " + 
                regina::vertexSplitString[(section - 1) % 3];
    } else if (role == Qt::ToolTipRole) {
        if (section == 0)
            return i18n("Taut or strict?");
        else
            return i18n("Tetrahedron %1, edges %2").arg((section - 1) / 3).
                arg(regina::vertexSplitString[(section - 1) % 3]);
    } else if (role == Qt::TextAlignmentRole)
        return Qt::AlignCenter;
    else
        return QVariant();
}

NAngleStructureUI::NAngleStructureUI(NAngleStructureList* packet,
        PacketPane* enclosingPane) : PacketReadOnlyUI(enclosingPane),
        currentlyAutoResizing(false) {
    ui = new QWidget();
    QBoxLayout* layout = new QVBoxLayout();
    layout->setContentsMargins(0, 0, 0, 0);
    ui->setLayout(layout);

    // Set up the statistics label.
    layout->addSpacing(ANGLE_STATS_PADDING);
    stats = new QLabel(ui);
    stats->setAlignment(Qt::AlignCenter);
    stats->setWhatsThis(i18n("<qt>Displays various statistics about this "
        "angle structure list, including whether the underlying triangulation "
        "supports any strict and/or taut angle structures.  A <i>strict</i> "
        "angle structure has all of its angles strictly between 0 and Pi, "
        "whereas a <i>taut</i> angle structure has all of its angles equal "
        "to either 0 or Pi.<p>"
        "Note that this header might incidate that the triangulation supports "
        "a strict angle structure even if none appear in the list below "
        "&ndash; the strict angle structure might only be found as a "
        "combination of several different vertex angle structures.</qt>"));
    layout->addWidget(stats);
    layout->addSpacing(ANGLE_STATS_PADDING);

    // Set up the table of angles.
    model = new AngleModel(packet);

    table = new QTreeView();
    table->setItemsExpandable(false);
    table->setRootIsDecorated(false);
    table->setAlternatingRowColors(true);
    table->header()->setStretchLastSection(false);
    table->setSelectionMode(QTreeView::NoSelection);
    table->setWhatsThis(i18n("<qt>Displays the vertex angle structures "
        "in this list.<p>"
        "Each row represents a single angle structure, and "
        "each entry in the table is an internal dihedral angle assigned to "
        "some pair of edges in a tetrahedron.<p>"
        "For details of which tetrahedron edges each column represents, hover "
        "the mouse over the column header (or refer to the users' "
        "handbook).</qt>"));
    // Add grid lines:
    table->setStyleSheet("QTreeView::item { "
                            "border: 1px solid #d9d9d9; "
                            "border-top-color: transparent;"
                            "border-left-color: transparent;"
                         "}");
    table->setModel(model);
    layout->addWidget(table, 1);

    refresh();

    // Resize columns now that the table is full of data.
    table->header()->resizeSections(QHeaderView::ResizeToContents);

    connect(table->header(), SIGNAL(sectionResized(int, int, int)),
        this, SLOT(columnResized(int, int, int)));

    ui->setFocusProxy(table);
}

NAngleStructureUI::~NAngleStructureUI() {
    delete model;
}

NPacket* NAngleStructureUI::getPacket() {
    return model->structures();
}

QWidget* NAngleStructureUI::getInterface() {
    return ui;
}

QString NAngleStructureUI::getPacketMenuText() const {
    return i18n("&Angle Structures");
}

void NAngleStructureUI::refresh() {
    QString statStr;

    // Update the general statistics.
<<<<<<< HEAD
    unsigned long nStructs = structures->getNumberOfStructures();
    if (structures->isTautOnly()) {
=======
    unsigned long nStructs = model->structures()->getNumberOfStructures();
    if (model->structures()->isTautOnly()) {
>>>>>>> f2446e36
        if (nStructs == 0)
            statStr = i18n("No taut structures\n");
        else if (nStructs == 1)
            statStr = i18n("1 taut structure\n");
        else
            statStr = i18n("%1 taut structures\n").arg(nStructs);

        statStr.append(i18n("Enumerated taut structures only"));
    } else {
        if (nStructs == 0)
            statStr = i18n("No vertex angle structures\n");
        else if (nStructs == 1)
            statStr = i18n("1 vertex angle structure\n");
        else
            statStr = i18n("%1 vertex angle structures\n").arg(nStructs);

        statStr.append(i18n("Span includes: "));
<<<<<<< HEAD
        if (structures->spansStrict())
            statStr.append(i18n("Strict, "));
        else
            statStr.append(i18n("NO Strict, "));
        if (structures->spansTaut())
=======
        if (model->structures()->spansStrict())
            statStr.append(i18n("Strict, "));
        else
            statStr.append(i18n("NO Strict, "));
        if (model->structures()->spansTaut())
>>>>>>> f2446e36
            statStr.append(i18n("Taut"));
        else
            statStr.append(i18n("NO Taut"));
    }

    stats->setText(statStr);

    // Rebuild the table.
    model->rebuild();

    // Tidy up.
    setDirty(false);
}

void NAngleStructureUI::columnResized(int section, int, int newSize) {
    if (currentlyAutoResizing || section == 0)
        return;

    // An angle column has been resized.
    // Resize all angle columns.
    currentlyAutoResizing = true;
    for (int i = 1; i < model->columnCount(QModelIndex()); i++)
        table->setColumnWidth(i, newSize);
    currentlyAutoResizing = false;
}
<|MERGE_RESOLUTION|>--- conflicted
+++ resolved
@@ -210,13 +210,8 @@
     QString statStr;
 
     // Update the general statistics.
-<<<<<<< HEAD
-    unsigned long nStructs = structures->getNumberOfStructures();
-    if (structures->isTautOnly()) {
-=======
     unsigned long nStructs = model->structures()->getNumberOfStructures();
     if (model->structures()->isTautOnly()) {
->>>>>>> f2446e36
         if (nStructs == 0)
             statStr = i18n("No taut structures\n");
         else if (nStructs == 1)
@@ -234,19 +229,11 @@
             statStr = i18n("%1 vertex angle structures\n").arg(nStructs);
 
         statStr.append(i18n("Span includes: "));
-<<<<<<< HEAD
-        if (structures->spansStrict())
-            statStr.append(i18n("Strict, "));
-        else
-            statStr.append(i18n("NO Strict, "));
-        if (structures->spansTaut())
-=======
         if (model->structures()->spansStrict())
             statStr.append(i18n("Strict, "));
         else
             statStr.append(i18n("NO Strict, "));
         if (model->structures()->spansTaut())
->>>>>>> f2446e36
             statStr.append(i18n("Taut"));
         else
             statStr.append(i18n("NO Taut"));
