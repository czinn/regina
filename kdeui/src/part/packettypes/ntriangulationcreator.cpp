--- conflicted
+++ resolved
@@ -251,28 +251,6 @@
     hLayout->addWidget(label);
     augParams = new KLineEdit();
     augParams->setValidator(new QRegExpValidator(reSFS3Params, hArea));
-<<<<<<< HEAD
-    QWhatsThis::add(augParams, expln);
-    hArea->setStretchFactor(augParams, 1);
-    details->addWidget(hArea, TRI_AUG_TRI_SOLID_TORUS);
-
-    type->insertItem(i18n("From isomorphism signature"));
-    hArea = new QHBox();
-    hArea->setSpacing(5);
-    expln = i18n("<qt>The isomorphism signature "
-        "from which the new triangulation will be created.  An example "
-        "isomorphism signature is <i>bkaagj</i>.</qt>");
-    QWhatsThis::add(new QLabel(i18n("Isomorphism signature:"), hArea), expln);
-    isoSig = new KLineEdit(hArea);
-    isoSig->setValidator(new QRegExpValidator(reIsoSig, hArea));
-    QWhatsThis::add(isoSig, expln);
-    hArea->setStretchFactor(isoSig, 1);
-    details->addWidget(hArea, TRI_ISOSIG);
-
-    type->insertItem(i18n("From dehydration"));
-    hArea = new QHBox();
-    hArea->setSpacing(5);
-=======
     augParams->setWhatsThis(expln);
     hLayout->addWidget(augParams, 1);
     details->addWidget(hArea);//, TRI_AUG_TRI_SOLID_TORUS);
@@ -299,7 +277,6 @@
     hLayout = new QHBoxLayout();
     hLayout->setContentsMargins(0, 0, 0, 0);
     hArea->setLayout(hLayout);
->>>>>>> f2446e36
     expln = i18n("<qt>The dehydration string "
         "from which the new triangulation will be created.  An example "
         "dehydration string is <i>baaaade</i>.<p>"
@@ -346,26 +323,6 @@
         "create.<p>"
         "A selection of ready-made 3-manifold triangulations is offered "
         "here to help you experiment and see how Regina works.</qt>");
-<<<<<<< HEAD
-    QWhatsThis::add(new QLabel(i18n("Example:"), hArea), expln);
-    exampleWhich = new KComboBox(hArea);
-    exampleWhich->insertItem(i18n("3-sphere (1 tetrahedron)"));
-    exampleWhich->insertItem(i18n("3-sphere (dual to Bing's house)"));
-    exampleWhich->insertItem(i18n("Connected sum RP3 # RP3"));
-    exampleWhich->insertItem(i18n("Figure eight knot complement"));
-    exampleWhich->insertItem(i18n("Gieseking manifold"));
-    exampleWhich->insertItem(i18n("Lens space L(8,3)"));
-    exampleWhich->insertItem(i18n("Poincaré homology sphere"));
-    exampleWhich->insertItem(i18n("Product RP2 x S1"));
-    exampleWhich->insertItem(i18n("Product S2 x S1"));
-    exampleWhich->insertItem(i18n("Solid Klein bottle"));
-    exampleWhich->insertItem(i18n("Weber-Seifert dodecahedral space"));
-    exampleWhich->insertItem(i18n("Whitehead link complement"));
-    exampleWhich->setCurrentItem(0);
-    QWhatsThis::add(exampleWhich, expln);
-    hArea->setStretchFactor(exampleWhich, 1);
-    details->addWidget(hArea, TRI_EXAMPLE);
-=======
     label = new QLabel(i18n("Example:"));
     label->setWhatsThis(expln);
     hLayout->addWidget(label);
@@ -386,7 +343,6 @@
     exampleWhich->setWhatsThis(expln);
     hLayout->addWidget(exampleWhich, 1);
     details->addWidget(hArea);//, TRI_EXAMPLE);
->>>>>>> f2446e36
 
     // Tidy up.
     type->setCurrentIndex(0);
@@ -629,11 +585,7 @@
         }
 
         NTriangulation* ans = NTriangulation::fromIsoSig(
-<<<<<<< HEAD
-            reIsoSig.cap(1).ascii());
-=======
             reIsoSig.cap(1).toAscii().constData());
->>>>>>> f2446e36
         if (ans)
             return ans;
         KMessageBox::error(parentWidget, i18n("<qt>The given "
@@ -692,11 +644,7 @@
         delete sig;
         return ans;
     } else if (typeId == TRI_EXAMPLE) {
-<<<<<<< HEAD
-        switch (exampleWhich->currentItem()) {
-=======
         switch (exampleWhich->currentIndex()) {
->>>>>>> f2446e36
             case EXAMPLE_S3_ONETET:
                 return NExampleTriangulation::threeSphere();
             case EXAMPLE_S3_BING:
