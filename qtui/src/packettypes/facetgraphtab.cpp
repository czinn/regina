
/**************************************************************************
 *                                                                        *
 *  Regina - A Normal Surface Theory Calculator                           *
 *  KDE User Interface                                                    *
 *                                                                        *
 *  Copyright (c) 1999-2014, Ben Burton                                   *
 *  For further details contact Ben Burton (bab@debian.org).              *
 *                                                                        *
 *  This program is free software; you can redistribute it and/or         *
 *  modify it under the terms of the GNU General Public License as        *
 *  published by the Free Software Foundation; either version 2 of the    *
 *  License, or (at your option) any later version.                       *
 *                                                                        *
 *  As an exception, when this program is distributed through (i) the     *
 *  App Store by Apple Inc.; (ii) the Mac App Store by Apple Inc.; or     *
 *  (iii) Google Play by Google Inc., then that store may impose any      *
 *  digital rights management, device limits and/or redistribution        *
 *  restrictions that are required by its terms of service.               *
 *                                                                        *
 *  This program is distributed in the hope that it will be useful, but   *
 *  WITHOUT ANY WARRANTY; without even the implied warranty of            *
 *  MERCHANTABILITY or FITNESS FOR A PARTICULAR PURPOSE.  See the GNU     *
 *  General Public License for more details.                              *
 *                                                                        *
 *  You should have received a copy of the GNU General Public             *
 *  License along with this program; if not, write to the Free            *
 *  Software Foundation, Inc., 51 Franklin St, Fifth Floor, Boston,       *
 *  MA 02110-1301, USA.                                                   *
 *                                                                        *
 **************************************************************************/

/* end stub */

// Regina core includes:
#include "regina-config.h" // for LIBGVC_FOUND
<<<<<<< HEAD
#include "dim2/dim2edgepairing.h"
#include "dim2/dim2triangulation.h"
#include "dim4/dim4facetpairing.h"
#include "dim4/dim4triangulation.h"
#include "triangulation/nfacepairing.h"
=======
#include "census/dim2edgepairing.h"
#include "census/dim4facetpairing.h"
#include "census/nfacepairing.h"
#include "dim2/dim2triangulation.h"
#include "dim4/dim4triangulation.h"
>>>>>>> f820f3c4
#include "triangulation/ntriangulation.h"

// UI includes:
#include "facetgraphtab.h"
#include "reginaprefset.h"
#include "reginasupport.h"
#include "../messagelayer.h"

#include <fstream>
#include <QDir>
#include <QFile>
#include <QFileInfo>
#include <QLayout>
#include <QProcess>
#include <QPushButton>
#include <QScrollArea>
#include <QSvgWidget>
#include <QSysInfo>
#include <QStackedWidget>
#include <QTemporaryFile>

#ifdef LIBGVC_FOUND
#include "gvc.h"

extern gvplugin_library_t gvplugin_neato_layout_LTX_library;
extern gvplugin_library_t gvplugin_core_LTX_library;

lt_symlist_t lt_preloaded_symbols[] = {
    { "gvplugin_neato_layout_LTX_library", &gvplugin_neato_layout_LTX_library },
    { "gvplugin_core_LTX_library", &gvplugin_core_LTX_library },
    { 0, 0 }
};
#endif

FacetGraphTab::FacetGraphTab(FacetGraphData* useData,
        PacketTabbedViewerTab* useParentUI) :
        PacketViewerTab(useParentUI),
        data(useData), neverDrawn(true),
        graphvizLabels(ReginaPrefSet::global().triGraphvizLabels) {
    ui = new QWidget();
    QBoxLayout* baseLayout = new QVBoxLayout(ui);
    stack = new QStackedWidget(ui);

    // Information and error layers.
    layerInfo = new MessageLayer("dialog-information", tr("Initialising..."));
    layerError = new MessageLayer("dialog-warning", tr("Initialising..."));
    stack->addWidget(layerInfo);
    stack->addWidget(layerError);

    // Graph layer.
    layerGraph = new QScrollArea();
    // Don't set transparency: a border and lighter background looks
    // kind of nice here.
    // layerGraph->setStyleSheet("QScrollArea, .QWidget { "
    //                             "background-color:transparent; "
    //                         "}");
    graph = new QSvgWidget(layerGraph);
    layerGraph->setWidget(graph);
    layerGraph->setWhatsThis(data->overview());
    stack->addWidget(layerGraph);

    // Finish off.
    baseLayout->addWidget(stack);

    connect(&ReginaPrefSet::global(), SIGNAL(preferencesChanged()),
        this, SLOT(updatePreferences()));
}

void FacetGraphTab::updatePreferences() {
    bool newGraphvizLabels = ReginaPrefSet::global().triGraphvizLabels;

    // If the graphviz options have changed, redraw the graph.
    // Otherwise do nothing.
    //
    if (graphvizLabels == newGraphvizLabels)
        return;

    graphvizLabels = newGraphvizLabels;

    // If we wanted to be polite, we could queue this refresh till
    // later.  In practice there shouldn't be too many viewers
    // actively open and we shouldn't be changing the graphviz
    // options too often, so it doesn't really seem worth losing
    // sleep over.

    // Actually, we can be a little polite.  If the face pairing
    // graph hasn't been drawn yet (i.e., nobody has ever selected
    // the graph tab), there's no need to refresh since this will
    // be done anyway when the tab is first shown.
    if (! neverDrawn)
        refresh();
}

regina::NPacket* FacetGraphTab::getPacket() {
    return data->getPacket();
}

QWidget* FacetGraphTab::getInterface() {
    return ui;
}

void FacetGraphTab::refresh() {
#ifndef LIBGVC_FOUND
    showError(tr("<qt>This copy of <i>Regina</i> was built without "
        "<i>Graphviz</i> support.  Therefore I cannot draw graphs.<p>"
        "If you downloaded <i>Regina</i> as a ready-made package, please "
        "contact the package maintainer for a <i>Graphviz</i>-enabled build.<p>"
        "If you compiled <i>Regina</i> yourself, try installing the "
        "<i>Graphviz</i> libraries on your system and then compiling "
        "<i>Regina</i> again.</qt>"));
    return;
#else
    neverDrawn = false;

    unsigned long n = data->numberOfSimplices();
    if (n == 0) {
        showInfo(tr("<qt>This triangulation is empty.</qt>"));
        return;
    } else if (n > 500) {
        showInfo(tr("<qt>This triangulation contains over 500 %1.<p>"
            "<p>Regina does not display graphs "
            "for such large triangulations.</qt>")
            .arg(data->simplicesName()));
        return;
    }

    std::string dot = data->dot(graphvizLabels);

    char* svg;
    unsigned svgLen;

    // Manually specify our plugins to avoid on-demand loading.
    GVC_t* gvc = gvContextPlugins(lt_preloaded_symbols, 0);

    gvAddLibrary(gvc, &gvplugin_core_LTX_library);
    gvAddLibrary(gvc, &gvplugin_neato_layout_LTX_library);
    Agraph_t* g = agmemread(dot.c_str());
    gvLayout(gvc, g, "neato");
    gvRenderData(gvc, g, "svg", &svg, &svgLen);
    gvFreeLayout(gvc, g);
    agclose(g);
    gvFreeContext(gvc);

    graph->load(QByteArray(svg, svgLen));
    graph->resize(graph->sizeHint());

    stack->setCurrentWidget(layerGraph);
#endif
}

void FacetGraphTab::showInfo(const QString& msg) {
    layerInfo->setText(msg);
    stack->setCurrentWidget(layerInfo);
}

void FacetGraphTab::showError(const QString& msg) {
    layerError->setText(msg);
    stack->setCurrentWidget(layerError);
}

std::string Dim2EdgeGraphData::dot(bool withLabels) {
    regina::Dim2EdgePairing* pairing = new regina::Dim2EdgePairing(*tri_);
    std::string ans = pairing->dot(0 /* prefix */, false /* subgraphs */,
        withLabels);
    delete pairing;
    return ans;
}

unsigned long Dim2EdgeGraphData::numberOfSimplices() {
    return tri_->getNumberOfSimplices();
}

QString Dim2EdgeGraphData::simplicesName() {
    return QObject::tr("triangles");
}

QString Dim2EdgeGraphData::overview() {
    return QObject::tr("<qt>The <i>edge pairing graph</i> "
        "of a triangulation describes which triangle edges are "
        "identified with which.<p>Each node of the graph represents "
        "a triangle, and each arc of the graph represents a pair of "
        "triangle edges that are joined together.</qt>");
}

regina::NPacket* Dim2EdgeGraphData::getPacket() {
    return tri_;
}

std::string Dim3FaceGraphData::dot(bool withLabels) {
    regina::NFacePairing* pairing = new regina::NFacePairing(*tri_);
    std::string ans = pairing->dot(0 /* prefix */, false /* subgraphs */,
        withLabels);
    delete pairing;
    return ans;
}

unsigned long Dim3FaceGraphData::numberOfSimplices() {
    return tri_->getNumberOfSimplices();
}

QString Dim3FaceGraphData::simplicesName() {
    return QObject::tr("tetrahedra");
}

QString Dim3FaceGraphData::overview() {
    return QObject::tr("<qt>The <i>face pairing graph</i> "
        "of a triangulation describes which tetrahedron faces are "
        "identified with which.<p>Each node of the graph represents "
        "a tetrahedron, and each arc of the graph represents a pair of "
        "tetrahedron faces that are joined together.</qt>");
}

regina::NPacket* Dim3FaceGraphData::getPacket() {
    return tri_;
}

<<<<<<< HEAD
void Dim4FacetGraphData::writeDot(std::ostream& out, bool withLabels) {
    regina::Dim4FacetPairing* pairing = new regina::Dim4FacetPairing(*tri_);
    pairing->writeDot(out, 0 /* prefix */, false /* subgraphs */, withLabels);
    delete pairing;
=======
std::string Dim4FacetGraphData::dot(bool withLabels) {
    regina::Dim4FacetPairing* pairing = new regina::Dim4FacetPairing(*tri_);
    std::string ans = pairing->dot(0 /* prefix */, false /* subgraphs */,
        withLabels);
    delete pairing;
    return ans;
>>>>>>> f820f3c4
}

unsigned long Dim4FacetGraphData::numberOfSimplices() {
    return tri_->getNumberOfSimplices();
}

QString Dim4FacetGraphData::simplicesName() {
    return QObject::tr("pentachora");
}

QString Dim4FacetGraphData::overview() {
    return QObject::tr("<qt>The <i>facet pairing graph</i> "
        "of a triangulation describes which pentachoron facets are "
        "identified with which.<p>Each node of the graph represents "
        "a pentachoron, and each arc of the graph represents a pair of "
        "pentachoron facets that are joined together.</qt>");
}

regina::NPacket* Dim4FacetGraphData::getPacket() {
    return tri_;
}
<|MERGE_RESOLUTION|>--- conflicted
+++ resolved
@@ -34,19 +34,11 @@
 
 // Regina core includes:
 #include "regina-config.h" // for LIBGVC_FOUND
-<<<<<<< HEAD
 #include "dim2/dim2edgepairing.h"
 #include "dim2/dim2triangulation.h"
 #include "dim4/dim4facetpairing.h"
 #include "dim4/dim4triangulation.h"
 #include "triangulation/nfacepairing.h"
-=======
-#include "census/dim2edgepairing.h"
-#include "census/dim4facetpairing.h"
-#include "census/nfacepairing.h"
-#include "dim2/dim2triangulation.h"
-#include "dim4/dim4triangulation.h"
->>>>>>> f820f3c4
 #include "triangulation/ntriangulation.h"
 
 // UI includes:
@@ -263,19 +255,12 @@
     return tri_;
 }
 
-<<<<<<< HEAD
-void Dim4FacetGraphData::writeDot(std::ostream& out, bool withLabels) {
-    regina::Dim4FacetPairing* pairing = new regina::Dim4FacetPairing(*tri_);
-    pairing->writeDot(out, 0 /* prefix */, false /* subgraphs */, withLabels);
-    delete pairing;
-=======
 std::string Dim4FacetGraphData::dot(bool withLabels) {
     regina::Dim4FacetPairing* pairing = new regina::Dim4FacetPairing(*tri_);
     std::string ans = pairing->dot(0 /* prefix */, false /* subgraphs */,
         withLabels);
     delete pairing;
     return ans;
->>>>>>> f820f3c4
 }
 
 unsigned long Dim4FacetGraphData::numberOfSimplices() {
