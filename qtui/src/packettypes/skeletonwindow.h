
/**************************************************************************
 *                                                                        *
 *  Regina - A Normal Surface Theory Calculator                           *
 *  KDE User Interface                                                    *
 *                                                                        *
 *  Copyright (c) 1999-2014, Ben Burton                                   *
 *  For further details contact Ben Burton (bab@debian.org).              *
 *                                                                        *
 *  This program is free software; you can redistribute it and/or         *
 *  modify it under the terms of the GNU General Public License as        *
 *  published by the Free Software Foundation; either version 2 of the    *
 *  License, or (at your option) any later version.                       *
 *                                                                        *
 *  As an exception, when this program is distributed through (i) the     *
 *  App Store by Apple Inc.; (ii) the Mac App Store by Apple Inc.; or     *
 *  (iii) Google Play by Google Inc., then that store may impose any      *
 *  digital rights management, device limits and/or redistribution        *
 *  restrictions that are required by its terms of service.               *
 *                                                                        *
 *  This program is distributed in the hope that it will be useful, but   *
 *  WITHOUT ANY WARRANTY; without even the implied warranty of            *
 *  MERCHANTABILITY or FITNESS FOR A PARTICULAR PURPOSE.  See the GNU     *
 *  General Public License for more details.                              *
 *                                                                        *
 *  You should have received a copy of the GNU General Public             *
 *  License along with this program; if not, write to the Free            *
 *  Software Foundation, Inc., 51 Franklin St, Fifth Floor, Boston,       *
 *  MA 02110-1301, USA.                                                   *
 *                                                                        *
 **************************************************************************/

/* end stub */

/*! \file skeletonwindow.h
 *  \brief Provides a viewer for all skeletal objects of a particular
 *  type.
 */

#ifndef __SKELETONWINDOW_H
#define __SKELETONWINDOW_H

#include "packet/npacketlistener.h"

#include <QDialog>
#include <QAbstractItemModel>
#include <QTreeView>

class PacketUI;
class QTreeView;

namespace regina {
<<<<<<< HEAD
    class Dim2Triangulation;
    class Dim4Triangulation;
    class NTriangulation;
=======
    template <int> class Triangulation;
    typedef Triangulation<2> Dim2Triangulation;
    typedef Triangulation<3> NTriangulation;
>>>>>>> ce2d336e
};

/**
 * A base class for models for viewing skeletal data of a particular type
 * for triangulations of a particular dimension.  Each type of skeletal
 * data for each type of triangulation requires its own separate subclass.
 *
 * \pre Subclasses may use at most \e four columns.  This number is
 * currently hard-coded into the SkeletalModel code.
 *
 * See SkeletonWindow for further details.
 */
class SkeletalModel : public QAbstractItemModel {
    protected:
        /**
         * Is the model temporarily empty (e.g., when the triangulation
         * is being edited)?
         */
        bool forceEmpty;

    public:
        /**
         * Constructor and destructor.
         */
        SkeletalModel();
        virtual ~SkeletalModel();

        /**
         * General information about the subclass of model.
         */
        virtual QString caption() const = 0;
        virtual QString overview() const = 0;

        /**
         * Make the model temporarily empty.
         */
        void makeEmpty();

        /**
         * Rebuild the model from scratch.
         * If the model was temporarily emptied, it will be refilled.
         */
        void rebuild();

        /**
         * Overrides for describing data in the model.
         */
        QModelIndex index(int row, int column,
            const QModelIndex& parent) const;
        QModelIndex parent(const QModelIndex& index) const;
};

/**
 * A modeless dialog for viewing all skeletal objects of a particular
 * type in a triangulation.
 *
 * Skeleton windows automatically listen for changes on the underlying
 * triangulation and update themselves when necessary.
 *
 * This class can work with any dimensional face of any dimensional
 * triangulation, as long as an appropriate SkeletalModel subclass is
 * available.
 */
class SkeletonWindow : public QDialog, public regina::NPacketListener {
    Q_OBJECT

    private:
        /**
         * Packet details
         */
        SkeletalModel* model;

        /**
         * Internal components
         */
        QTreeView* table;

    public:
        /**
         * Constructor and destructor.
         */
        SkeletonWindow(PacketUI* parentUI, SkeletalModel* useModel);
        ~SkeletonWindow();

        /**
         * Update the display.
         */
        void refresh();
        void updateCaption();

        /**
         * NPacketListener overrides.
         */
        void packetWasChanged(regina::NPacket* packet);
        void packetWasRenamed(regina::NPacket* packet);
        void packetToBeDestroyed(regina::NPacket* packet);
};

/**
 * A tree view with a larger size hint than normal.
 */
class SkeletonTreeView : public QTreeView {
    Q_OBJECT

    public:
        SkeletonTreeView();

    protected:
        virtual QSize sizeHint() const;
};

class VertexModel : public SkeletalModel {
    private:
        /**
         * The triangulation being displayed
         */
        regina::NTriangulation* tri;

    public:
        /**
         * Constructor.
         */
        VertexModel(regina::NTriangulation* tri_);

        /**
         * Overrides for describing this subclass of model.
         */
        virtual QString caption() const;
        virtual QString overview() const;

        /**
         * Overrides for describing data in the model.
         */
        int rowCount(const QModelIndex& parent) const;
        int columnCount(const QModelIndex& parent) const;
        QVariant data(const QModelIndex& index, int role) const;
        QVariant headerData(int section, Qt::Orientation orientation,
            int role) const;

        /**
         * Helper routine for generating tooltips.
         */
        static QString toolTipForCol(int column);
};

class EdgeModel : public SkeletalModel {
    private:
        /**
         * The triangulation being displayed
         */
        regina::NTriangulation* tri;

    public:
        /**
         * Constructor.
         */
        EdgeModel(regina::NTriangulation* tri_);

        /**
         * Overrides for describing this subclass of model.
         */
        virtual QString caption() const;
        virtual QString overview() const;

        /**
         * Overrides for describing data in the model.
         */
        int rowCount(const QModelIndex& parent) const;
        int columnCount(const QModelIndex& parent) const;
        QVariant data(const QModelIndex& index, int role) const;
        QVariant headerData(int section, Qt::Orientation orientation,
            int role) const;

        /**
         * Helper routine for generating tooltips.
         */
        static QString toolTipForCol(int column);
};

class TriangleModel : public SkeletalModel {
    private:
        /**
         * The triangulation being displayed
         */
        regina::NTriangulation* tri;

    public:
        /**
         * Constructor.
         */
        TriangleModel(regina::NTriangulation* tri_);

        /**
         * Overrides for describing this subclass of model.
         */
        virtual QString caption() const;
        virtual QString overview() const;

        /**
         * Overrides for describing data in the model.
         */
        int rowCount(const QModelIndex& parent) const;
        int columnCount(const QModelIndex& parent) const;
        QVariant data(const QModelIndex& index, int role) const;
        QVariant headerData(int section, Qt::Orientation orientation,
            int role) const;

        /**
         * Helper routine for generating tooltips.
         */
        static QString toolTipForCol(int column);
};

class ComponentModel : public SkeletalModel {
    private:
        /**
         * The triangulation being displayed
         */
        regina::NTriangulation* tri;

    public:
        /**
         * Constructor.
         */
        ComponentModel(regina::NTriangulation* tri_);

        /**
         * Overrides for describing this subclass of model.
         */
        virtual QString caption() const;
        virtual QString overview() const;

        /**
         * Overrides for describing data in the model.
         */
        int rowCount(const QModelIndex& parent) const;
        int columnCount(const QModelIndex& parent) const;
        QVariant data(const QModelIndex& index, int role) const;
        QVariant headerData(int section, Qt::Orientation orientation,
            int role) const;

        /**
         * Helper routine for generating tooltips.
         */
        static QString toolTipForCol(int column);
};

class BoundaryComponentModel : public SkeletalModel {
    private:
        /**
         * The triangulation being displayed
         */
        regina::NTriangulation* tri;

    public:
        /**
         * Constructor.
         */
        BoundaryComponentModel(regina::NTriangulation* tri_);

        /**
         * Overrides for describing this subclass of model.
         */
        virtual QString caption() const;
        virtual QString overview() const;

        /**
         * Overrides for describing data in the model.
         */
        int rowCount(const QModelIndex& parent) const;
        int columnCount(const QModelIndex& parent) const;
        QVariant data(const QModelIndex& index, int role) const;
        QVariant headerData(int section, Qt::Orientation orientation,
            int role) const;

        /**
         * Helper routine for generating tooltips.
         */
        static QString toolTipForCol(int column);
};

class Dim2VertexModel : public SkeletalModel {
    private:
        /**
         * The triangulation being displayed
         */
        regina::Dim2Triangulation* tri;

    public:
        /**
         * Constructor.
         */
        Dim2VertexModel(regina::Dim2Triangulation* tri_);

        /**
         * Overrides for describing this subclass of model.
         */
        virtual QString caption() const;
        virtual QString overview() const;

        /**
         * Overrides for describing data in the model.
         */
        int rowCount(const QModelIndex& parent) const;
        int columnCount(const QModelIndex& parent) const;
        QVariant data(const QModelIndex& index, int role) const;
        QVariant headerData(int section, Qt::Orientation orientation,
            int role) const;

        /**
         * Helper routine for generating tooltips.
         */
        static QString toolTipForCol(int column);
};

class Dim2EdgeModel : public SkeletalModel {
    private:
        /**
         * The triangulation being displayed
         */
        regina::Dim2Triangulation* tri;

    public:
        /**
         * Constructor.
         */
        Dim2EdgeModel(regina::Dim2Triangulation* tri_);

        /**
         * Overrides for describing this subclass of model.
         */
        virtual QString caption() const;
        virtual QString overview() const;

        /**
         * Overrides for describing data in the model.
         */
        int rowCount(const QModelIndex& parent) const;
        int columnCount(const QModelIndex& parent) const;
        QVariant data(const QModelIndex& index, int role) const;
        QVariant headerData(int section, Qt::Orientation orientation,
            int role) const;

        /**
         * Helper routine for generating tooltips.
         */
        static QString toolTipForCol(int column);
};

class Dim2ComponentModel : public SkeletalModel {
    private:
        /**
         * The triangulation being displayed
         */
        regina::Dim2Triangulation* tri;

    public:
        /**
         * Constructor.
         */
        Dim2ComponentModel(regina::Dim2Triangulation* tri_);

        /**
         * Overrides for describing this subclass of model.
         */
        virtual QString caption() const;
        virtual QString overview() const;

        /**
         * Overrides for describing data in the model.
         */
        int rowCount(const QModelIndex& parent) const;
        int columnCount(const QModelIndex& parent) const;
        QVariant data(const QModelIndex& index, int role) const;
        QVariant headerData(int section, Qt::Orientation orientation,
            int role) const;

        /**
         * Helper routine for generating tooltips.
         */
        static QString toolTipForCol(int column);
};

class Dim2BoundaryComponentModel : public SkeletalModel {
    private:
        /**
         * The triangulation being displayed
         */
        regina::Dim2Triangulation* tri;

    public:
        /**
         * Constructor.
         */
        Dim2BoundaryComponentModel(regina::Dim2Triangulation* tri_);

        /**
         * Overrides for describing this subclass of model.
         */
        virtual QString caption() const;
        virtual QString overview() const;

        /**
         * Overrides for describing data in the model.
         */
        int rowCount(const QModelIndex& parent) const;
        int columnCount(const QModelIndex& parent) const;
        QVariant data(const QModelIndex& index, int role) const;
        QVariant headerData(int section, Qt::Orientation orientation,
            int role) const;

        /**
         * Helper routine for generating tooltips.
         */
        static QString toolTipForCol(int column);
};

class Dim4VertexModel : public SkeletalModel {
    private:
        /**
         * The triangulation being displayed
         */
        regina::Dim4Triangulation* tri;

    public:
        /**
         * Constructor.
         */
        Dim4VertexModel(regina::Dim4Triangulation* tri_);

        /**
         * Overrides for describing this subclass of model.
         */
        virtual QString caption() const;
        virtual QString overview() const;

        /**
         * Overrides for describing data in the model.
         */
        int rowCount(const QModelIndex& parent) const;
        int columnCount(const QModelIndex& parent) const;
        QVariant data(const QModelIndex& index, int role) const;
        QVariant headerData(int section, Qt::Orientation orientation,
            int role) const;

        /**
         * Helper routine for generating tooltips.
         */
        static QString toolTipForCol(int column);
};

class Dim4EdgeModel : public SkeletalModel {
    private:
        /**
         * The triangulation being displayed
         */
        regina::Dim4Triangulation* tri;

    public:
        /**
         * Constructor.
         */
        Dim4EdgeModel(regina::Dim4Triangulation* tri_);

        /**
         * Overrides for describing this subclass of model.
         */
        virtual QString caption() const;
        virtual QString overview() const;

        /**
         * Overrides for describing data in the model.
         */
        int rowCount(const QModelIndex& parent) const;
        int columnCount(const QModelIndex& parent) const;
        QVariant data(const QModelIndex& index, int role) const;
        QVariant headerData(int section, Qt::Orientation orientation,
            int role) const;

        /**
         * Helper routine for generating tooltips.
         */
        static QString toolTipForCol(int column);
};

class Dim4TriangleModel : public SkeletalModel {
    private:
        /**
         * The triangulation being displayed
         */
        regina::Dim4Triangulation* tri;

    public:
        /**
         * Constructor.
         */
        Dim4TriangleModel(regina::Dim4Triangulation* tri_);

        /**
         * Overrides for describing this subclass of model.
         */
        virtual QString caption() const;
        virtual QString overview() const;

        /**
         * Overrides for describing data in the model.
         */
        int rowCount(const QModelIndex& parent) const;
        int columnCount(const QModelIndex& parent) const;
        QVariant data(const QModelIndex& index, int role) const;
        QVariant headerData(int section, Qt::Orientation orientation,
            int role) const;

        /**
         * Helper routine for generating tooltips.
         */
        static QString toolTipForCol(int column);
};

class Dim4TetrahedronModel : public SkeletalModel {
    private:
        /**
         * The triangulation being displayed
         */
        regina::Dim4Triangulation* tri;

    public:
        /**
         * Constructor.
         */
        Dim4TetrahedronModel(regina::Dim4Triangulation* tri_);

        /**
         * Overrides for describing this subclass of model.
         */
        virtual QString caption() const;
        virtual QString overview() const;

        /**
         * Overrides for describing data in the model.
         */
        int rowCount(const QModelIndex& parent) const;
        int columnCount(const QModelIndex& parent) const;
        QVariant data(const QModelIndex& index, int role) const;
        QVariant headerData(int section, Qt::Orientation orientation,
            int role) const;

        /**
         * Helper routine for generating tooltips.
         */
        static QString toolTipForCol(int column);
};

class Dim4ComponentModel : public SkeletalModel {
    private:
        /**
         * The triangulation being displayed
         */
        regina::Dim4Triangulation* tri;

    public:
        /**
         * Constructor.
         */
        Dim4ComponentModel(regina::Dim4Triangulation* tri_);

        /**
         * Overrides for describing this subclass of model.
         */
        virtual QString caption() const;
        virtual QString overview() const;

        /**
         * Overrides for describing data in the model.
         */
        int rowCount(const QModelIndex& parent) const;
        int columnCount(const QModelIndex& parent) const;
        QVariant data(const QModelIndex& index, int role) const;
        QVariant headerData(int section, Qt::Orientation orientation,
            int role) const;

        /**
         * Helper routine for generating tooltips.
         */
        static QString toolTipForCol(int column);
};

class Dim4BoundaryComponentModel : public SkeletalModel {
    private:
        /**
         * The triangulation being displayed
         */
        regina::Dim4Triangulation* tri;

    public:
        /**
         * Constructor.
         */
        Dim4BoundaryComponentModel(regina::Dim4Triangulation* tri_);

        /**
         * Overrides for describing this subclass of model.
         */
        virtual QString caption() const;
        virtual QString overview() const;

        /**
         * Overrides for describing data in the model.
         */
        int rowCount(const QModelIndex& parent) const;
        int columnCount(const QModelIndex& parent) const;
        QVariant data(const QModelIndex& index, int role) const;
        QVariant headerData(int section, Qt::Orientation orientation,
            int role) const;

        /**
         * Helper routine for generating tooltips.
         */
        static QString toolTipForCol(int column);
};

inline SkeletalModel::SkeletalModel() : forceEmpty(false) {
}

inline SkeletalModel::~SkeletalModel() {
}

inline void SkeletalModel::makeEmpty() {
    beginResetModel();
    forceEmpty = true;
    endResetModel();
}

inline void SkeletalModel::rebuild() {
    beginResetModel();
    forceEmpty = false;
    endResetModel();
}

inline QModelIndex SkeletalModel::index(int row, int column,
        const QModelIndex& /* unused parent */) const {
    return createIndex(row, column, quint32(4 * row + column));
}

inline QModelIndex SkeletalModel::parent(const QModelIndex&) const {
    // All items are top-level.
    return QModelIndex();
}

inline SkeletonTreeView::SkeletonTreeView() : QTreeView() {
}

inline SkeletonWindow::~SkeletonWindow() {
    delete model;
}

inline void SkeletonWindow::updateCaption() {
    setWindowTitle(model->caption());
}

inline VertexModel::VertexModel(regina::NTriangulation* tri_) :
        tri(tri_) {}

inline EdgeModel::EdgeModel(regina::NTriangulation* tri_) :
        tri(tri_) {}

inline TriangleModel::TriangleModel(regina::NTriangulation* tri_) :
        tri(tri_) {}

inline ComponentModel::ComponentModel(regina::NTriangulation* tri_) :
        tri(tri_) {}

inline BoundaryComponentModel::BoundaryComponentModel(
        regina::NTriangulation* tri_) : tri(tri_) {}

inline Dim2VertexModel::Dim2VertexModel(regina::Dim2Triangulation* tri_) :
        tri(tri_) {}

inline Dim2EdgeModel::Dim2EdgeModel(regina::Dim2Triangulation* tri_) :
        tri(tri_) {}

inline Dim2ComponentModel::Dim2ComponentModel(regina::Dim2Triangulation* tri_) :
        tri(tri_) {}

inline Dim2BoundaryComponentModel::Dim2BoundaryComponentModel(
        regina::Dim2Triangulation* tri_) : tri(tri_) {}

inline Dim4VertexModel::Dim4VertexModel(regina::Dim4Triangulation* tri_) :
        tri(tri_) {}

inline Dim4EdgeModel::Dim4EdgeModel(regina::Dim4Triangulation* tri_) :
        tri(tri_) {}

inline Dim4TriangleModel::Dim4TriangleModel(regina::Dim4Triangulation* tri_) :
        tri(tri_) {}

inline Dim4TetrahedronModel::Dim4TetrahedronModel(
        regina::Dim4Triangulation* tri_) : tri(tri_) {}

inline Dim4ComponentModel::Dim4ComponentModel(regina::Dim4Triangulation* tri_) :
        tri(tri_) {}

inline Dim4BoundaryComponentModel::Dim4BoundaryComponentModel(
        regina::Dim4Triangulation* tri_) : tri(tri_) {}

#endif<|MERGE_RESOLUTION|>--- conflicted
+++ resolved
@@ -50,15 +50,10 @@
 class QTreeView;
 
 namespace regina {
-<<<<<<< HEAD
-    class Dim2Triangulation;
-    class Dim4Triangulation;
-    class NTriangulation;
-=======
     template <int> class Triangulation;
     typedef Triangulation<2> Dim2Triangulation;
     typedef Triangulation<3> NTriangulation;
->>>>>>> ce2d336e
+    typedef Triangulation<4> Dim4Triangulation;
 };
 
 /**
