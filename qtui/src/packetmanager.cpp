--- conflicted
+++ resolved
@@ -68,13 +68,9 @@
             IconCache::regina);
     else if (packet->type() == Dim2Triangulation::packetType)
         id = IconCache::packet_dim2triangulation;
-<<<<<<< HEAD
-    else if (packet->getPacketType() == Dim4Triangulation::packetType)
+    else if (packet->type() == Dim4Triangulation::packetType)
         id = IconCache::packet_dim4triangulation;
-    else if (packet->getPacketType() == NPDF::packetType)
-=======
     else if (packet->type() == NPDF::packetType)
->>>>>>> 0195a6da
         id = IconCache::packet_pdf;
     else if (packet->type() == NSurfaceFilter::packetType) {
         if (((NSurfaceFilter*)packet)->getFilterType() ==
@@ -118,14 +114,10 @@
     if (packet->type() == Dim2Triangulation::packetType)
         return new Dim2TriangulationUI(dynamic_cast<Dim2Triangulation*>(packet),
             enclosingPane);
-<<<<<<< HEAD
-    if (packet->getPacketType() == Dim4Triangulation::packetType)
+    if (packet->type() == Dim4Triangulation::packetType)
         return new Dim4TriangulationUI(dynamic_cast<Dim4Triangulation*>(packet),
             enclosingPane);
-    if (packet->getPacketType() == NNormalSurfaceList::packetType)
-=======
     if (packet->type() == NNormalSurfaceList::packetType)
->>>>>>> 0195a6da
         return new NNormalSurfaceUI(dynamic_cast<NNormalSurfaceList*>(packet),
             enclosingPane);
     if (packet->type() == NScript::packetType) {
