--- conflicted
+++ resolved
@@ -208,13 +208,10 @@
         case PACKET_SNAPPEATRIANGULATION : return
             func.template operator()<PacketInfo<PACKET_SNAPPEATRIANGULATION>>(
             std::forward<Args>(args)...);
-<<<<<<< HEAD
-#ifdef HIGHDIM
-=======
         case PACKET_LINK : return
             func.template operator()<PacketInfo<PACKET_LINK>>(
             std::forward<Args>(args)...);
->>>>>>> 2e676dc0
+#ifdef HIGHDIM
         case PACKET_TRIANGULATION5 : return
             func.template operator()<PacketInfo<PACKET_TRIANGULATION5>>(
             std::forward<Args>(args)...);
@@ -293,13 +290,10 @@
         case PACKET_SNAPPEATRIANGULATION :
             func.template operator()<PacketInfo<PACKET_SNAPPEATRIANGULATION>>(
             std::forward<Args>(args)...); break;
-<<<<<<< HEAD
-#ifdef HIGHDIM
-=======
         case PACKET_LINK :
             func.template operator()<PacketInfo<PACKET_LINK>>(
             std::forward<Args>(args)...); break;
->>>>>>> 2e676dc0
+#ifdef HIGHDIM
         case PACKET_TRIANGULATION5 :
             func.template operator()<PacketInfo<PACKET_TRIANGULATION5>>(
             std::forward<Args>(args)...); break;
