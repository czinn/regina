
/**************************************************************************
 *                                                                        *
 *  Regina - A Normal Surface Theory Calculator                           *
 *  Computational Engine                                                  *
 *                                                                        *
 *  Copyright (c) 1999-2014, Ben Burton                                   *
 *  For further details contact Ben Burton (bab@debian.org).              *
 *                                                                        *
 *  This program is free software; you can redistribute it and/or         *
 *  modify it under the terms of the GNU General Public License as        *
 *  published by the Free Software Foundation; either version 2 of the    *
 *  License, or (at your option) any later version.                       *
 *                                                                        *
 *  As an exception, when this program is distributed through (i) the     *
 *  App Store by Apple Inc.; (ii) the Mac App Store by Apple Inc.; or     *
 *  (iii) Google Play by Google Inc., then that store may impose any      *
 *  digital rights management, device limits and/or redistribution        *
 *  restrictions that are required by its terms of service.               *
 *                                                                        *
 *  This program is distributed in the hope that it will be useful, but   *
 *  WITHOUT ANY WARRANTY; without even the implied warranty of            *
 *  MERCHANTABILITY or FITNESS FOR A PARTICULAR PURPOSE.  See the GNU     *
 *  General Public License for more details.                              *
 *                                                                        *
 *  You should have received a copy of the GNU General Public             *
 *  License along with this program; if not, write to the Free            *
 *  Software Foundation, Inc., 51 Franklin St, Fifth Floor, Boston,       *
 *  MA 02110-1301, USA.                                                   *
 *                                                                        *
 **************************************************************************/

/* end stub */

#include <fstream>
#include <sstream>

<<<<<<< HEAD
#include "dim4/dim4triangulation.h"
=======
#include "dim2/dim2triangulation.h"
>>>>>>> 1a947020
#include "foreign/isosig.h"
#include "packet/ncontainer.h"
#include "packet/ntext.h"
#include "triangulation/ntriangulation.h"

namespace regina {

NContainer* readIsoSigList(const char *filename, unsigned dimension,
        unsigned colSigs, int colLabels, unsigned long ignoreLines) {
    // Open the file.
    std::ifstream in(filename);
    if (! in)
        return 0;

    // Ignore the specified number of lines.
    std::string line;

    unsigned long i;
    for (i = 0; i < ignoreLines; i++) {
        std::getline(in, line);
        if (in.eof())
            return new NContainer();
    }

    // Read in and process the remaining lines.
    NContainer* ans = new NContainer();
    std::string errStrings;

    int col;
    std::string token;

    std::string isoSig;
    std::string label;
    Dim2Triangulation* tri2;
    NTriangulation* tri3;
    Dim4Triangulation* tri4;

    while(! in.eof()) {
        // Read in the next line.
        line.clear();
        std::getline(in, line);

        if (line.empty())
            continue;

        // Find the appropriate tokens.
        std::istringstream tokens(line);

        isoSig.clear();
        label.clear();
        for (col = 0; col <= static_cast<int>(colSigs) ||
                col <= colLabels; col++) {
            tokens >> token;
            if (token.empty())
                break;
            if (col == static_cast<int>(colSigs))
                isoSig = token;
            if (col == colLabels)
                label = token;
        }

        if (! isoSig.empty()) {
            // Process this isomorphism signature.
<<<<<<< HEAD
            if (dimension == 4) {
                if ((tri4 = Dim4Triangulation::fromIsoSig(isoSig))) {
                    tri4->setPacketLabel(label.empty() ? isoSig : label);
                    ans->insertChildLast(tri4);
=======
            if (dimension == 2) {
                if ((tri2 = Dim2Triangulation::fromIsoSig(isoSig))) {
                    tri2->setPacketLabel(label.empty() ? isoSig : label);
                    ans->insertChildLast(tri2);
>>>>>>> 1a947020
                } else
                    errStrings = errStrings + '\n' + isoSig;
            } else if (dimension == 3) {
                if ((tri3 = NTriangulation::fromIsoSig(isoSig))) {
                    tri3->setPacketLabel(label.empty() ? isoSig : label);
                    ans->insertChildLast(tri3);
                } else
                    errStrings = errStrings + '\n' + isoSig;
            } else
                errStrings = errStrings + '\n' + isoSig;
        }
    }

    // Finish off.
    if (! errStrings.empty()) {
        std::ostringstream msg;
        msg << "The following isomorphism string(s) could not be interpreted "
            "as " << dimension << "-manifold triangulations:\n" << errStrings;
        NText* errPkt = new NText(msg.str());
        errPkt->setPacketLabel("Errors");
        ans->insertChildLast(errPkt);
    }

    return ans;
}

} // namespace regina<|MERGE_RESOLUTION|>--- conflicted
+++ resolved
@@ -35,11 +35,8 @@
 #include <fstream>
 #include <sstream>
 
-<<<<<<< HEAD
+#include "dim2/dim2triangulation.h"
 #include "dim4/dim4triangulation.h"
-=======
-#include "dim2/dim2triangulation.h"
->>>>>>> 1a947020
 #include "foreign/isosig.h"
 #include "packet/ncontainer.h"
 #include "packet/ntext.h"
@@ -103,23 +100,22 @@
 
         if (! isoSig.empty()) {
             // Process this isomorphism signature.
-<<<<<<< HEAD
-            if (dimension == 4) {
-                if ((tri4 = Dim4Triangulation::fromIsoSig(isoSig))) {
-                    tri4->setPacketLabel(label.empty() ? isoSig : label);
-                    ans->insertChildLast(tri4);
-=======
             if (dimension == 2) {
                 if ((tri2 = Dim2Triangulation::fromIsoSig(isoSig))) {
                     tri2->setPacketLabel(label.empty() ? isoSig : label);
                     ans->insertChildLast(tri2);
->>>>>>> 1a947020
                 } else
                     errStrings = errStrings + '\n' + isoSig;
             } else if (dimension == 3) {
                 if ((tri3 = NTriangulation::fromIsoSig(isoSig))) {
                     tri3->setPacketLabel(label.empty() ? isoSig : label);
                     ans->insertChildLast(tri3);
+                } else
+                    errStrings = errStrings + '\n' + isoSig;
+            } else if (dimension == 4) {
+                if ((tri4 = Dim4Triangulation::fromIsoSig(isoSig))) {
+                    tri4->setPacketLabel(label.empty() ? isoSig : label);
+                    ans->insertChildLast(tri4);
                 } else
                     errStrings = errStrings + '\n' + isoSig;
             } else
