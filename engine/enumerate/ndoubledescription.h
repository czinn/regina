--- conflicted
+++ resolved
@@ -41,390 +41,6 @@
 
 #warning This header is deprecated; please use enumerate/doubledescription.h instead.
 
-<<<<<<< HEAD
-namespace regina {
-
-class NEnumConstraintList;
-class NMatrixInt;
-class NRay;
-class ProgressTracker;
-
-/**
- * \addtogroup enumerate Vertex Enumeration
- * Polytope vertex enumeration algorithms.
- * @{
- */
-
-/**
- * Implements a modified double description method for polytope vertex
- * enumeration.  For details of the underlying algorithm, see
- * "Optimizing the double description method for normal surface enumeration",
- * Benjamin A. Burton, Math. Comp. 79 (2010), 453-484.
- *
- * All routines of interest within this class are static; no object of
- * this class should ever be created.
- *
- * \ifacespython Not present.
- */
-class REGINA_API NDoubleDescription {
-    public:
-        /**
-         * Determines the extremal rays of the intersection of the
-         * <i>n</i>-dimensional non-negative orthant with the given linear
-         * subspace.  The resulting rays will be of the class \a RayClass,
-         * will be newly allocated, and will be written to the given output
-         * iterator.  Their deallocation is the responsibility of whoever
-         * called this routine.
-         *
-         * The non-negative orthant is an <i>n</i>-dimensional cone with
-         * its vertex at the origin.  The extremal rays of this cone are
-         * the \a n non-negative coordinate axes.  This cone also has \a n
-         * facets, where the <i>i</i>th facet is the non-negative
-         * orthant of the plane perpendicular to the <i>i</i>th coordinate
-         * axis.
-         *
-         * This routine takes a linear subspace, defined by the
-         * intersection of a set of hyperplanes through the origin (this
-         * subspace is described as a matrix, with each row giving the
-         * equation for one hyperplane).
-         *
-         * The purpose of this routine is to compute the extremal rays of
-         * the new cone formed by intersecting the original cone with this
-         * linear subspace.  The resulting list of extremal rays will
-         * contain no duplicates or redundancies.
-         *
-         * Parameter \a constraints may contain a set of validity constraints,
-         * in which case this routine will only return \e valid extremal
-         * rays.  Each validity constraint is of the form "an extremal ray
-         * may only lie outside at most one of these facets of the original
-         * cone"; see the NEnumConstraintList class for details.  These
-         * contraints have the important property that, although validity is
-         * not preserved under convex combination, \e invalidity is.
-         *
-         * An optional progress tracker may be passed.  If so, this routine
-         * will update the percentage progress and poll for cancellation
-         * requests.  It will be assumed that an appropriate stage has already
-         * been declared via ProgressTracker::newStage() before this routine
-         * is called, and that ProgressTracker::setFinished() will be
-         * called after this routine returns.
-         *
-         * \pre The template argument RayClass is derived from NRay (or
-         * may possibly be NRay itself).
-         *
-         * @param results the output iterator to which the resulting extremal
-         * rays will be written; this must accept objects of type
-         * <tt>RayClass*</tt>.
-         * @param subspace a matrix defining the linear subspace to intersect
-         * with the given cone.  Each row of this matrix is the equation
-         * for one of the hyperplanes whose intersection forms this linear
-         * subspace.  The number of columns in this matrix must be the
-         * dimension of the overall space in which we are working.
-         * @param constraints a set of validity constraints as described
-         * above, or 0 if no additional constraints should be imposed.
-         * @param tracker a progress tracker through which progress
-         * will be reported, or 0 if no progress reporting is required.
-         * @param initialRows specifies how many initial rows of \a subspace
-         * are to be processed in the precise order in which they appear.
-         * The remaining rows will be sorted using the NPosOrder class
-         * before they are processed.
-         */
-        template <class RayClass, class OutputIterator>
-        static void enumerateExtremalRays(OutputIterator results,
-            const NMatrixInt& subspace, const NEnumConstraintList* constraints,
-            ProgressTracker* tracker = 0, unsigned long initialRows = 0);
-
-    private:
-        /**
-         * A helper class for vertex enumeration, describing a single ray
-         * (typically a vertex in some partial solution space).
-         *
-         * Although this class represents a ray, it does not actually
-         * store the coordinates of the ray.  Instead it stores:
-         *
-         * - the dot products of this ray with each of the hyperplanes
-         *   passed to NDoubleDescription::enumerateExtremalRays();
-         *
-         * - a bitmask indicating which facets of the original cone this
-         *   ray belongs to.
-         *
-         * The dot products are stored as coordinates of the
-         * superclass NRay.  Dot products are only stored
-         * for hyperplanes that have not yet been intersected (thus
-         * the vector length becomes smaller as the main algorithm progresses).
-         * Dot products are stored in the order in which hyperplanes are
-         * to be processed (thus the dot product with the next hyperplane
-         * is the first element of this vector, and the dot product with
-         * the final hyperplane is the last element).
-         *
-         * The \a BitmaskType template argument describes how the set of
-         * facets will be stored.  Specifically, the set of facets is
-         * stored as a bitmask with one bit per facet; each bit is set if
-         * and only if this ray belongs to the corresponding original facet.
-         *
-         * Since this class is used heavily, faster bitmask types such
-         * as NBitmask1 and NBitmask2 are preferred; however, if the
-         * number of facets is too large then the slower general-use NBitmask
-         * class will need to be used instead.
-         *
-         * \pre The template argument \a BitmaskType is one of Regina's
-         * bitmask types, such as NBitmask, NBitmask1 or NBitmask2.
-         */
-        template <class BitmaskType>
-        class RaySpec : private NRay {
-            private:
-                BitmaskType facets_;
-                    /**< A bitmask listing which original facets this ray
-                         belongs to. */
-
-            public:
-                /**
-                 * Creates a ray specification for the non-negative
-                 * portion of the given coordinate axis.
-                 *
-                 * \pre The dimension of the space in which we are
-                 * working is strictly positive, but is small enough that
-                 * \a BitmaskType can hold the corresponding number of bits
-                 * (one bit per dimension).
-                 *
-                 * @param axis indicates which coordinate axis to use;
-                 * this must be at least zero but strictly less than the
-                 * dimension of the entire space.
-                 * @param subspace the matrix containing the set of
-                 * hyperplanes to intersect with the original cone
-                 * (one hyperplane for each row of the matrix).
-                 * @param hypOrder the order in which we plan to
-                 * intersect the hyperplanes.  The length of this array
-                 * must be the number of rows in \a subspace, and the
-                 * <i>i</i>th hyperplane to intersect must be described
-                 * by row <tt>hypOrder[i]</tt> of \a subspace.
-                 */
-                inline RaySpec(unsigned long axis, const NMatrixInt& subspace,
-                    const long* hypOrder);
-
-                /**
-                 * Creates a copy of the given ray specification, with the
-                 * first dot product removed.  The resulting list of dot
-                 * products is thus one element shorter.
-                 *
-                 * This routine is typically called when we intersect a
-                 * hyperplane with a partial solution space and some ray
-                 * lies directly in this hyperplane (not on either side).
-                 *
-                 * @param trunc the ray to copy and truncate.
-                 */
-                inline RaySpec(const RaySpec<BitmaskType>& trunc);
-
-                /**
-                 * Creates a new ray, describing where the plane between
-                 * two given rays meets the next intersecting hyperplane.
-                 *
-                 * The list of dot products for the new ray will be one
-                 * element shorter than the lists for the given rays
-                 * (since there will be one less hyperplane remaining to
-                 * intersect).
-                 *
-                 * \pre The two given rays come from the same partial
-                 * solution space (i.e., their lists of dot products
-                 * are the same length).  Moreover, this partial
-                 * solution space still has at least one hyperplane
-                 * remaining to intersect (i.e., the lists of dot
-                 * products are not empty).
-                 * \pre The two given rays lie on opposite sides of the
-                 * next hyperplane to intersect, and neither ray actually
-                 * lies \e in this next hyperplane.
-                 *
-                 * @param first the first of the given rays.
-                 * @param second the second of the given rays.
-                 */
-                RaySpec(const RaySpec& first, const RaySpec& second);
-
-                /**
-                 * Returns the sign of the dot product of this ray with the
-                 * next hyperplane.  This is simply the sign of the first
-                 * element in the list of remaining dot products.
-                 *
-                 * @return 1, 0 or -1 according to the sign of the next
-                 * dot product.
-                 */
-                int sign() const;
-
-                /**
-                 * Returns the bitmask listing which facets of the original
-                 * cone this ray belongs to.  Each bit is set to \c true
-                 * if and only if this ray belongs to the corresponding facet.
-                 *
-                 * @return a bitmask of facets.
-                 */
-                inline const BitmaskType& facets() const;
-
-                /**
-                 * Determines whether this ray belongs to all of the
-                 * facets that are common to both given rays.
-                 *
-                 * For this routine to return \c true, every facet that
-                 * contains both \a x and \a y must contain this ray also.
-                 *
-                 * @param x the first of the given rays.
-                 * @param y the second of the given rays.
-                 * @return \c true if and only if this ray belongs to all
-                 * of the facets that \e both \a x and \a y belong to.
-                 */
-                inline bool onAllCommonFacets(
-                    const RaySpec& x, const RaySpec& y) const;
-
-                /**
-                 * Recovers the coordinates of the actual ray that is
-                 * described by this object.  This routine is not fast,
-                 * since it needs to solve a system of linear equations.
-                 *
-                 * \pre This ray is a member of the \e final solution
-                 * space.  That is, all hyperplanes have been
-                 * intersected with the original cone, and the list of
-                 * dot products stored in this object is empty.
-                 *
-                 * @param dest the ray in which the final coordinates
-                 * will be stored; the length of this ray must be the
-                 * dimension of the overall space in which we are working.
-                 * @param subspace the matrix containing the set of
-                 * hyperplanes that were intersected with the original cone
-                 * (one hyperplane for each row of the matrix).
-                 */
-                void recover(NRay& dest, const NMatrixInt& subspace) const;
-        };
-
-        /**
-         * Private constructor to ensure that objects of this class are
-         * never created.
-         */
-        NDoubleDescription();
-
-        /**
-         * Identical to the public routine enumerateExtremalRays(), except
-         * that there is an extra template parameter \a BitmaskType.
-         * This specifies what type should be used for the bitmask
-         * describing which original facets a ray belongs to.
-         *
-         * All arguments to this function are identical to those for the
-         * public routine enumerateExtremalRays().
-         *
-         * \pre The bitmask type is one of Regina's bitmask types, such
-         * as NBitmask, NBitmask1 or NBitmask2.
-         * \pre The type \a BitmaskType can handle at least \a f bits,
-         * where \a f is the number of original facets in the given range.
-         * \pre The given range of facets is not empty.
-         */
-        template <class RayClass, class BitmaskType, class OutputIterator>
-        static void enumerateUsingBitmask(OutputIterator results,
-            const NMatrixInt& subspace, const NEnumConstraintList* constraints,
-            ProgressTracker* tracker, unsigned long initialRows);
-
-        /**
-         * A part of the full double description algorithm that
-         * intersects the current solution set with a new hyperplane.
-         *
-         * The input list \a src must contain the vertices of the
-         * solution space after the first \a prevHyperplanes hyperplanes
-         * have been intersected with the original cone.  This routine
-         * intersects this solution space with the next hyperplane, and
-         * places the vertices of the new solution space in the output
-         * list \a dest.
-         *
-         * The set of validity constraints must be passed here as a
-         * C-style array of bitmasks.  Each bitmask is a bitmask of facets,
-         * as seen in the RaySpec inner class.  Each constraint is of the
-         * form "a point cannot live outside more than one of these facets";
-         * the bits for these facets must be set to 1 in the corresponding
-         * bitmask, and all other bits must be set to 0.
-         *
-         * It should be noted that the hyperplane itself is not passed
-         * to this routine.  This is because all the necessary information
-         * (in particular, the dot products with the new hyperplane) is
-         * stored with the individual vertices of the current solution space.
-         *
-         * \pre The input list \a src owns its elements, and the output
-         * list \a dest is empty.
-         * \post The input list \a src will be empty, and the output
-         * list \a dest will own all of the elements that it contains.
-         *
-         * @param src contains the vertices of the current solution space
-         * before this routine is called.
-         * @param dest contains the vertices of the new solution space
-         * after this routine returns.
-         * @param dim the dimension of the entire space in which we are working.
-         * @param prevHyperplanes the number of hyperplanes that have
-         * already been intersected with the original cone to form the
-         * current solution set.  This does not include the hyperplane
-         * currently under consideration.
-         * @param constraintsBegin the beginning of the C-style array of
-         * validity constraints.  This should be 0 if no additional
-         * constraints are to be imposed.
-         * @param constraintsEnd a pointer just past the end of the
-         * C-style array of validity constraints.  This should be 0
-         * if no additional constraints are to be imposed.
-         * @param tracker an optional progress tracker that will be polled
-         * for cancellation (though no incremental progress will be reported
-         * within this routine).  This may be null.
-         * @return \c true if vertices of the old solution set were found
-         * on both sides of the new hyperplane, \c false if one of
-         * the closed half-spaces defined by the new hyperplane contained
-         * the entire old solution set, or undefined if the operation
-         * was cancelled via the progress tracker.
-         */
-        template <class BitmaskType>
-        static bool intersectHyperplane(
-            std::vector<RaySpec<BitmaskType>*>& src,
-            std::vector<RaySpec<BitmaskType>*>& dest,
-            unsigned long dim, unsigned long prevHyperplanes,
-            const BitmaskType* constraintsBegin,
-            const BitmaskType* constraintsEnd,
-            ProgressTracker* tracker);
-};
-
-/*@}*/
-
-// Inline functions for NDoubleDescription::RaySpec
-
-template <class BitmaskType>
-inline NDoubleDescription::RaySpec<BitmaskType>::RaySpec(
-        const RaySpec<BitmaskType>& trunc) :
-        NRay(trunc.size() - 1),
-        facets_(trunc.facets_) {
-    std::copy(trunc.elements + 1, trunc.end, elements);
-}
-
-template <class BitmaskType>
-inline int NDoubleDescription::RaySpec<BitmaskType>::sign() const {
-    if (*elements < NLargeInteger::zero)
-        return -1;
-    if (*elements > NLargeInteger::zero)
-        return 1;
-    return 0;
-}
-
-template <class BitmaskType>
-inline const BitmaskType& NDoubleDescription::RaySpec<BitmaskType>::facets()
-        const {
-    return facets_;
-}
-
-template <class BitmaskType>
-inline bool NDoubleDescription::RaySpec<BitmaskType>::onAllCommonFacets(
-        const RaySpec<BitmaskType>& x, const RaySpec<BitmaskType>& y) const {
-    return facets_.containsIntn(x.facets_, y.facets_);
-}
-
-// Inline functions for NDoubleDescription
-
-inline NDoubleDescription::NDoubleDescription() {
-}
-
-} // namespace regina
-
-// Template definitions
-
-#include "enumerate/ndoubledescription-impl.h"
-=======
 #include "enumerate/doubledescription.h"
->>>>>>> c5577522
 
 #endif
