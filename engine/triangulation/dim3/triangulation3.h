
/**************************************************************************
 *                                                                        *
 *  Regina - A Normal Surface Theory Calculator                           *
 *  Computational Engine                                                  *
 *                                                                        *
 *  Copyright (c) 1999-2021, Ben Burton                                   *
 *  For further details contact Ben Burton (bab@debian.org).              *
 *                                                                        *
 *  This program is free software; you can redistribute it and/or         *
 *  modify it under the terms of the GNU General Public License as        *
 *  published by the Free Software Foundation; either version 2 of the    *
 *  License, or (at your option) any later version.                       *
 *                                                                        *
 *  As an exception, when this program is distributed through (i) the     *
 *  App Store by Apple Inc.; (ii) the Mac App Store by Apple Inc.; or     *
 *  (iii) Google Play by Google Inc., then that store may impose any      *
 *  digital rights management, device limits and/or redistribution        *
 *  restrictions that are required by its terms of service.               *
 *                                                                        *
 *  This program is distributed in the hope that it will be useful, but   *
 *  WITHOUT ANY WARRANTY; without even the implied warranty of            *
 *  MERCHANTABILITY or FITNESS FOR A PARTICULAR PURPOSE.  See the GNU     *
 *  General Public License for more details.                              *
 *                                                                        *
 *  You should have received a copy of the GNU General Public             *
 *  License along with this program; if not, write to the Free            *
 *  Software Foundation, Inc., 51 Franklin St, Fifth Floor, Boston,       *
 *  MA 02110-1301, USA.                                                   *
 *                                                                        *
 **************************************************************************/

/*! \file triangulation/dim3/triangulation3.h
 *  \brief Internal header for 3-dimensional triangulations.
 *
 *  This file is automatically included from triangulation/dim3.h; there is
 *  no need for end users to include this header explicitly.
 */

#ifndef __REGINA_TRIANGULATION3_H
#ifndef __DOXYGEN
#define __REGINA_TRIANGULATION3_H
#endif

#include <map>
#include <variant>
#include <vector>
#include <set>

#include "regina-core.h"
#include "angle/anglestructure.h"
#include "maths/cyclotomic.h"
#include "progress/progresstracker.h"
#include "surfaces/normalsurface.h"
#include "treewidth/treedecomposition.h"
#include "triangulation/detail/retriangulate.h"
#include "triangulation/generic/triangulation.h"
#include "utilities/boolset.h"
#include "utilities/exception.h"
#include "utilities/markedvector.h"

// NOTE: More #includes for faces, components and boundary components
// follow after the class declarations.

namespace regina {

class AngleStructure;
class GroupPresentation;
class Link;
class NormalSurface;
class SnapPeaTriangulation;

template <int> class XMLTriangulationReader;

/**
 * \defgroup dim3 3-Manifold Triangulations
 * Details for implementing triangulations of 3-manifolds.
 */

/**
 * Represents a 3-dimensional triangulation, typically of a 3-manifold.
 *
 * This is a specialisation of the generic Triangulation class template;
 * see the Triangulation documentation for a general overview of how
 * the triangulation classes work.
 *
 * This 3-dimensional specialisation offers significant extra functionality,
 * including many functions specific to 3-manifolds.
 *
 * This class implements C++ move semantics and adheres to the C++ Swappable
 * requirement.  It is designed to avoid deep copies wherever possible,
 * even when passing or returning objects by value.
 *
 * \todo \feature Is the boundary incompressible?
 * \todo \featurelong Am I obviously a handlebody?  (Simplify and see
 * if there is nothing left).  Am I obviously not a handlebody?
 * (Compare homology with boundary homology).
 * \todo \featurelong Is the triangulation Haken?
 * \todo \featurelong What is the Heegaard genus?
 * \todo \featurelong Have a subcomplex as a new type.  Include routines to
 * crush a subcomplex or to expand a subcomplex to a normal surface.
 * \todo \featurelong Implement writeTextLong() for skeletal objects.
 *
 * \headerfile triangulation/dim3.h
 *
 * \ingroup dim3
 */
template <>
class Triangulation<3> : public detail::TriangulationBase<3> {
    public:
        using TuraevViroSet =
                std::map<std::pair<unsigned long, bool>, Cyclotomic>;
            /**< A map from (\a r, \a parity) pairs to Turaev-Viro invariants,
                 as described by turaevViro(). */

    private:
        bool ideal_;
            /**< Is the triangulation ideal? */
        bool standard_;
            /**< Is the triangulation standard? */

        /**
         * A struct that holds all of our calculated properties.
         * This is a convenience so we can use its implicitly defined
         * assignment operators and copy constructors.  It is mutable so that
         * expensive read-only calculations can cache their results.
         *
         * All std::optional properties are std::nullopt if they have
         * not yet been computed.
         */
        mutable struct {
            std::optional<AbelianGroup> H1Rel_;
                /**< Relative first homology group of the triangulation
                     with respect to the boundary. */
            std::optional<AbelianGroup> H1Bdry_;
                /**< First homology group of the boundary. */
            std::optional<AbelianGroup> H2_;
                /**< Second homology group of the triangulation. */

            std::optional<bool> twoSphereBoundaryComponents_;
                /**< Does the triangulation contain any 2-sphere boundary
                     components? */
            std::optional<bool> negativeIdealBoundaryComponents_;
                /**< Does the triangulation contain any boundary components
                     that are ideal and have negative Euler characteristic? */

            std::optional<bool> zeroEfficient_;
                /**< Is the triangulation zero-efficient? */
            std::optional<bool> splittingSurface_;
                /**< Does the triangulation have a normal splitting surface? */

            std::optional<bool> threeSphere_;
                /**< Is this a triangulation of a 3-sphere? */
            std::optional<bool> threeBall_;
                /**< Is this a triangulation of a 3-dimensional ball? */
            std::optional<bool> solidTorus_;
                /**< Is this a triangulation of the solid torus? */
            std::optional<bool> TxI_;
                /**< Is this a triangulation of the product TxI? */
            std::optional<bool> irreducible_;
                /**< Is this 3-manifold irreducible? */
            std::optional<bool> compressingDisc_;
                /**< Does this 3-manifold contain a compressing disc? */
            std::optional<bool> haken_;
                /**< Is this 3-manifold Haken?
                     This property must only be stored for triangulations
                     that are known to represent closed, connected,
                     orientable, irreducible 3-manifolds. */

            std::optional<TreeDecomposition> niceTreeDecomposition_;
                /**< A nice tree decomposition of the face pairing graph of
                     this triangulation. */

            TuraevViroSet turaevViroCache_;
                /**< The set of Turaev-Viro invariants that have already
                     been calculated.  See allCalculatedTuraevViro() for
                     details. */
        } prop_;

        // Regarding cached normal surfaces and angle structures:
        // When move constructing/assigning triangulations, we do *not* need to
        // adjust the triangulation references in these surfaces/structures.
        // This is because surfaces/structures reference their triangulations
        // via a SnapshotRef, and the triangulation's inherited Snapshottable
        // move construction/assignment preserves the underlying Snapshot.

        mutable std::variant<bool, AngleStructure>
            strictAngleStructure_ { false };
                /**< A strict angle structure on this triangulation, or a
                     bool if we do not have one.  The bool will be \c false
                     if the computation has not yet been attempted, or \c true
                     if it is confirmed that no such angle structure exists. */

        mutable std::variant<bool, AngleStructure>
            generalAngleStructure_ { false };
                /**< A generalised angle structure on this triangulation, or a
                     bool if we do not have one.  The bool will be \c false
                     if the computation has not yet been attempted, or \c true
                     if it is confirmed that no such angle structure exists. */

    public:
        /**
         * \name Constructors and Destructors
         */
        /*@{*/

        /**
         * Default constructor.
         *
         * Creates an empty triangulation.
         */
        Triangulation() = default;
        /**
         * Creates a new copy of the given triangulation.
         *
         * This will clone any computed properties (such as homology,
         * fundamental group, and so on) of the given triangulation also.
         * If you want a "clean" copy that resets all properties to unknown,
         * you can use the two-argument copy constructor instead.
         *
         * @param copy the triangulation to copy.
         */
        Triangulation(const Triangulation<3>& copy);
        /**
         * Creates a new copy of the given triangulation, with the option
         * of whether or not to clone its computed properties also.
         *
         * @param copy the triangulation to copy.
         * @param cloneProps \c true if this should also clone any computed
         * properties of the given triangulation (such as homology,
         * fundamental group, and so on), or \c false if the new triangulation
         * should have all properties marked as unknown.
         */
        Triangulation(const Triangulation& copy, bool cloneProps);
        /**
         * Moves the given triangulation into this new triangulation.
         *
         * This is much faster than the copy constructor, but is still linear
         * time.  This is because every tetrahedron must be adjusted to point
         * back to this new triangulation instead of \a src.
         *
         * All tetrahedra and skeletal objects (faces, components and
         * boundary components) that belong to \a src will be moved into
         * this triangulation, and so any pointers or references to
         * Tetrahedron<3>, Face<3, subdim>, Component<3> or
         * BoundaryComponent<3> objects will remain valid.  Likewise, all
         * cached properties will be moved into this triangulation.
         *
         * The triangulation that is passed (\a src) will no longer be usable.
         *
         * \note This operator is marked \c noexcept, and in particular
         * does not fire any change events.  This is because this triangulation
         * is freshly constructed (and therefore has no listeners yet), and
         * because we assume that \a src is about to be destroyed (an action
         * that \e will fire a packet destruction event).
         *
         * @param src the triangulation to move.
         */
        Triangulation(Triangulation&& src) noexcept = default;
        /**
         * Deprecated routine that creates a new ideal triangulation
         * representing the complement of the given link in the 3-sphere.
         *
         * This is the same triangulation that is produced by
         * Link::complement(); however, this routine is slightly less
         * efficient because it induces an additional move.
         * See Link::complemenet() for further details.
         *
         * The triangulation will be simplified, but be aware that it
         * might still contain internal vertices (i.e., vertices whose
         * links are spheres).  This should, however, be a rare occurrence.
         *
         * \deprecated Just call the more efficient Link::complement() instead.
         *
         * @param link the link whose complement we should build.
         */
        [[deprecated]] Triangulation(const Link& link);
        /**
         * "Magic" constructor that tries to find some way to interpret
         * the given string as a triangulation.
         *
         * At present, Regina understands the following types of strings
         * (and attempts to parse them in the following order):
         *
         * - isomorphism signatures (see fromIsoSig());
         * - dehydration strings (see rehydrate());
         * - the contents of a SnapPea data file (see fromSnapPea()).
         *
         * This list may grow in future versions of Regina.
         *
         * If Regina cannot interpret the given string, this will be
         * left as the empty triangulation.
         *
         * \warning If you pass the contents of a SnapPea data file,
         * then only the tetrahedron gluings will be read; all other
         * SnapPea-specific information (such as peripheral curves) will
         * be lost.  See fromSnapPea() for details, and for other
         * alternatives that preserve SnapPea-specific data.
         *
         * @param description a string that describes a 3-manifold
         * triangulation.
         */
        Triangulation(const std::string& description);
#ifdef __DOXYGEN
        /**
         * Python-only constructor that copies the given SnapPy manifold.
         *
         * \warning Only the tetrahedron gluings will be copied; all other
         * SnapPy-specific information (such as peripheral curves) will
         * be lost.  See fromSnapPea() for details, and for other
         * alternatives that preserve SnapPy-specific data.
         *
         * \ifacescpp Not present.
         *
         * @param m a SnapPy object of type snappy.Manifold.
         */
        Triangulation(snappy.Manifold m);
        /**
         * Python-only constructor that copies the given SnapPy triangulation.
         *
         * \warning Only the tetrahedron gluings will be copied; all other
         * SnapPy-specific information (such as peripheral curves) will
         * be lost.  See fromSnapPea() for details, and for other
         * alternatives that preserve SnapPy-specific data.
         *
         * \ifacescpp Not present.
         *
         * @param t a SnapPy object of type snappy.Triangulation.
         */
        Triangulation(snappy.Triangulation t);
#endif
        /**
         * Destroys this triangulation.
         *
         * The constituent tetrahedra, the cellular structure and all other
         * properties will also be destroyed.
         */
        ~Triangulation();

        using Snapshottable<Triangulation<3>>::isReadOnlySnapshot;

        /**
         * Returns the packet that holds this data, even if it is held
         * indirectly via a SnapPea triangulation.
         *
         * This routine is similar to PacketOf<Triangulation<3>>::packet().
         * In particular, if this triangulation is held directly by a
         * 3-dimensional triangulation packet \a p, then this routine
         * will return \a p.
         *
         * The difference is when this triangulation is held "indirectly" by a
         * SnapPea triangulation packet \a q (i.e., this is the inherited
         * Triangulation<3> data belonging to the SnapPea triangulation).
         * In such a scenario, Triangulation<3>::packet() will return \c null
         * (since there is no "direct" 3-dimensional triangulation packet),
         * but inAnyPacket() will return \a q (since the triangulation is
         * still "indirectly" held by a different type of packet).
         *
         * @return the packet that holds this data (directly or indirectly),
         * or \c null if this data is not held by either a 3-dimensional
         * triangulation packet or a SnapPea triangulation packet.
         */
        std::shared_ptr<Packet> inAnyPacket();
        /**
         * Returns the packet that holds this data, even if it is held
         * indirectly via a SnapPea triangulation.
         *
         * This routine is similar to PacketOf<Triangulation<3>>::packet().
         * In particular, if this triangulation is held directly by a
         * 3-dimensional triangulation packet \a p, then this routine
         * will return \a p.
         *
         * The difference is when this triangulation is held "indirectly" by a
         * SnapPea triangulation packet \a q (i.e., this is the inherited
         * Triangulation<3> data belonging to the SnapPea triangulation).
         * In such a scenario, Triangulation<3>::packet() will return \c null
         * (since there is no "direct" 3-dimensional triangulation packet),
         * but inAnyPacket() will return \a q (since the triangulation is
         * still "indirectly" held by a different type of packet).
         *
         * @return the packet that holds this data (directly or indirectly),
         * or \c null if this data is not held by either a 3-dimensional
         * triangulation packet or a SnapPea triangulation packet.
         */
        std::shared_ptr<const Packet> inAnyPacket() const;

        /**
         * Returns the SnapPea triangulation that holds this data, if
         * there is one.
         *
         * This routine essentially replaces a dynamic_cast, since the
         * class Triangulation<3> is not polymorphic.
         *
         * If this object in fact belongs to a SnapPeaTriangulation \a t
         * (through its inherited Triangulation<3> interface), then this
         * routine will return \a t.  Otherwise it will return \c null.
         *
         * @return the SnapPea triangulation that holds this data, or
         * \c null if this data is not part of a SnapPea triangulation.
         */
        SnapPeaTriangulation* isSnapPea();
        /**
         * Returns the SnapPea triangulation that holds this data, if
         * there is one.
         *
         * This routine essentially replaces a dynamic_cast, since the
         * class Triangulation<3> is not polymorphic.
         *
         * If this object in fact belongs to a SnapPeaTriangulation \a t
         * (through its inherited Triangulation<3> interface), then this
         * routine will return \a t.  Otherwise it will return \c null.
         *
         * @return the SnapPea triangulation that holds this data, or
         * \c null if this data is not part of a SnapPea triangulation.
         */
        const SnapPeaTriangulation* isSnapPea() const;

        /*@}*/
        /**
         * \name Tetrahedra
         */
        /*@{*/

        /**
         * A dimension-specific alias for newSimplex().
         *
         * See newSimplex() for further information.
         */
        Tetrahedron<3>* newTetrahedron();
        /**
         * A dimension-specific alias for newSimplex().
         *
         * See newSimplex() for further information.
         */
        Tetrahedron<3>* newTetrahedron(const std::string& desc);
        /**
         * A dimension-specific alias for newSimplices().
         *
         * See newSimplices() for further information.
         */
        template <int k>
        std::array<Tetrahedron<3>*, k> newTetrahedra();
        /**
         * A dimension-specific alias for newSimplices().
         *
         * See newSimplices() for further information.
         */
        void newTetrahedra(size_t k);
        /**
         * A dimension-specific alias for removeSimplex().
         *
         * See removeSimplex() for further information.
         */
        void removeTetrahedron(Tetrahedron<3>* tet);
        /**
         * A dimension-specific alias for removeSimplexAt().
         *
         * See removeSimplexAt() for further information.
         */
        void removeTetrahedronAt(size_t index);
        /**
         * A dimension-specific alias for removeAllSimplices().
         *
         * See removeAllSimplices() for further information.
         */
        void removeAllTetrahedra();

        /**
         * Sets this to be a (deep) copy of the given triangulation.
         *
         * @param src the triangulation to copy.
         * @return a reference to this triangulation.
         */
        Triangulation& operator = (const Triangulation& src);

        /**
         * Moves the contents of the given triangulation into this
         * triangulation.
         *
         * This is much faster than copy assignment, but is still linear
         * time.  This is because every tetrahedron must be adjusted to point
         * back to this triangulation instead of \a src.
         *
         * All tetrahedra and skeletal objects (faces, components and
         * boundary components) that belong to \a src will be moved into
         * this triangulation, and so any pointers or references to
         * Tetrahedron<3>, Face<3, subdim>, Component<3> or
         * BoundaryComponent<3> objects will remain valid.  Likewise, all
         * cached properties will be moved into this triangulation.
         *
         * The triangulation that is passed (\a src) will no longer be usable.
         *
         * \note This operator is \e not marked \c noexcept, since it fires
         * change events on this triangulation which may in turn call arbitrary
         * code via any registered packet listeners.  It deliberately does
         * \e not fire change events on \a src, since it assumes that \a src is
         * about to be destroyed (which will fire a destruction event instead).
         *
         * @param src the triangulation to move.
         * @return a reference to this triangulation.
         */
        Triangulation& operator = (Triangulation&& src);

        /**
         * Swaps the contents of this and the given triangulation.
         *
         * All tetrahedra that belong to this triangulation
         * will be moved to \a other, and all tetrahedra
         * that belong to \a other will be moved to this triangulation.
         * Likewise, all skeletal objects (such as lower-dimensional faces,
         * components, and boundary components) and all cached properties
         * (such as homology and fundamental group) will be swapped.
         *
         * In particular, any pointers or references to Tetrahedron<3> and/or
         * Face<3, subdim> objects will remain valid.
         *
         * This routine will behave correctly if \a other is in fact
         * this triangulation.
         *
         * \note This swap function is \e not marked \c noexcept, since it
         * fires change events on both triangulations which may in turn call
         * arbitrary code via any registered packet listeners.
         *
         * @param other the triangulation whose contents should be
         * swapped with this.
         */
        void swap(Triangulation<3>& other);
        /**
         * Deprecated routine that swaps the contents of this and the
         * given triangulation.
         *
         * \deprecated Use swap() instead.
         *
         * @param other the triangulation whose contents should be
         * swapped with this.
         */
        [[deprecated]] void swapContents(Triangulation<3>& other);

        /*@}*/
        /**
         * \name Skeletal Queries
         */
        /*@{*/

        /**
         * Determines if this triangulation contains any two-sphere
         * boundary components.
         *
         * @return \c true if and only if there is at least one
         * two-sphere boundary component.
         */
        bool hasTwoSphereBoundaryComponents() const;
        /**
         * Determines if this triangulation contains any ideal boundary
         * components with negative Euler characteristic.
         *
         * @return \c true if and only if there is at least one such
         * boundary component.
         */
        bool hasNegativeIdealBoundaryComponents() const;

        /*@}*/
        /**
         * \name Basic Properties
         */
        /*@{*/

        /**
         * Returns the Euler characteristic of the corresponding compact
         * 3-manifold.
         *
         * Instead of simply calculating \a V-E+F-T, this routine also:
         *
         * - treats ideal vertices as surface boundary components
         *   (i.e., effectively truncates them);
         * - truncates invalid boundary vertices (i.e., boundary vertices
         *   whose links are not discs);
         * - truncates the projective plane cusps at the midpoints of invalid
         *   edges (edges identified with themselves in reverse).
         *
         * For ideal triangulations, this routine therefore computes
         * the proper Euler characteristic of the manifold (unlike
         * eulerCharTri(), which does not).
         *
         * For triangulations whose vertex links are all spheres or discs,
         * this routine and eulerCharTri() give identical results.
         *
         * @return the Euler characteristic of the corresponding compact
         * manifold.
         */
        long eulerCharManifold() const;

        /**
         * Determines if this triangulation is ideal.
         * This is the case if and only if one of the vertex links
         * is closed and not a 2-sphere.
         * Note that the triangulation is not required to be valid.
         *
         * @return \c true if and only if this triangulation is ideal.
         */
        bool isIdeal() const;
        /**
         * Determines if this triangulation is standard.
         * This is the case if and only if every vertex is standard.
         * See Vertex<3>::isStandard() for further details.
         *
         * @return \c true if and only if this triangulation is
         * standard.
         */
        bool isStandard() const;
        /**
         * Determines if this triangulation is closed.
         * This is the case if and only if it has no boundary.
         * Note that ideal triangulations are not closed.
         *
         * @return \c true if and only if this triangulation is closed.
         */
        bool isClosed() const;

        /**
         * Determines if this triangulation is ordered; that is, if
         * tetrahedron vertices are labelled so that all gluing
         * permutations are order-preserving on the tetrahedron faces.
         * Equivalently, this tests whether the edges of the triangulation
         * can all be oriented such that they induce a consistent ordering
         * on the vertices of each tetrahedron.
         *
         * Triangulations are not ordered by default, and indeed some
         * cannot be ordered at all.  The routine order() will attempt
         * to relabel tetrahedron vertices to give an ordered triangulation.
         *
         * @return \c true if and only if all gluing permutations are
         * order preserving on the tetrahedron faces.
         *
         * @author Matthias Goerner
         */
        bool isOrdered() const;

        /*@}*/
        /**
         * \name Algebraic Properties
         */
        /*@{*/

        /**
         * Returns the relative first homology group with
         * respect to the boundary for this triangulation.
         * Note that ideal vertices are considered part of the boundary.
         *
         * Bear in mind that each time the triangulation changes, the
         * homology groups will be deleted.  Thus the reference that is
         * returned from this routine should not be kept for later use.
         * Instead, homologyRel() should be called again; this will be
         * instantaneous if the group has already been calculated.
         *
         * \pre This triangulation is valid.
         *
         * @return the relative first homology group with respect to the
         * boundary.
         */
        const AbelianGroup& homologyRel() const;
        /**
         * Returns the first homology group of the
         * boundary for this triangulation.
         * Note that ideal vertices are considered part of the boundary.
         *
         * Bear in mind that each time the triangulation changes, the
         * homology groups will be deleted.  Thus the reference that is
         * returned from this routine should not be kept for later use.
         * Instead, homologyBdry() should be called again; this will be
         * instantaneous if the group has already been calculated.
         *
         * This routine is fairly fast, since it deduces the homology of
         * each boundary component through knowing what kind of surface
         * it is.
         *
         * \pre This triangulation is valid.
         *
         * @return the first homology group of the boundary.
         */
        const AbelianGroup& homologyBdry() const;
        /**
         * Returns the second homology group for this triangulation.
         * If this triangulation contains any ideal vertices,
         * the homology group will be
         * calculated as if each such vertex had been truncated.
         * The algorithm used calculates various first homology groups
         * and uses homology and cohomology theorems to deduce the
         * second homology group.
         *
         * Bear in mind that each time the triangulation changes, the
         * homology groups will be deleted.  Thus the reference that is
         * returned from this routine should not be kept for later use.
         * Instead, homologyH2() should be called again; this will be
         * instantaneous if the group has already been calculated.
         *
         * \pre This triangulation is valid.
         *
         * @return the second homology group.
         */
        const AbelianGroup& homologyH2() const;
        /**
         * Returns the second homology group with coefficients in Z_2
         * for this triangulation.
         * If this triangulation contains any ideal vertices,
         * the homology group will be
         * calculated as if each such vertex had been truncated.
         * The algorithm used calculates the relative first homology group
         * with respect to the boundary and uses homology and cohomology
         * theorems to deduce the second homology group.
         *
         * This group will simply be the direct sum of several copies of
         * Z_2, so the number of Z_2 terms is returned.
         *
         * \pre This triangulation is valid.
         *
         * @return the number of Z_2 terms in the second homology group
         * with coefficients in Z_2.
         */
        unsigned long homologyH2Z2() const;
        /**
         * Computes the given Turaev-Viro state sum invariant of this
         * 3-manifold using exact arithmetic.
         *
         * The initial data for the Turaev-Viro invariant is as described in
         * the paper of Turaev and Viro, "State sum invariants of 3-manifolds
         * and quantum 6j-symbols", Topology, vol. 31, no. 4, 1992, pp 865-902.
         * In particular, Section 7 of this paper describes the initial data
         * as determined by an integer r >= 3, and a root of unity q0 of
         * degree 2r for which q0^2 is a primitive root of unity of
         * degree r.  There are several cases to consider:
         *
         * - \a r may be even.  In this case \a q0 must be a primitive
         *   (<i>2r</i>)th root of unity, and the invariant is computed as an
         *   element of the cyclotomic field of order \a 2r.  There is no need
         *   to specify \e which root of unity is used, since switching between
         *   different roots of unity corresponds to an automorphism of
         *   the underlying cyclotomic field (i.e., it does not yield
         *   any new information).  Therefore, if \a r is even, the
         *   additional argument \a parity is ignored.
         *
         * - \a r may be odd, and \a q0 may be a primitive (<i>2r</i>)th
         *   root of unity.  This case corresponds to passing the argument
         *   \a parity as \c true.  Here the invariant is again computed
         *   as an element of the cyclotomic field of order \a 2r.  As before,
         *   there is no need to give further information as to which
         *   root of unity is used, since switching between roots of unity
         *   does not yield new information.
         *
         * - \a r may be odd, and \a q0 may be a primitive (<i>r</i>)th
         *   root of unity.  This case corresponds to passing the argument
         *   \a parity as \c false.  In this case the invariant is computed
         *   as an element of the cyclotomic field of order \a r.  Again,
         *   there is no need to give further information as to which
         *   root of unity is used.
         *
         * This routine works entirely within the relevant cyclotomic field,
         * which yields exact results but adds a significant overhead to the
         * running time.  If you want a fast floating-point approximation,
         * you can call turaevViroApprox() instead.
         *
         * Unlike this routine, turaevViroApprox() requires a precise
         * specification of which root of unity is used (since it
         * returns a numerical real value).  The numerical value
         * obtained by calling
         * <tt>turaevViroApprox(r, whichRoot)</tt>
         * should be the same as
         * <tt>turaevViro(r, parity).evaluate(whichRoot)</tt>,
         * where \a parity is \c true or \c false according to whether
         * \a whichRoot is odd or even respectively.  Of course in practice the
         * numerical values might be very different, since turaevViroApprox()
         * performs significantly more floating point operations, and so is
         * subject to a much larger potential numerical error.
         *
         * If the requested Turaev-Viro invariant has already been computed,
         * then the result will be cached and so this routine will be
         * very fast (since it just returns the previously computed result).
         * Otherwise the computation could be quite slow, particularly
         * for larger triangulations and/or larger values of \a r.
         *
         * Since Regina 7.0, this routine will not return until the
         * Turaev-Viro computation is complete, regardless of whether a progress
         * tracker was passed.  If you need the old behaviour (where passing a
         * progress tracker caused the computation to start in the background),
         * simply call this routine in a new detached thread.
         *
         * \pre This triangulation is valid, closed and non-empty.
         *
         * @param r the integer \a r as described above; this must be at
         * least 3.
         * @param parity determines for odd \a r whether \a q0 is a primitive
         * <i>2r</i>th or <i>r</i>th root of unity, as described above.
         * @param alg the algorithm with which to compute the invariant.  If
         * you are not sure, the default value (ALG_DEFAULT) is a safe choice.
         * @param tracker a progress tracker through will progress will
         * be reported, or \c nullptr if no progress reporting is required.
         * @return the requested Turaev-Viro invariant, or an uninitialised
         * field element if the calculation was cancelled via the given
         * progress tracker.
         *
         * @see allCalculatedTuraevViro
         */
        Cyclotomic turaevViro(unsigned long r, bool parity = true,
            Algorithm alg = ALG_DEFAULT,
            ProgressTracker* tracker = nullptr) const;
        /**
         * Computes the given Turaev-Viro state sum invariant of this
         * 3-manifold using a fast but inexact floating-point approximation.
         *
         * The initial data for the Turaev-Viro invariant is as described in
         * the paper of Turaev and Viro, "State sum invariants of 3-manifolds
         * and quantum 6j-symbols", Topology, vol. 31, no. 4, 1992, pp 865-902.
         * In particular, Section 7 describes the initial data as
         * determined by an integer \a r >= 3 and a root of unity \a q0 of
         * degree \a 2r for which \a q0^2 is a primitive root of unity of
         * degree \a r.
         *
         * The argument \a whichRoot specifies which root of unity is
         * used for \a q0.  Specifically, \a q0 will be the root of unity
         * <tt>e^(2i * Pi * whichRoot / 2r)</tt>.  There are additional
         * preconditions on \a whichRoot to ensure that \a q0^2 is a
         * \e primitive root of unity of degree \a r; see below for details.
         *
         * This same invariant can be computed by calling
         * <tt>turaevViro(r, parity).evaluate(whichRoot)</tt>,
         * where \a parity is \c true or \c false according to whether
         * \a whichRoot is odd or even respectively.
         * Calling turaevViroApprox() is significantly faster (since it avoids
         * the overhead of working in cyclotomic fields), but may also
         * lead to a much larger numerical error (since this routine might
         * perform an exponential number of floating point operations,
         * whereas the alternative only uses floating point for
         * the final call to Cyclotomic::evaluate()).
         *
         * These invariants, although computed in the complex field,
         * should all be reals.  Thus the return type is an ordinary
         * double.
         *
         * \pre This triangulation is valid, closed and non-empty.
         * \pre The argument \a whichRoot is strictly between 0 and <i>2r</i>,
         * and has no common factors with \a r.
         *
         * @param r the integer \a r as described above; this must be at
         * least 3.
         * @param whichRoot specifies which root of unity is used for \a q0,
         * as described above.
         * @param alg the algorithm with which to compute the invariant.  If
         * you are not sure, the default value (ALG_DEFAULT) is a safe choice.
         * @return the requested Turaev-Viro invariant.
         *
         * @see allCalculatedTuraevViro
         */
        double turaevViroApprox(unsigned long r, unsigned long whichRoot = 1,
            Algorithm alg = ALG_DEFAULT) const;
        /**
         * Returns the cache of all Turaev-Viro state sum invariants that
         * have been calculated for this 3-manifold.
         * This cache is updated every time turaevViro() is called, and
         * is emptied whenever the triangulation is modified.
         *
         * Turaev-Viro invariants are identified by an (\a r, \a parity)
         * pair as described in the turaevViro() documentation.  The
         * cache is just a set that maps (\a r, \a parity) pairs to the
         * corresponding invariant values.
         *
         * For even values of \a r, the parity is ignored when calling
         * turaevViro() (since the even and odd versions of the invariant
         * contain essentially the same information).  Therefore, in this
         * cache, all even values of \a r will have the corresponding parities
         * set to \c false.
         *
         * \note All invariants in this cache are now computed using exact
         * arithmetic, as elements of a cyclotomic field.  This is a
         * change from Regina 4.96 and earlier, which computed
         * floating-point approximations instead.
         *
         * \ifacespython This routine returns a Python dictionary.
         * It also returns by value, not by reference (i.e., if more
         * Turaev-Viro invariants are computed later on, the dictionary
         * that was originally returned will not change as a result).
         *
         * @return the cache of all Turaev-Viro invariants that have
         * already been calculated.
         *
         * @see turaevViro
         */
        const TuraevViroSet& allCalculatedTuraevViro() const;

        /**
         * Modifies a triangulated knot complement so that the algebraic
         * longitude follows a single boundary edge, and returns this edge.
         *
         * Assuming that this triangulation represents the complement of
         * a knot in the 3-sphere, this routine:
         *
         * - identifies the algebraic longitude of the knot complement;
         *   that is, identifies the non-trivial simple closed curve on
         *   the boundary whose homology in the 3-manifold is trivial;
         *
         * - layers additional tetrahedra on the boundary if necessary
         *   so that this curve is represented by a single boundary edge;
         *
         * - returns that (possibly new) boundary edge.
         *
         * Whilst this routine returns less information than
         * meridianLongitude(), it (1) runs much faster since it is based
         * on fast algebraic calculations, and (2) guarantees to terminate.
         * In contrast, meridianLongitude() must repeatedly try to test for
         * 3-spheres, and (as a result of only using fast 3-sphere
         * recognition heuristics) does not guarantee to terminate.
         *
         * At present this routine is fairly restrictive in what triangulations
         * it can work with: it requires the triangulation to be one-vertex
         * and have real (not ideal) boundary.
         * These restrictions may be eased in future versions of Regina.
         *
         * If the algebraic longitude is already represented by a single
         * boundary edge, then it is guaranteed that this routine will
         * \e not modify the triangulation, and will simply return this
         * boundary edge.
         *
         * \pre The underlying 3-manifold is known to be the complement
         * of a knot in the 3-sphere.
         * \pre This triangulation has precisely one vertex, and its
         * (unique) boundary component is formed from two triangles.
         *
         * \warning This routine may modify the triangluation, as
         * explained above, which will have the side-effect of
         * invalidating any existing Vertex, Edge or Triangle references.
         *
         * \warning If you have an \e ideal triangulation of a knot
         * complement, you \e must first run idealToFinite() and then simplify
         * the resulting triangulation to have two boundary triangles.
         *
         * @return the boundary edge representing the algebraic
         * longitude of the knot (after this triangulation has
         * been modified if necessary), or \c null if an error (such as
         * an integer overflow) occurred during the computation.
         */
        Edge<3>* longitude();

        /**
         * Modifies a triangulated knot complement so that the meridian and
         * algebraic longitude each follow a single boundary edge, and returns
         * these two edges.
         *
         * Assuming that this triangulation represents the complement of
         * a knot in the 3-sphere, this routine:
         *
         * - identifies the meridian of the knot complement, and also the
         *   algebraic longitude (i.e., the non-trivial simple closed curve on
         *   the boundary whose homology in the 3-manifold is trivial);
         *
         * - layers additional tetrahedra on the boundary if necessary so that
         *   each of these curves is represented by a single boundary edge;
         *
         * - returns these two (possibly new) boundary edges.
         *
         * This routine uses fast heuristics to locate the meridian; as a
         * result, <b>it does not guarantee to terminate</b> (but if you find
         * a case where it does not, please let the Regina developers know!).
         * If it does return then it guarantees that the result is correct.
         *
         * Whilst this routine returns more information than longitude(),
         * note that longitude() (1) runs much faster since it is based
         * on fast algebraic calculations, and (2) guarantees to terminate.
         *
         * At present this routine is fairly restrictive in what triangulations
         * it can work with: it requires the triangulation to be one-vertex
         * and have real (not ideal) boundary.
         * These restrictions may be eased in future versions of Regina.
         *
         * If the meridian and algebraic longitude are already both represented
         * by single boundary edges, then it is guaranteed that this routine
         * will \e not modify the triangulation, and will simply return
         * these two boundary edges.
         *
         * \pre The underlying 3-manifold is known to be the complement
         * of a knot in the 3-sphere.
         * \pre This triangulation has precisely one vertex, and its
         * (unique) boundary component is formed from two triangles.
         *
         * \warning This routine may modify the triangluation, as
         * explained above, which will have the side-effect of
         * invalidating any existing Vertex, Edge or Triangle references.
         *
         * \warning If you have an \e ideal triangulation of a knot
         * complement, you \e must first run idealToFinite() and then simplify
         * the resulting triangulation to have two boundary triangles.
         *
         * @return a pair (\a m, \a l), where \a m is the boundary edge
         * representing the meridian and \a l is the boundary edge representing
         * the algebraic longitude of the knot complement (after this
         * triangulation has been modified if necessary).  If an error (such as
         * an integer overflow) occurs during the computation, then this
         * routine will return (\c null, \c null).
         */
        std::pair<Edge<3>*, Edge<3>*> meridianLongitude();

        /*@}*/
        /**
         * \name Normal Surfaces and Angle Structures
         */
        /*@{*/

        /**
         * Determines if this triangulation is 0-efficient.
         * A triangulation is 0-efficient if its only normal spheres and
         * discs are vertex linking, and if it has no 2-sphere boundary
         * components.
         *
         * @return \c true if and only if this triangulation is
         * 0-efficient.
         */
        bool isZeroEfficient() const;
        /**
         * Is it already known whether or not this triangulation is
         * 0-efficient?
         * See isZeroEfficient() for further details.
         *
         * If this property is already known, future calls to
         * isZeroEfficient() will be very fast (simply returning the
         * precalculated value).
         *
         * \warning This routine does not actually tell you \e whether
         * this triangulation is 0-efficient; it merely tells you whether
         * the answer has already been computed.
         *
         * @return \c true if and only if this property is already known.
         */
        bool knowsZeroEfficient() const;
        /**
         * Determines whether this triangulation has a normal splitting
         * surface.  See NormalSurface::isSplitting() for details
         * regarding normal splitting surfaces.
         *
         * In the special case where this is the empty triangulation,
         * this routine returns \c false.
         *
         * As of Regina 6.0, this routine is now fast (small polynomial
         * time), and works even for triangulations with more than one
         * connected component.  Thanks to Robert Haraway.
         *
         * @return \c true if and only if this triangulation has a
         * normal splitting surface.
         */
        bool hasSplittingSurface() const;
        /**
         * Searches for a non-vertex-linking normal sphere or disc
         * within this triangulation.  If such a surface exists within
         * this triangulation, this routine is guaranteed to find one.
         *
         * @return a non-vertex-linking normal sphere or disc, or no value if
         * none exists.
         */
        std::optional<NormalSurface> nonTrivialSphereOrDisc() const;
        /**
         * A deprecated alias for nonTrivialSphereOrDisc(), which searches for
         * a non-vertex-linking normal sphere or disc within this triangulation.
         *
         * \deprecated This routine has been renamed to
         * nonTrivialSphereOrDisc().  See that routine for further details.
         *
         * @return a non-vertex-linking normal sphere or disc, or no value if
         * none exists.
         */
        [[deprecated]] std::optional<NormalSurface> hasNonTrivialSphereOrDisc()
            const;
        /**
         * Searches for an octagonal almost normal 2-sphere within this
         * triangulation.  If such a surface exists, this routine is
         * guaranteed to find one.
         *
         * \pre This triangulation is valid, closed, orientable, connected,
         * and 0-efficient.  These preconditions are almost certainly more
         * restrictive than they need to be, but we stay safe for now.
         *
         * @return an octagonal almost normal 2-sphere, or no value if
         * none exists.
         */
        std::optional<NormalSurface> octagonalAlmostNormalSphere() const;
        /**
         * A deprecated alias for octagonalAlmostNormalSphere(), which searches
         * for an octagonal almost normal 2-sphere within this triangulation.
         *
         * \deprecated This routine has been renamed to
         * octagonalAlmostNormalSphere().  See that routine for further details.
         *
         * \pre This triangulation is valid, closed, orientable, connected,
         * and 0-efficient.
         *
         * @return an octagonal almost normal 2-sphere, or no value if
         * none exists.
         */
        [[deprecated]] std::optional<NormalSurface>
            hasOctagonalAlmostNormalSphere() const;
        /**
         * Returns a strict angle structure on this triangulation, if one
         * exists.  Recall that a \e strict angle structure is one in which
         * every angle is strictly between 0 and &pi;.  If a strict angle
         * structure does exist, then this routine is guaranteed to return one.
         *
         * This routine is designed for scenarios where you already know
         * that a strict angle structure exists.  This means:
         *
         * - If no strict angle structure exists, this routine will throw an
         *   exception, which will incur a significant overhead.
         *
         * - If you do \e not know in advance whether a strict angle structure
         *   exists, you should call hasStrictAngleStructure() first.  If the
         *   answer is no, this will avoid the overhead of throwing and catching
         *   exceptions.  If the answer is yes, this will have the side-effect
         *   of caching the strict angle structure, which means your subsequent
         *   call to strictAngleStructure() will be essentially instantaneous.
         *
         * The underlying algorithm runs a single linear program (it does
         * \e not enumerate all vertex angle structures).  This means
         * that it is likely to be fast even for large triangulations.
         *
         * The result of this routine is cached internally: as long as
         * the triangulation does not change, multiple calls to
         * strictAngleStructure() will return identical angle structures,
         * and every call after the first be essentially instantaneous.
         *
         * If the triangulation does change, however, then the cached angle
         * structure will be deleted, and any reference that was returned
         * before will become invalid.
         *
         * \exception NoSolution no strict angle structure exists on
         * this triangulation.
         *
         * @return a strict angle structure on this triangulation, if
         * one exists.
         */
        const AngleStructure& strictAngleStructure() const;
        /**
         * A deprecated alias for strictAngleStructure(), which returns
         * a strict angle structure on this triangulation if one exists.
         *
         * \deprecated This routine has been renamed to strictAngleStructure().
         * See that routine for further details.
         *
         * \exception NoSolution no strict angle structure exists on
         * this triangulation.
         *
         * @return a strict angle structure on this triangulation, if
         * one exists.
         */
        [[deprecated]] const AngleStructure& findStrictAngleStructure() const;
        /**
         * Determines whether this triangulation supports a strict angle
         * structure.  Recall that a \e strict angle structure is one
         * in which every angle is strictly between 0 and &pi;.
         *
         * This routine returns \c false if and only if strictAngleStructure()
         * throws an exception.  However, if you do not \e know whether a
         * strict angle structure exists, then this routine is faster:
         *
         * - If there is \e no strict angle structure, this routine will
         *   avoid the overhead of throwing and catching exceptions.
         *
         * - If there \e is a strict angle structure, this routine will find
         *   and cache this angle structure, which means that any subsequent
         *   call to strictAngleStructure() to retrieve its details will
         *   be essentially instantaneous.
         *
         * The underlying algorithm runs a single linear program (it does
         * \e not enumerate all vertex angle structures).  This means
         * that it is likely to be fast even for large triangulations.
         *
         * @return \c true if and only if a strict angle structure exists on
         * this triangulation.
         */
        bool hasStrictAngleStructure() const;
        /**
         * Is it already known (or trivial to determine) whether or not
         * this triangulation supports a strict angle structure?
         * See hasStrictAngleStructure() for further details.
         *
         * If this property is indeed already known, future calls to
         * strictAngleStructure() and hasStrictAngleStructure() will be
         * very fast (simply returning the precalculated solution).
         *
         * \warning This routine does not actually tell you \e whether
         * the triangulation supports a strict angle structure; it merely
         * tells you whether the answer has already been computed (or is
         * very easily computed).
         *
         * @return \c true if and only if this property is already known
         * or trivial to calculate.
         */
        bool knowsStrictAngleStructure() const;
        /**
         * Returns a generalised angle structure on this triangulation,
         * if one exists.  A \e generalised angle structure must satisfy the
         * same matching equations as all angle structures do, but there is no
         * constraint on the signs of the angles; in particular, negative
         * angles are allowed.  If a generalised angle structure does exist,
         * then this routine is guaranteed to return one.
         *
         * This routine is designed for scenarios where you already know
         * that a generalised angle structure exists.  This means:
         *
         * - If no generalised angle structure exists, this routine will
         *   throw an exception, which will incur a significant overhead.
         *
         * - It should be rare that you do not know in advance whether a
         *   generalised angle structure exists (see the simple conditions in
         *   the note below).  However, if you don't yet know, you should call
         *   hasGeneralAngleStructure() first.  If the answer is no, this will
         *   avoid the overhead of throwing and catching exceptions.  If the
         *   answer is yes, this will have the side-effect of caching the
         *   angle structure, which means your subsequent call to
         *   generalAngleStructure() will be essentially instantaneous.
         *
         * The underlying algorithm simply solves a system of linear equations,
         * and so should be fast even for large triangulations.
         *
         * The result of this routine is cached internally: as long as
         * the triangulation does not change, multiple calls to
         * generalAngleStructure() will return identical angle structures,
         * and every call after the first be essentially instantaneous.
         *
         * If the triangulation does change, however, then the cached angle
         * structure will be deleted, and any reference that was returned
         * before will become invalid.
         *
         * \note For a valid triangulation with no boundary faces, a
         * generalised angle structure exists if and only if every vertex link
         * is a torus or Klein bottle.  The "only if" direction is a simple
         * Euler characteristic calculation; for the "if" direction see
         * "Angle structures and normal surfaces", Feng Luo and Stephan
         * Tillmann, Trans. Amer. Math. Soc. 360:6 (2008), pp. 2849-2866).
         *
         * \exception NoSolution no generalised angle structure exists on
         * this triangulation.
         *
         * @return a generalised angle structure on this triangulation, if
         * one exists.
         */
        const AngleStructure& generalAngleStructure() const;
        /**
         * Determines whether this triangulation supports a generalised angle
         * structure.  A \e generalised angle structure must satisfy the
         * same matching equations as all angle structures do, but there is no
         * constraint on the signs of the angles; in particular, negative
         * angles are allowed.
         *
         * This routine returns \c false if and only if generalAngleStructure()
         * throws an exception.  However, if you do not \e know whether a
         * generalised angle structure exists, then this routine is faster:
         *
         * - If there is \e no generalised angle structure, this routine will
         *   avoid the overhead of throwing and catching exceptions.
         *
         * - If there \e is a generalised angle structure, this routine will
         *   find and cache this angle structure, which means that any
         *   subsequent call to generalAngleStructure() to retrieve its
         *   details will be essentially instantaneous.
         *
         * The underlying algorithm simply solves a system of linear equations,
         * and so should be fast even for large triangulations.
         *
         * \note For a valid triangulation with no boundary faces, a
         * generalised angle structure exists if and only if every vertex link
         * is a torus or Klein bottle.  The "only if" direction is a simple
         * Euler characteristic calculation; for the "if" direction see
         * "Angle structures and normal surfaces", Feng Luo and Stephan
         * Tillmann, Trans. Amer. Math. Soc. 360:6 (2008), pp. 2849-2866).
         *
         * \note Even if the condition above is true and it is clear that a
         * generalised angle structure should exist, this routine will still do
         * the extra work to compute an explicit solution (in order to fulfil
         * the promise made in the generalAngleStructure() documentation).
         *
         * @return \c true if and only if a generalised angle structure exists
         * on this triangulation.
         */
        bool hasGeneralAngleStructure() const;

        /*@}*/
        /**
         * \name Skeletal Transformations
         */
        /*@{*/

        /**
         * Produces a maximal forest in the 1-skeleton of the triangulation
         * boundary.
         *
         * Note that the edge pointers returned will become invalid once the
         * triangulation has changed.
         *
         * @return a set containing the edges of the maximal forest.
         */
        std::set<Edge<3>*> maximalForestInBoundary() const;
        /**
         * Produces a maximal forest in the triangulation's 1-skeleton.
         * It can be specified whether or not different boundary components
         * may be joined by the maximal forest.
         *
         * An edge leading to an ideal vertex is still a
         * candidate for inclusion in the maximal forest.  For the
         * purposes of this algorithm, any ideal vertex will be treated
         * as any other vertex (and will still be considered part of its
         * own boundary component).
         *
         * Note that the edge pointers returned will become
         * invalid once the triangulation has changed.
         *
         * @param canJoinBoundaries \c true if and only if different
         * boundary components are allowed to be joined by the maximal forest.
         * @return a set containing the edges of the maximal forest.
         */
        std::set<Edge<3>*> maximalForestInSkeleton(
                bool canJoinBoundaries = true) const;

        /**
         * Attempts to simplify the triangulation using fast and greedy
         * heuristics.  This routine will attempt to reduce both the number
         * of tetrahedra and the number of boundary triangles (with the
         * number of tetrahedra as its priority).
         *
         * Currently this routine uses simplifyToLocalMinimum() in
         * combination with random 4-4 moves, book opening moves and
         * book closing moves.
         *
         * Although intelligentSimplify() works very well most of the time,
         * it can occasionally get stuck; in such cases you may wish to try
         * the more powerful but (much) slower simplifyExhaustive() instead.
         *
         * If this triangulation is currently oriented, then this operation
         * will preserve the orientation.
         *
         * \warning Running this routine multiple times upon the same
         * triangulation may return different results, since the implementation
         * makes random decisions.  More broadly, the implementation of this
         * routine (and therefore its results) may change between different
         * releases of Regina.
         *
         * \todo \opt Include random 2-3 moves to get out of wells.
         *
         * @return \c true if and only if the triangulation was successfully
         * simplified.  Otherwise this triangulation will not be changed.
         */
        bool intelligentSimplify();
        /**
         * Uses all known simplification moves to reduce the triangulation
         * monotonically to some local minimum number of tetrahedra.
         *
         * End users will probably not want to call this routine.
         * You should call intelligentSimplify() if you want a fast (and
         * usually effective) means of simplifying a triangulation, or
         * you should call simplifyExhaustive() if you are still stuck
         * and you want to try a slower but more powerful method instead.
         *
         * The moves used by this routine include 3-2, 2-0 (edge and vertex),
         * 2-1 and boundary shelling moves.
         *
         * Moves that do not reduce the number of tetrahedra
         * (such as 4-4 moves or book opening moves) are not used in this
         * routine.  Such moves do however feature in intelligentSimplify().
         *
         * If this triangulation is currently oriented, then this operation
         * will preserve the orientation.
         *
         * \warning The implementation of this routine (and therefore
         * its results) may change between different releases of Regina.
         *
         * @param perform \c true if we are to perform the
         * simplifications, or \c false if we are only to investigate
         * whether simplifications are possible (defaults to \c true).
         * @return if \a perform is \c true, this routine returns
         * \c true if and only if the triangulation was changed to
         * reduce the number of tetrahedra; if \a perform is \c false,
         * this routine returns \c true if and only if it determines
         * that it is capable of performing such a change.
         */
        bool simplifyToLocalMinimum(bool perform = true);

        /**
         * Attempts to simplify this triangulation using a slow but
         * exhaustive search through the Pachner graph.  This routine is
         * more powerful but much slower than intelligentSimplify().
         *
         * Specifically, this routine will iterate through all
         * triangulations that can be reached from this triangulation
         * via 2-3 and 3-2 Pachner moves, without ever exceeding
         * \a height additional tetrahedra beyond the original number.
         *
         * If at any stage it finds a triangulation with \e fewer
         * tetrahedra than the original, then this routine will call
         * intelligentSimplify() to shrink the triangulation further if
         * possible and will then return \c true.  If it cannot find a
         * triangulation with fewer tetrahedra then it will leave this
         * triangulation unchanged and return \c false.
         *
         * This routine can be very slow and very memory-intensive: the
         * number of triangulations it visits may be superexponential in
         * the number of tetrahedra, and it records every triangulation
         * that it visits (so as to avoid revisiting the same triangulation
         * again).  It is highly recommended that you begin with \a height = 1,
         * and if this fails then try increasing \a height one at a time until
         * either you find a simplification or the routine becomes
         * too expensive to run.
         *
         * If \a height is negative, then there will be \e no bound on
         * the number of additional tetrahedra.  This means that the
         * routine will not terminate until a simpler triangulation is found.
         * If no simpler diagram exists then the only way to terminate this
         * function is to cancel the operation via a progress tracker
         * (read on for details).
         *
         * If you want a \e fast simplification routine, you should call
         * intelligentSimplify() instead.  The benefit of simplifyExhaustive()
         * is that, for very stubborn triangulations where intelligentSimplify()
         * finds itself stuck at a local minimum, simplifyExhaustive() is able
         * to "climb out" of such wells.
         *
         * Since Regina 7.0, this routine will not return until either the
         * triangulation is simplified or the exhaustive search is complete,
         * regardless of whether a progress tracker was passed.  If you
         * need the old behaviour (where passing a progress tracker caused
         * the exhaustive search to start in the background), simply call
         * this routine in a new detached thread.
         *
         * To assist with performance, this routine can run in parallel
         * (multithreaded) mode; simply pass the number of parallel threads
         * in the argument \a nThreads.  Even in multithreaded mode, this
         * routine will not return until processing has finished (i.e., either
         * the triangulation was simplified or the search was exhausted).
         *
         * If this routine is unable to simplify the triangulation, then
         * the triangulation will not be changed.
         *
         * \pre This triangulation is connected.
         *
         * \exception FailedPrecondition this triangulation has more
         * than one connected component.  If a progress tracker was passed,
         * it will be marked as finished before the exception is thrown.
         *
         * @param height the maximum number of \e additional tetrahedra to
         * allow beyond the number of tetrahedra originally present in the
         * triangulation, or a negative number if this should not be bounded.
         * @param nThreads the number of threads to use.  If this is
         * 1 or smaller then the routine will run single-threaded.
         * @param tracker a progress tracker through which progress will
         * be reported, or \c nullptr if no progress reporting is required.
         * @return \c true if and only if the triangulation was successfully
         * simplified to fewer tetrahedra.
         */
        bool simplifyExhaustive(int height = 1, unsigned nThreads = 1,
            ProgressTrackerOpen* tracker = nullptr);

        /**
         * Explores all triangulations that can be reached from this via
         * Pachner moves, without exceeding a given number of additional
         * tetrahedra.
         *
         * Specifically, this routine will iterate through all
         * triangulations that can be reached from this triangulation
         * via 2-3 and 3-2 Pachner moves, without ever exceeding
         * \a height additional tetrahedra beyond the original number.
         *
         * For every such triangulation (including this starting
         * triangulation), this routine will call \a action (which must
         * be a function or some other callable object).
         *
         * - \a action must take the following initial argument(s).
         *   Either (a) the first argument must be a triangulation (the precise
         *   type is discussed below), representing the triangluation that has
         *   been found; or else (b) the first two arguments must be of types
         *   const std::string& followed by a triangulation, representing both
         *   the triangulation and its isomorphism signature.
         *   The second form is offered in order to avoid unnecessarily
         *   recomputation within the \a action function.
         *   If there are any additional arguments supplied in the list \a args,
         *   then these will be passed as subsequent arguments to \a action.
         *
         * - The triangulation argument will be passed as an rvalue; a typical
         *   action could (for example) take it by const reference and query it,
         *   or take it by value and modify it, or take it by rvalue reference
         *   and move it into more permanent storage.
         *
         * - \a action must return a boolean.  If \a action ever returns
         *   \c true, then this indicates that processing should stop
         *   immediately (i.e., no more triangulations will be processed).
         *
         * - \a action may, if it chooses, make changes to this triangulation
         *   (i.e., the original triangulation upon which retriangulate()
         *   was called).  This will not affect the search: all triangulations
         *   that this routine visits will be obtained via Pachner moves
         *   from the original form of this triangulation, before any
         *   subsequent changes (if any) were made.
         *
         * - \a action will only be called once for each triangulation
         *   (including this starting triangulation).  In other words, no
         *   triangulation will be revisited a second time in a single call
         *   to retriangulate().
         *
         * This routine can be very slow and very memory-intensive, since the
         * number of triangulations it visits may be superexponential in
         * the number of tetrahedra, and it records every triangulation
         * that it visits (so as to avoid revisiting the same triangulation
         * again).  It is highly recommended that you begin with \a height = 1,
         * and if necessary try increasing \a height one at a time until
         * this routine becomes too expensive to run.
         *
         * If \a height is negative, then there will be \e no bound on
         * the number of additional tetrahedra.  This means that the
         * routine will <i>never terminate</i>, unless \a action returns
         * \c true for some triangulation that is passed to it.
         *
         * Since Regina 7.0, this routine will not return until the exploration
         * of triangulations is complete, regardless of whether a progress
         * tracker was passed.  If you need the old behaviour (where passing a
         * progress tracker caused the enumeration to start in the background),
         * simply call this routine in a new detached thread.
         *
         * To assist with performance, this routine can run in parallel
         * (multithreaded) mode; simply pass the number of parallel threads in
         * the argument \a nThreads.  Even in multithreaded mode, this routine
         * will not return until processing has finished (i.e., either \a action
         * returned \c true, or the search was exhausted).  All calls to
         * \a action will be protected by a mutex (i.e., different threads will
         * never be calling \a action at the same time); as a corollary, the
         * action should avoid expensive operations where possible (otherwise
         * it will become a serialisation bottleneck in the multithreading).
         *
         * \pre This triangulation is connected.
         *
         * \exception FailedPrecondition this triangulation has more
         * than one connected component.  If a progress tracker was passed,
         * it will be marked as finished before the exception is thrown.
         *
         * \apinotfinal
         *
         * \ifacespython This function is available in Python, and the
         * \a action argument may be a pure Python function.  However, its
         * form is more restricted: the arguments \a tracker and \a args are
         * removed, so you call it as retriangulate(height, threads, action).
         * Moreover, \a action must take exactly two arguments
         * (const std::string&, Triangulation<3>&&) representing the signature
         * and the triangulation, as described in option (b) above.
         *
         * @param height the maximum number of \e additional tetrahedra to
         * allow beyond the number of tetrahedra originally present in the
         * triangulation, or a negative number if this should not be bounded.
         * @param nThreads the number of threads to use.  If this is
         * 1 or smaller then the routine will run single-threaded.
         * @param tracker a progress tracker through which progress will
         * be reported, or \c null if no progress reporting is required.
         * @param action a function (or other callable object) to call
         * for each triangulation that is found.
         * @param args any additional arguments that should be passed to
         * \a action, following the initial triangulation argument(s).
         * @return \c true if some call to \a action returned \c true (thereby
         * terminating the search early), or \c false if the search ran to
         * completion.
         */
        template <typename Action, typename... Args>
        bool retriangulate(int height, unsigned nThreads,
            ProgressTrackerOpen* tracker,
            Action&& action, Args&&... args) const;

        /**
         * Ensures that the boundary contains the smallest possible
         * number of triangles, potentially adding tetrahedra to do this.
         *
         * This routine is for use with algorithms that require minimal
         * boundaries (e.g., torus boundaries must contain exactly two
         * triangles).  As noted above, it may in fact increase the
         * total number of tetrahedra in the triangulation (though the
         * implementation does make efforts not to do this).
         *
         * Once this routine is finished, every boundary component will
         * have exactly one vertex, except for sphere and projective
         * plane boundaries which will have exactly two triangles
         * (but three and two vertices respectively).
         *
         * The changes that this routine performs can always be
         * expressed using only close book moves and/or layerings.
         * In particular, this routine never creates new vertices,
         * and it never creates a non-vertex-linking normal disc or sphere
         * if there was not one before.
         *
         * Although this routine only modifies real boundary components,
         * it is fine if the triangulation also contains ideal boundary
         * components (and these simply will be left alone).
         *
         * If this triangulation is currently oriented, then this operation
         * will preserve the orientation.
         *
         * \pre This triangulation is valid.
         *
         * @return \c true if the triangulation was changed, or \c false if
         * every boundary component was already minimal to begin with.
         */
        bool minimiseBoundary();

        /**
         * A synonym for minimiseBoundary().
         * This ensures that the boundary contains the smallest possible
         * number of triangles, potentially adding tetrahedra to do this.
         *
         * See minimiseBoundary() for further details.
         *
         * \pre This triangulation is valid.
         *
         * @return \c true if the triangulation was changed, or \c false if
         * every boundary component was already minimal to begin with.
         */
        bool minimizeBoundary();

        /**
         * Checks the eligibility of and/or performs a 4-4 move
         * about the given edge.
         * This involves replacing the four tetrahedra joined at that
         * edge with four tetrahedra joined along a different edge.
         * Consider the octahedron made up of the four original
         * tetrahedra; this has three internal axes.  The initial four
         * tetrahedra meet along the given edge which forms one of these
         * axes; the new tetrahedra will meet along a different axis.
         * This move can be done iff (i) the edge is valid and non-boundary,
         * and (ii) the four tetrahedra are distinct.
         *
         * If the routine is asked to both check and perform, the move
         * will only be performed if the check shows it is legal.
         *
         * If this triangulation is currently oriented, then this 4-4 move
         * will label the new tetrahedra in a way that preserves the
         * orientation.
         *
         * Note that after performing this move, all skeletal objects
         * (triangles, components, etc.) will be reconstructed, which means
         * any pointers to old skeletal objects (such as the argument \a e)
         * can no longer be used.
         *
         * \pre If the move is being performed and no
         * check is being run, it must be known in advance that the move
         * is legal.
         * \pre The given edge is an edge of this triangulation.
         *
         * @param e the edge about which to perform the move.
         * @param newAxis Specifies which axis of the octahedron the new
         * tetrahedra should meet along; this should be 0 or 1.
         * Consider the four original tetrahedra in the order described
         * by Edge<3>::embedding(0,...,3); call these tetrahedra 0, 1, 2 and
         * 3.  If \a newAxis is 0, the new axis will separate tetrahedra
         * 0 and 1 from 2 and 3.  If \a newAxis is 1, the new axis will
         * separate tetrahedra 1 and 2 from 3 and 0.
         * @param check \c true if we are to check whether the move is
         * allowed (defaults to \c true).
         * @param perform \c true if we are to perform the move
         * (defaults to \c true).
         * @return If \a check is \c true, the function returns \c true
         * if and only if the requested move may be performed
         * without changing the topology of the manifold.  If \a check
         * is \c false, the function simply returns \c true.
         */
        bool fourFourMove(Edge<3>* e, int newAxis, bool check = true,
                bool perform = true);
        /**
         * Checks the eligibility of and/or performs a 2-0 move
         * about the given edge of degree 2.
         * This involves taking the two tetrahedra joined at that edge
         * and squashing them flat.  This can be done if:
         *
         * - the edge is valid and non-boundary;
         *
         * - the two tetrahedra are distinct;
         *
         * - the edges opposite \c e in each tetrahedron are distinct and
         *   not both boundary;
         *
         * - if triangles \a f1 and \a f2 from one tetrahedron are to be
         *   flattened onto triangles \a g1 and \a g2 of the other
         *   respectively, then
         *   (a) \a f1 and \a g1 are distinct,
         *   (b) \a f2 and \a g2 are distinct,
         *   (c) we do not have both \a f1 = \a g2 and \a g1 = \a f2,
         *   (d) we do not have both \a f1 = \a f2 and \a g1 = \a g2, and
         *   (e) we do not have two of the triangles boundary and the other
         *   two identified.
         *
         * If the routine is asked to both check and perform, the move
         * will only be performed if the check shows it is legal.
         *
         * Note that after performing this move, all skeletal objects
         * (triangles, components, etc.) will be reconstructed, which means
         * any pointers to old skeletal objects (such as the argument \a e)
         * can no longer be used.
         *
         * \pre If the move is being performed and no
         * check is being run, it must be known in advance that the move
         * is legal.
         * \pre The given edge is an edge of this triangulation.
         *
         * @param e the edge about which to perform the move.
         * @param check \c true if we are to check whether the move is
         * allowed (defaults to \c true).
         * @param perform \c true if we are to perform the move
         * (defaults to \c true).
         * @return If \a check is \c true, the function returns \c true
         * if and only if the requested move may be performed
         * without changing the topology of the manifold.  If \a check
         * is \c false, the function simply returns \c true.
         */
        bool twoZeroMove(Edge<3>* e, bool check = true, bool perform = true);
        /**
         * Checks the eligibility of and/or performs a 2-0 move
         * about the given vertex of degree 2.
         * This involves taking the two tetrahedra joined at that vertex
         * and squashing them flat.
         * This can be done if:
         *
         * - the vertex is non-boundary and has a 2-sphere vertex link;
         *
         * - the two tetrahedra are distinct;
         *
         * - the triangles opposite \c v in each tetrahedron are distinct and
         *   not both boundary;
         *
         * - the two tetrahedra meet each other on all three faces touching
         *   the vertex (as opposed to meeting each other on one face and
         *   being glued to themselves along the other two).
         *
         * If the routine is asked to both check and perform, the move
         * will only be performed if the check shows it is legal.
         *
         * Note that after performing this move, all skeletal objects
         * (triangles, components, etc.) will be reconstructed, which means
         * any pointers to old skeletal objects (such as the argument \a v)
         * can no longer be used.
         *
         * \pre If the move is being performed and no
         * check is being run, it must be known in advance that the move
         * is legal.
         * \pre The given vertex is a vertex of this triangulation.
         *
         * @param v the vertex about which to perform the move.
         * @param check \c true if we are to check whether the move is
         * allowed (defaults to \c true).
         * @param perform \c true if we are to perform the move
         * (defaults to \c true).
         * @return If \a check is \c true, the function returns \c true
         * if and only if the requested move may be performed
         * without changing the topology of the manifold.  If \a check
         * is \c false, the function simply returns \c true.
         */
        bool twoZeroMove(Vertex<3>* v, bool check = true, bool perform = true);
        /**
         * Checks the eligibility of and/or performs a 2-1 move
         * about the given edge.
         * This involves taking an edge meeting only one tetrahedron
         * just once and merging that tetrahedron with one of the
         * tetrahedra joining it.
         *
         * This can be done assuming the following conditions:
         *
         * - The edge must be valid and non-boundary.
         *
         * - The two remaining faces of the tetrahedron are not joined, and
         *   the tetrahedron face opposite the given endpoint of the edge is
         *   not boundary.
         *
         * - Consider the second tetrahedron to be merged (the one
         *   joined along the face opposite the given endpoint of the edge).
         *   Moreover, consider the two edges of this second tetrahedron
         *   that run from the (identical) vertices of the original
         *   tetrahedron not touching \c e to the vertex of the second
         *   tetrahedron not touching the original tetrahedron.  These edges
         *   must be distinct and may not both be in the boundary.
         *
         * There are additional "distinct and not both boundary" conditions
         * on faces of the second tetrahedron, but those follow automatically
         * from the final condition above.
         *
         * If the routine is asked to both check and perform, the move
         * will only be performed if the check shows it is legal.
         *
         * If this triangulation is currently oriented, then this 2-1 move
         * will label the new tetrahedra in a way that preserves the
         * orientation.
         *
         * Note that after performing this move, all skeletal objects
         * (triangles, components, etc.) will be reconstructed, which means
         * any pointers to old skeletal objects (such as the argument \a e)
         * can no longer be used.
         *
         * \pre If the move is being performed and no
         * check is being run, it must be known in advance that the move
         * is legal.
         * \pre The given edge is an edge of this triangulation.
         *
         * @param e the edge about which to perform the move.
         * @param edgeEnd the end of the edge \e opposite that at
         * which the second tetrahedron (to be merged) is joined.
         * The end is 0 or 1, corresponding to the labelling (0,1) of
         * the vertices of the edge as described in
         * EdgeEmbedding<3>::vertices().
         * @param check \c true if we are to check whether the move is
         * allowed (defaults to \c true).
         * @param perform \c true if we are to perform the move
         * (defaults to \c true).
         * @return If \a check is \c true, the function returns \c true
         * if and only if the requested move may be performed
         * without changing the topology of the manifold.  If \a check
         * is \c false, the function simply returns \c true.
         */
        bool twoOneMove(Edge<3>* e, int edgeEnd,
                bool check = true, bool perform = true);
        /**
         * Checks the eligibility of and/or performs a book opening move
         * about the given triangle.
         * This involves taking a triangle meeting the boundary along two
         * edges, and ungluing it to create two new boundary triangles
         * (thus exposing the tetrahedra it initially joined).
         * This move is the inverse of the closeBook() move, and is
         * used to open the way for new shellBoundary() moves.
         *
         * This move can be done if:
         *
         * - the triangle meets the boundary in precisely two edges (and thus
         *   also joins two tetrahedra);
         *
         * - the vertex between these two edges is a standard boundary
         *   vertex (its link is a disc);
         *
         * - the remaining edge of the triangle (which is internal to the
         *   triangulation) is valid.
         *
         * If the routine is asked to both check and perform, the move
         * will only be performed if the check shows it is legal.
         *
         * Note that after performing this move, all skeletal objects
         * (triangles, components, etc.) will be reconstructed, which means
         * any pointers to old skeletal objects (such as the argument \a f)
         * can no longer be used.
         *
         * \pre If the move is being performed and no
         * check is being run, it must be known in advance that the move
         * is legal.
         * \pre The given triangle is a triangle of this triangulation.
         *
         * @param t the triangle about which to perform the move.
         * @param check \c true if we are to check whether the move is
         * allowed (defaults to \c true).
         * @param perform \c true if we are to perform the move
         * (defaults to \c true).
         * @return If \a check is \c true, the function returns \c true
         * if and only if the requested move may be performed
         * without changing the topology of the manifold.  If \a check
         * is \c false, the function simply returns \c true.
         */
        bool openBook(Triangle<3>* t, bool check = true, bool perform = true);
        /**
         * Checks the eligibility of and/or performs a book closing move
         * about the given boundary edge.
         * This involves taking a boundary edge of the triangulation and
         * folding together the two boundary triangles on either side.  This
         * move is the inverse of the openBook() move, and is used to
         * simplify the boundary of the triangulation.
         * This move can be done if:
         *
         * - the edge \a e is a boundary edge;
         *
         * - the two vertices opposite \a e in the boundary triangles
         *   that contain \a e are valid and distinct;
         *
         * - the boundary component containing \a e contains more than
         *   two triangles.
         *
         * There are in fact several other distinctness conditions on
         * the nearby edges and triangles, but they follow automatically
         * from the conditions above.
         *
         * If the routine is asked to both check and perform, the move
         * will only be performed if the check shows it is legal.
         *
         * Note that after performing this move, all skeletal objects
         * (triangles, components, etc.) will be reconstructed, which means
         * any pointers to old skeletal objects (such as the argument \a f)
         * can no longer be used.
         *
         * \pre If the move is being performed and no
         * check is being run, it must be known in advance that the move
         * is legal.
         * \pre The given edge is an edge of this triangulation.
         *
         * @param e the edge about which to perform the move.
         * @param check \c true if we are to check whether the move is
         * allowed (defaults to \c true).
         * @param perform \c true if we are to perform the move
         * (defaults to \c true).
         * @return If \a check is \c true, the function returns \c true
         * if and only if the requested move may be performed
         * without changing the topology of the manifold.  If \a check
         * is \c false, the function simply returns \c true.
         */
        bool closeBook(Edge<3>* e, bool check = true, bool perform = true);
        /**
         * Checks the eligibility of and/or performs a boundary shelling
         * move on the given tetrahedron.
         * This involves simply popping off a tetrahedron that touches
         * the boundary.
         * This can be done if:
         *
         * - all edges of the tetrahedron are valid;
         *
         * - precisely one, two or three faces of the tetrahedron lie in
         *   the boundary;
         *
         * - if one face lies in the boundary, then the opposite vertex
         *   does not lie in the boundary, and no two of the remaining three
         *   edges are identified;
         *
         * - if two faces lie in the boundary, then the remaining edge does
         *   not lie in the boundary, and the remaining two faces of the
         *   tetrahedron are not identified.
         *
         * If the routine is asked to both check and perform, the move
         * will only be performed if the check shows it is legal.
         *
         * Note that after performing this move, all skeletal objects
         * (triangles, components, etc.) will be reconstructed, which means
         * any pointers to old skeletal objects can no longer be used.
         *
         * \pre If the move is being performed and no
         * check is being run, it must be known in advance that the move
         * is legal.
         * \pre The given tetrahedron is a tetrahedron of this triangulation.
         *
         * @param t the tetrahedron upon which to perform the move.
         * @param check \c true if we are to check whether the move is
         * allowed (defaults to \c true).
         * @param perform \c true if we are to perform the move
         * (defaults to \c true).
         * @return If \a check is \c true, the function returns \c true
         * if and only if the requested move may be performed
         * without changing the topology of the manifold.  If \a check
         * is \c false, the function simply returns \c true.
         */
        bool shellBoundary(Tetrahedron<3>* t,
                bool check = true, bool perform = true);
        /**
         * Checks the eligibility of and/or performs a collapse of an edge
         * between two distinct vertices.  This operation (when it is allowed)
         * does not change the topology of the manifold, decreases the
         * number of vertices by one, and also decreases the number of
         * tetrahedra.
         *
         * If the routine is asked to both check and perform, the move
         * will only be performed if the check shows it is legal.
         *
         * If you are trying to reduce the number of vertices without changing
         * the topology, and if \a e is an edge connecting an internal vertex
         * with some different vertex, then either collapseEdge() or pinchEdge()
         * may be more appropriate for your situation.
         *
         * - The advantage of collapseEdge() is that it decreases the
         *   number of tetrahedra, whereas pinchEdge() increases this
         *   number (but only by two).
         *
         * - The disadvantages of collapseEdge() are that it cannot always be
         *   performed, and its validity tests are expensive; pinchEdge() on
         *   the other hand can always be used for edges \a e of the
         *   type described above.
         *
         * Note that after performing this move, all skeletal objects
         * (triangles, components, etc.) will be reconstructed, which means
         * any pointers to old skeletal objects (such as the argument \a e)
         * can no longer be used.
         *
         * The eligibility requirements for this move are somewhat
         * involved, and are discussed in detail in the collapseEdge()
         * source code for those who are interested.
         *
         * \pre If the move is being performed and no check is being run,
         * it must be known in advance that the move is legal.
         * \pre The given edge is an edge of this triangulation.
         *
         * @param e the edge to collapse.
         * @param check \c true if we are to check whether the move is
         * allowed (defaults to \c true).
         * @param perform \c true if we are to perform the move
         * (defaults to \c true).
         * @return If \a check is \c true, the function returns \c true
         * if and only if the given edge may be collapsed
         * without changing the topology of the manifold.  If \a check
         * is \c false, the function simply returns \c true.
         */
        bool collapseEdge(Edge<3>* e, bool check = true, bool perform = true);

        /**
         * Reorders the tetrahedra of this triangulation using a
         * breadth-first search, so that small-numbered tetrahedra are
         * adjacent to other small-numbered tetrahedra.
         *
         * Specifically, the reordering will operate as follows.
         * Tetrahedron 0 will remain tetrahedron 0.  Its immediate
         * neighbours will be numbered 1, 2, 3 and 4 (though if these
         * neighbours are not distinct then of course fewer labels will
         * be required).  Their immediate neighbours will in turn be
         * numbered 5, 6, and so on, ultimately following a breadth-first
         * search throughout the entire triangulation.
         *
         * If the optional argument \a reverse is \c true, then tetrahedron
         * numbers will be assigned in reverse order.  That is, tetrahedron 0
         * will become tetrahedron \a n-1, its neighbours will become
         * tetrahedra \a n-2 down to \a n-5, and so on.
         *
         * @param reverse \c true if the new tetrahedron numbers should
         * be assigned in reverse order, as described above.
         */
        void reorderTetrahedraBFS(bool reverse = false);

        /**
         * Relabels tetrahedron vertices in this triangulation to give
         * an ordered triangulation, if possible.
         *
         * To be an ordered triangulation, all face gluings (when restricted
         * to the tetrahedron face) must be order preserving. In other words,
         * it must be possible to orient all edges of the triangulation in
         * such a fashion that they are consistent with the ordering of the
         * vertices in each tetrahedron.
         *
         * If it is possible to order this triangulation, the vertices
         * of each tetrahedron will be relabelled accordingly and this
         * routine will return \c true.  Otherwise, this routine will
         * return \c false and the triangulation will not be changed.
         *
         * \warning This routine may be slow, since it backtracks
         * through all possible edge orientations until a consistent one
         * has been found.
         *
         * @param forceOriented \c true if the triangulation must be
         * both ordered and \e oriented, in which case this routine will
         * return \c false if the triangulation cannot be oriented and
         * ordered at the same time.  See orient() for further details.
         * @return \c true if the triangulation has been successfully ordered
         * as described above, or \c false if not.
         *
         * @author Matthias Goerner
         */
        bool order(bool forceOriented = false);

        /*@}*/
        /**
         * \name Decompositions
         */
        /*@{*/

        /**
         * Computes the connected sum decomposition of this triangulation.
         *
         * The prime summands will be returned as a vector of triangulations;
         * this triangulation will not be modified.
         *
         * As far as possible, the summands will be represented using
         * 0-efficient triangulations (i.e., triangulations that contain
         * no non-vertex-linking normal spheres).  Specifically, for
         * every summand, either:
         *
         * - the triangulation of the summand that is produced will be
         *   0-efficient; or
         *
         * - the summand is one of RP3, the product S2xS1, or the twisted
         *   product S2x~S1.  In each of these cases there is no possible
         *   0-efficient triangulation of the summand, and so the triangulation
         *   that is produced will just be minimal (i.e., two tetrahedra).
         *
         * For non-orientable triangulations, this routine is only guaranteed
         * to succeed if the original manifold contains no embedded two-sided
         * projective planes.  If the manifold \e does contain embedded
         * two-sided projective planes, then this routine might still succeed
         * but it might fail; however, such a failure will always be detected,
         * and in such a case this routine will throw an exception (as
         * detailed below).
         *
         * Note that this routine is currently only available for closed
         * triangulations; see the list of preconditions for full details.
         * If this triangulation is a 3-sphere then this routine will return
         * an empty list.
         *
         * This function is new to Regina 7.0, and it has some important
         * changes of behaviour from the old connectedSumDecomposition() from
         * Regina 6.0.1 and earlier:
         *
         * - This function does not insert the resulting components into
         *   the packet tree.
         *
         * - If this routine fails because of an embedded two-sided projective
         *   plane, then it throws an exception instead of returning -1.
         *
         * - This function does not assign labels to the new summands.
         *
         * The underlying algorithm appears in "A new approach to crushing
         * 3-manifold triangulations", Discrete and Computational
         * Geometry 52:1 (2014), pp. 116-139.  This algorithm is based on the
         * Jaco-Rubinstein 0-efficiency algorithm, and works in both
         * orientable and non-orientable settings.
         *
         * \warning Users are strongly advised to check for exceptions if
         * embedded two-sided projective planes are a possibility, since in
         * such a case this routine might fail (as explained above).
         * Note however that this routine might still succeed, and so success
         * is not a proof that no embedded two-sided projective planes exist.
         *
         * \warning The algorithms used in this routine rely on normal
         * surface theory and so can be very slow for larger triangulations.
         * For 3-sphere testing, see the routine isSphere() which
         * uses faster methods where possible.
         *
         * \pre This triangulation is valid, closed and connected.
         *
         * \exception UnsolvedCase the original manifold is non-orientable
         * and contains one or more embedded two-sided projective planes,
         * and this routine was not able to recover from this situation.
         *
         * @return a list of triangulations of prime summands.
         */
        std::vector<Triangulation<3>> summands() const;

        /**
         * Determines whether this is a triangulation of a 3-sphere.
         *
         * This routine relies upon a combination of Rubinstein's 3-sphere
         * recognition algorithm and Jaco and Rubinstein's 0-efficiency
         * prime decomposition algorithm.
         *
         * \warning The algorithms used in this routine rely on normal
         * surface theory and so can be very slow for larger
         * triangulations (although faster tests are used where possible).
         * The routine knowsSphere() can be called to see if this
         * property is already known or if it happens to be very fast to
         * calculate for this triangulation.
         *
         * @return \c true if and only if this is a 3-sphere triangulation.
         */
        bool isSphere() const;
        /**
         * Deprecated function to test if this is a 3-sphere triangulation.
         *
         * \deprecated This routine has been renamed isSphere().
         *
         * @return \c true if and only if this is the 3-sphere.
         */
        [[deprecated]] bool isThreeSphere() const;
        /**
         * Is it already known (or trivial to determine) whether or not this
         * is a triangulation of a 3-sphere?  See isSphere() for
         * further details.
         *
         * If this property is indeed already known, future calls to isSphere()
         * will be very fast (simply returning the precalculated value).
         *
         * If this property is not already known, this routine will
         * nevertheless run some very fast preliminary tests to see if the
         * answer is obviously no.  If so, it will store \c false as the
         * precalculated value for isSphere() and this routine will
         * return \c true.
         *
         * Otherwise a call to isSphere() may potentially require more
         * significant work, and so this routine will return \c false.
         *
         * \warning This routine does not actually tell you \e whether
         * this triangulation forms a 3-sphere; it merely tells you whether
         * the answer has already been computed (or is very easily computed).
         *
         * @return \c true if and only if this property is already known
         * or trivial to calculate.
         */
        bool knowsSphere() const;
        /**
         * Deprecated function to determine if it is already known (or
         * trivial to determine) whether this is a 3-sphere triangulation.
         *
         * \deprecated This routine has been renamed knowsSphere().
         *
         * @return \c true if and only if this property is already known
         * or trivial to calculate.
         */
        [[deprecated]] bool knowsThreeSphere() const;
        /**
         * Determines whether this is a triangulation of a 3-dimensional ball.
         *
         * This routine is based on isSphere(), which in turn combines
         * Rubinstein's 3-sphere recognition algorithm with Jaco and
         * Rubinstein's 0-efficiency prime decomposition algorithm.
         *
         * \warning The algorithms used in this routine rely on normal
         * surface theory and so can be very slow for larger
         * triangulations (although faster tests are used where possible).
         * The routine knowsBall() can be called to see if this
         * property is already known or if it happens to be very fast to
         * calculate for this triangulation.
         *
         * @return \c true if and only if this is a triangulation of a
         * 3-dimensional ball.
         */
        bool isBall() const;
        /**
         * Is it already known (or trivial to determine) whether or not this
         * is a triangulation of a 3-dimensional ball?  See isBall() for
         * further details.
         *
         * If this property is indeed already known, future calls to isBall()
         * will be very fast (simply returning the precalculated value).
         *
         * If this property is not already known, this routine will
         * nevertheless run some very fast preliminary tests to see if the
         * answer is obviously no.  If so, it will store \c false as the
         * precalculated value for isBall() and this routine will
         * return \c true.
         *
         * Otherwise a call to isBall() may potentially require more
         * significant work, and so this routine will return \c false.
         *
         * \warning This routine does not actually tell you \e whether
         * this triangulation forms a ball; it merely tells you whether
         * the answer has already been computed (or is very easily computed).
         *
         * @return \c true if and only if this property is already known
         * or trivial to calculate.
         */
        bool knowsBall() const;
        /**
         * Determines whether this is a triangulation of the solid
         * torus; that is, the unknot complement.  This routine can be
         * used on a triangulation with real boundary triangles, or on an
         * ideal triangulation (in which case all ideal vertices will
         * be assumed to be truncated).
         *
         * \warning The algorithms used in this routine rely on normal
         * surface theory and so might be very slow for larger
         * triangulations (although faster tests are used where possible).
         * The routine knowsSolidTorus() can be called to see if this
         * property is already known or if it happens to be very fast to
         * calculate for this triangulation.
         *
         * @return \c true if and only if this is either a real (compact)
         * or ideal (non-compact) triangulation of the solid torus.
         */
        bool isSolidTorus() const;
        /**
         * Is it already known (or trivial to determine) whether or not this
         * is a triangulation of a solid torus (that is, the unknot
         * complement)?  See isSolidTorus() for further details.
         *
         * If this property is indeed already known, future calls to
         * isSolidTorus() will be very fast (simply returning the
         * precalculated value).
         *
         * If this property is not already known, this routine will
         * nevertheless run some very fast preliminary tests to see if the
         * answer is obviously no.  If so, it will store \c false as the
         * precalculated value for isSolidTorus() and this routine will
         * return \c true.
         *
         * Otherwise a call to isSolidTorus() may potentially require more
         * significant work, and so this routine will return \c false.
         *
         * \warning This routine does not actually tell you \e whether
         * this triangulation forms a solid torus; it merely tells you whether
         * the answer has already been computed (or is very easily computed).
         *
         * @return \c true if and only if this property is already known
         * or trivial to calculate.
         */
        bool knowsSolidTorus() const;

        /**
         * Determines whether or not the underlying 3-manifold is
         * the product of a torus with an interval.
         *
         * This routine can be used on a triangulation with real boundary
         * triangles, or ideal boundary components, or a mix of both.
         * If there are any ideal vertices, they will be treated as though
         * they were truncated.
         *
         * The underlying algorithm is due to Robert C. Haraway, III; see
         * https://journals.carleton.ca/jocg/index.php/jocg/article/view/433
         * for details.
         *
         * \warning This algorithm ultimately relies on isSolidTorus(),
         * which might run slowly for large triangulations.
         *
         * @return \c true if and only if this is a triangulation (either
         * real, ideal or a combination) of the product of the torus with an
         * interval.
         */
        bool isTxI() const;

        /**
         * Is it already known (or trivial to determine) whether or not this
         * is a triangulation of a the product of a torus with an interval?
         * See isTxI() for further details.
         *
         * If this property is indeed already known, future calls to
         * isTxI() will be very fast (simply returning the precalculated value).
         *
         * If this property is not already known, this routine will
         * nevertheless run some very fast preliminary tests to see if the
         * answer is obviously no.  If so, it will store \c false as the
         * precalculated value for isTxI() and this routine will return \c true.
         *
         * Otherwise a call to isTxI() may potentially require more
         * significant work, and so this routine will return \c false.
         *
         * \warning This routine does not actually tell you \e whether
         * this triangulation forms the product of the torus with an interval;
         * it merely tells you whether the answer has already been computed
         * (or is very easily computed).
         *
         * @return \c true if and only if this property is already known
         * or trivial to calculate.
         */
        bool knowsTxI() const;

        /**
         * Determines whether the underlying 3-manifold (which must be
         * closed) is irreducible.  In other words, this routine determines
         * whether every embedded sphere in the underlying 3-manifold
         * bounds a ball.
         *
         * If the underlying 3-manifold is orientable, this routine will
         * use fast crushing and branch-and-bound methods.  If the
         * underlying 3-manifold is non-orientable, it will use a
         * (much slower) full enumeration of vertex normal surfaces.
         *
         * \warning The algorithms used in this routine rely on normal
         * surface theory and might be slow for larger triangulations.
         *
         * \pre This triangulation is valid, closed, orientable and connected.
         *
         * @return \c true if and only if the underlying 3-manifold is
         * irreducible.
         */
        bool isIrreducible() const;
        /**
         * Is it already known (or trivial to determine) whether or not the
         * underlying 3-manifold is irreducible?  See isIrreducible() for
         * further details.
         *
         * If this property is indeed already known, future calls to
         * isIrreducible() will be very fast (simply returning the
         * precalculated value).
         *
         * \warning This routine does not actually tell you \e whether
         * the underlying 3-manifold is irreducible; it merely tells you whether
         * the answer has already been computed (or is very easily computed).
         *
         * \pre This triangulation is valid, closed, orientable and connected.
         *
         * @return \c true if and only if this property is already known
         * or trivial to calculate.
         */
        bool knowsIrreducible() const;

        /**
         * Searches for a compressing disc within the underlying
         * 3-manifold.
         *
         * Let \a M be the underlying 3-manifold and let \a B be its
         * boundary.  By a <i>compressing disc</i>, we mean a disc \a D
         * properly embedded in \a M, where the boundary of \a D
         * lies in \a B but does not bound a disc in \a B.
         *
         * This routine will first call the heuristic routine
         * hasSimpleCompressingDisc() in the hope of obtaining a fast
         * answer.  If this fails, it will do one of two things:
         *
         * - If the triangulation is orientable and 1-vertex, it will
         *   use the linear programming and crushing machinery outlined in
         *   "Computing closed essential surfaces in knot complements",
         *   Burton, Coward and Tillmann, SCG '13, p405-414, 2013.
         *   This is often extremely fast, even for triangulations with
         *   many tetrahedra.
         *
         * - If the triangulation is non-orientable or has multiple vertices
         *   then it will run a full enumeration of
         *   vertex normal surfaces, as described in "Algorithms for the
         *   complete decomposition of a closed 3-manifold",
         *   Jaco and Tollefson, Illinois J. Math. 39 (1995), 358-406.
         *   As the number of tetrahedra grows, this can become extremely slow.
         *
         * This routine will work on a copy of this triangulation, not
         * the original.  In particular, the copy will be simplified, which
         * means that there is no harm in calling this routine on an
         * unsimplified triangulation.
         *
         * If this triangulation has no boundary components, this
         * routine will simply return \c false.
         *
         * \pre This triangulation is valid and is not ideal.
         * \pre The underlying 3-manifold is irreducible.
         *
         * \warning This routine can be infeasibly slow for large
         * triangulations (particularly those that are non-orientable
         * or have multiple vertices), since it may need to perform a
         * full enumeration of vertex normal surfaces, and since it might
         * perform "large" operations on these surfaces such as cutting along
         * them.  See hasSimpleCompressingDisc() for a "heuristic shortcut"
         * that is faster but might not give a definitive answer.
         *
         * @return \c true if the underlying 3-manifold contains a
         * compressing disc, or \c false if it does not.
         */
        bool hasCompressingDisc() const;
        /**
         * Is it already known (or trivial to determine) whether or not
         * the underlying 3-manifold contains a compressing disc?
         * See hasCompressingDisc() for further details.
         *
         * If this property is indeed already known, future calls to
         * hasCompressingDisc() will be very fast (simply returning the
         * precalculated value).
         *
         * If this property is not already known, this routine will
         * nevertheless run some very fast preliminary tests to see if the
         * answer is obviously no.  If so, it will store \c false as the
         * precalculated value for hasCompressingDisc() and this routine will
         * return \c true.
         *
         * Otherwise a call to hasCompressingDisc() may potentially require more
         * significant work, and so this routine will return \c false.
         *
         * \warning This routine does not actually tell you \e whether
         * the underlying 3-manifold has a compressing disc; it merely tells
         * you whether the answer has already been computed (or is very
         * easily computed).
         *
         * \pre This triangulation is valid and is not ideal.
         * \pre The underlying 3-manifold is irreducible.
         *
         * @return \c true if and only if this property is already known
         * or trivial to calculate.
         */
        bool knowsCompressingDisc() const;

        /**
         * Determines whether the underlying 3-manifold (which
         * must be closed and orientable) is Haken.  In other words, this
         * routine determines whether the underlying 3-manifold contains an
         * embedded closed two-sided incompressible surface.
         *
         * Currently Hakenness testing is available only for irreducible
         * manifolds.  This routine will first test whether the manifold is
         * irreducible and, if it is not, will return \c false immediately.
         *
         * \pre This triangulation is valid, closed, orientable and connected.
         *
         * \warning This routine could be very slow for larger triangulations.
         *
         * @return \c true if and only if the underlying 3-manifold is
         * irreducible and Haken.
         */
        bool isHaken() const;
        /**
         * Is it already known (or trivial to determine) whether or not the
         * underlying 3-manifold is Haken?  See isHaken() for further details.
         *
         * If this property is indeed already known, future calls to
         * isHaken() will be very fast (simply returning the
         * precalculated value).
         *
         * \warning This routine does not actually tell you \e whether
         * the underlying 3-manifold is Haken; it merely tells you whether
         * the answer has already been computed (or is very easily computed).
         *
         * \pre This triangulation is valid, closed, orientable and connected.
         *
         * @return \c true if and only if this property is already known
         * or trivial to calculate.
         */
        bool knowsHaken() const;

        /**
         * Searches for a "simple" compressing disc inside this
         * triangulation.
         *
         * Let \a M be the underlying 3-manifold and let \a B be its
         * boundary.  By a <i>compressing disc</i>, we mean a disc \a D
         * properly embedded in \a M, where the boundary of \a D
         * lies in \a B but does not bound a disc in \a B.
         *
         * By a \a simple compressing disc, we mean a compressing disc
         * that has a very simple combinatorial structure (here "simple"
         * is subject to change; see the warning below).  Examples
         * include the compressing disc inside a 1-tetrahedron solid
         * torus, or a compressing disc formed from a single internal triangle
         * surrounded by three boundary edges.
         *
         * The purpose of this routine is to avoid working with normal
         * surfaces within a large triangulation where possible.  This
         * routine is relatively fast, and if it returns \c true then this
         * 3-manifold definitely contains a compressing disc.  If this
         * routine returns \c false then there might or might not be a
         * compressing disc; the user will need to perform a full normal
         * surface enumeration using hasCompressingDisc() to be sure.
         *
         * This routine will work on a copy of this triangulation, not
         * the original.  In particular, the copy will be simplified, which
         * means that there is no harm in calling this routine on an
         * unsimplified triangulation.
         *
         * If this triangulation has no boundary components, this
         * routine will simply return \c false.
         *
         * For further information on this test, see "The Weber-Seifert
         * dodecahedral space is non-Haken", Benjamin A. Burton,
         * J. Hyam Rubinstein and Stephan Tillmann,
         * Trans. Amer. Math. Soc. 364:2 (2012), pp. 911-932.
         *
         * \warning The definition of "simple" is subject to change in
         * future releases of Regina.  That is, this routine may be
         * expanded over time to identify more types of compressing discs
         * (thus making it more useful as a "heuristic shortcut").
         *
         * \pre This triangulation is valid and is not ideal.
         *
         * @return \c true if a simple compressing disc was found,
         * or \c false if not.  Note that even with a return value of
         * \c false, there might still be a compressing disc (just not
         * one with a simple combinatorial structure).
         */
        bool hasSimpleCompressingDisc() const;

        /**
         * Returns a nice tree decomposition of the face pairing graph
         * of this triangulation.  This can (for example) be used in
         * implementing algorithms that are fixed-parameter tractable
         * in the treewidth of the face pairing graph.
         *
         * See TreeDecomposition for further details on tree
         * decompositions, and see TreeDecomposition::makeNice() for
         * details on what it means to be a \e nice tree decomposition.
         *
         * This routine is fast: it will use a greedy algorithm to find a
         * tree decomposition with (hopefully) small width, but with
         * no guarantees that the width of this tree decomposition is the
         * smallest possible.
         *
         * The tree decomposition will be cached, so that if this routine is
         * called a second time (and the underlying triangulation has not
         * been changed) then the same tree decomposition will be returned
         * immediately.
         *
         * @return a nice tree decomposition of the face pairing graph
         * of this triangulation.
         */
        const TreeDecomposition& niceTreeDecomposition() const;

        /*@}*/
        /**
         * \name Subdivisions, Extensions and Covers
         */
        /*@{*/

        /**
         * Converts an ideal triangulation into a finite triangulation.
         * All ideal or invalid vertices are truncated and thus
         * converted into real boundary components made from unglued
         * faces of tetrahedra.
         *
         * Note that this operation is a loose converse of finiteToIdeal().
         *
         * \warning Currently, this routine subdivides all tetrahedra as
         * if <i>all</i> vertices (not just some) were ideal.
         * This may lead to more tetrahedra than are necessary.
         *
         * \warning Currently, the presence of an invalid edge will force
         * the triangulation to be subdivided regardless of the value of
         * parameter \a forceDivision.  The final triangulation will
         * still have the projective plane cusp caused by the invalid
         * edge.
         *
         * \todo \optlong Have this routine only use as many tetrahedra
         * as are necessary, leaving finite vertices alone.
         *
         * @return \c true if and only if the triangulation was changed.
         * @author David Letscher
         */
        bool idealToFinite();

        /**
         * Pinches an internal edge to a point.  Topologically, this collapses
         * the edge to a point with no further side-effects, and it increases
         * the number of tetrahedra by two.
         *
         * This operation can be performed on \e any internal edge,
         * without further constraints.  Two particularly useful settings are:
         *
         * - If the edge joins an internal vertex with some different vertex
         *   (which may be internal, boundary, ideal or invalid), then
         *   this move does not change the topology of the manifold at all,
         *   and it reduces the total number of vertices by one.  In
         *   this sense, it acts as an alternative to collapseEdge(),
         *   and unlike collapseEdge() it can \e always be performed.
         *
         * - If the edge runs from an internal vertex back to itself,
         *   then this move effectively drills out the edge, leaving
         *   an ideal torus or Klein bottle boundary component.
         *
         * We do not allow \a e to lie entirely on the triangulation boundary,
         * because the implementation actually collapses an internal curve
         * \e parallel to \a e, not the edge \a e itself (and so if \a e is a
         * boundary edge then the topological effect would not be as intended).
         * We do allow \a e to be an internal edge with both endpoints on the
         * boundary, but note that in this case the resulting topological
         * operation would render the triangulation invalid.
         *
         * If you are trying to reduce the number of vertices without changing
         * the topology, and if \a e is an edge connecting an internal vertex
         * with some different vertex, then either collapseEdge() or pinchEdge()
         * may be more appropriate for your situation.
         *
         * - The advantage of collapseEdge() is that it decreases the
         *   number of tetrahedra, whereas pinchEdge() increases this
         *   number (but only by two).
         *
         * - The disadvantages of collapseEdge() are that it cannot always be
         *   performed, and its validity tests are expensive; pinchEdge() on
         *   the other hand can always be used for edges \a e of the
         *   type described above.
         *
         * Note that after performing this move, all skeletal objects
         * (triangles, components, etc.) will be reconstructed, which means
         * any pointers to old skeletal objects (such as the argument \a e)
         * can no longer be used.
         *
         * \pre The given edge is an internal edge of this triangulation
         * (that is, \a e does not lie entirely within the boundary).
         *
         * @param e the edge to collapse.
         */
        void pinchEdge(Edge<3>* e);

        /**
         * Punctures this manifold by removing a 3-ball from the interior of
         * the given tetrahedron.  If no tetrahedron is specified (i.e.,
         * the tetrahedron pointer is \c null), then the puncture will be
         * taken from the interior of tetrahedron 0.
         *
         * The puncture will not meet the boundary of the tetrahedron,
         * so nothing will go wrong if the tetrahedron has boundary facets
         * and/or ideal vertices.  A side-effect of this, however, is
         * that the resulting triangulation will contain additional vertices,
         * and will almost certainly be far from minimal.
         * It is highly recommended that you run intelligentSimplify()
         * if you do not need to preserve the combinatorial structure of
         * the new triangulation.
         *
         * The puncturing is done by subdividing the original tetrahedron.
         * The new tetrahedra will have orientations consistent with the
         * original tetrahedra, so if the triangulation was originally oriented
         * then it will also be oriented after this routine has been called.
         * See isOriented() for further details on oriented triangulations.
         *
         * The new sphere boundary will be formed from two triangles;
         * specifically, face 0 of the last and second-last tetrahedra
         * of the triangulation.  These two triangles will be joined so
         * that vertex 1 of each tetrahedron coincides, and vertices 2,3
         * of one map to vertices 3,2 of the other.
         *
         * \pre This triangulation is non-empty, and if \c tet is non-null
         * then it is in fact a tetrahedron of this triangulation.
         *
         * @param tet the tetrahedron inside which the puncture will be
         * taken.  This may be \c null (the default), in which case the
         * first tetrahedron will be used.
         */
        void puncture(Tetrahedron<3>* tet = nullptr);

        /*@}*/
        /**
         * \name Building Triangulations
         */
        /*@{*/

        /**
         * Performs a layering upon the given boundary edge of the
         * triangulation.  See the Layering class notes for further
         * details on what a layering entails.
         *
         * The new tetrahedron will be returned, and the new boundary
         * edge that it creates will be edge 5 (i.e., the edge joining
         * vertices 2 and 3) of this tetrahedron.
         *
         * \pre The given edge is a boundary edge of this triangulation,
         * and the two boundary triangles on either side of it are distinct.
         *
         * @param edge the boundary edge upon which to layer.
         * @return the new tetrahedron provided by the layering.
         */
        Tetrahedron<3>* layerOn(Edge<3>* edge);

        /**
         * Fills a two-triangle torus boundary component by attaching a
         * solid torus along a given curve.
         *
         * The boundary component to be filled should be passed as the
         * argument \a bc; if the triangulation has exactly one
         * boundary component then you may omit \a bc (i.e., pass \c null),
         * and the (unique) boundary component will be inferred.
         *
         * If the boundary component cannot be inferred, and/or if the
         * selected boundary component is not a two-triangle torus, then
         * this routine will do nothing and return \c false.
         *
         * Otherwise the given boundary component will be filled with a
         * solid torus whose meridional curve cuts the edges
         * <tt>bc->edge(0)</tt>, <tt>bc->edge(1)</tt> and <tt>bc->edge(2)</tt>
         * a total of \a cuts0, \a cuts1 and \a cuts2 times respectively.
         *
         * For the filling to be performed successfully, the integers
         * \a cuts0, \a cuts1 and \a cuts2 must be coprime, and two of
         * them must add to give the third.  Otherwise, as above, this
         * routine will do nothing and return \c false.
         *
         * The triangulation will be simplified before returning.
         *
         * There are two versions of fillTorus(); the other takes three
         * explicit edges instead of a boundary component.  You should
         * use the other version if you know how the filling curve cuts
         * each boundary edge but you do not know how these edges are
         * indexed in the boundary component.
         *
         * @param cuts0 the number of times that the meridional curve of
         * the new solid torus should cut the edge <tt>bc->edge(0)</tt>.
         * @param cuts1 the number of times that the meridional curve of
         * the new solid torus should cut the edge <tt>bc->edge(1)</tt>.
         * @param cuts2 the number of times that the meridional curve of
         * the new solid torus should cut the edge <tt>bc->edge(2)</tt>.
         * @param bc the boundary component to fill.  If the triangulation
         * has precisely one boundary component then this may be \c null.
         * @return \c true if the boundary component was filled successfully,
         * or \c false if one of the required conditions as described
         * above is not satisfied.
         */
        bool fillTorus(unsigned long cuts0, unsigned long cuts1,
            unsigned long cuts2, BoundaryComponent<3>* bc = nullptr);

        /**
         * Fills a two-triangle torus boundary component by attaching a
         * solid torus along a given curve.
         *
         * The three edges of the boundary component should be passed as
         * the arguments \a e0, \a e1 and \a e2.
         * The boundary component will then be filled with a
         * solid torus whose meridional curve cuts these three edges
         * \a cuts0, \a cuts1 and \a cuts2 times respectively.
         *
         * For the filling to be performed successfully, the three given
         * edges must belong to the same boundary component, and this boundary
         * component must be a two-triangle torus.  Moreover, the integers
         * \a cuts0, \a cuts1 and \a cuts2 must be coprime, and two of
         * them must add to give the third.  If any of these conditions
         * are not met, then this routine will do nothing and return \c false.
         *
         * The triangulation will be simplified before returning.
         *
         * There are two versions of fillTorus(); the other takes a boundary
         * component, and sets \a e0, \a e1 and \a e2 to its three edges
         * according to Regina's own edge numbering.
         * This version of fillTorus() should be used when you know how the
         * filling curve cuts each boundary edge but you do not know how these
         * edges are indexed in the corresponding boundary component.
         *
         * @param e0 one of the three edges of the boundary component to fill.
         * @param e1 the second of the three edges of the boundary component
         * to fill.
         * @param e2 the second of the three edges of the boundary component
         * to fill.
         * @param cuts0 the number of times that the meridional curve of
         * the new solid torus should cut the edge \a e0.
         * @param cuts1 the number of times that the meridional curve of
         * the new solid torus should cut the edge \a e1.
         * @param cuts2 the number of times that the meridional curve of
         * the new solid torus should cut the edge \a e2.
         * @return \c true if the boundary component was filled successfully,
         * or \c false if one of the required conditions as described
         * above is not satisfied.
         */
        bool fillTorus(Edge<3>* e0, Edge<3>* e1, Edge<3>* e2,
            unsigned long cuts0, unsigned long cuts1, unsigned long cuts2);

        /**
         * Inserts a new layered solid torus into the triangulation.
         * The meridinal disc of the layered solid torus will intersect
         * the three edges of the boundary torus in \a cuts0, \a cuts1
         * and (\a cuts0 + \a cuts1) points respectively.
         *
         * The boundary torus will always consist of faces 012 and 013 of the
         * tetrahedron containing this boundary torus (this tetrahedron will be
         * returned).  In face 012, edges 12, 02 and 01 will meet the meridinal
         * disc \a cuts0, \a cuts1 and (\a cuts0 + \a cuts1) times respectively.
         * The only exceptions are if these three intersection numbers are
         * (1,1,2) or (0,1,1), in which case edges 12, 02 and 01 will meet the
         * meridinal disc (1, 2 and 1) or (1, 1 and 0) times respectively.
         *
         * The new tetrahedra will be inserted at the end of the list of
         * tetrahedra in the triangulation.
         *
         * \pre 0 \<= \a cuts0 \<= \a cuts1;
         * \pre gcd(\a cuts0, \a cuts1) = 1.
         *
         * @param cuts0 the smallest of the three desired intersection numbers.
         * @param cuts1 the second smallest of the three desired intersection
         * numbers.
         * @return the tetrahedron containing the boundary torus.
         *
         * @see LayeredSolidTorus
         */
        Tetrahedron<3>* insertLayeredSolidTorus(unsigned long cuts0,
            unsigned long cuts1);
        /**
         * Deprecated routine that inserts a new layered lens space L(p,q)
         * into this triangulation.
         * The lens space will be created by gluing together two layered
         * solid tori in a way that uses the fewest possible tetrahedra.
         *
         * The new tetrahedra will be inserted at the end of the list of
         * tetrahedra in the triangulation.
         *
         * \deprecated If you just wish to create a layered lens space,
         * call <tt>Example<3>::lens(p, q)</tt>.  If you wish to insert a
         * copy of it into an existing triangulation, call
         * <tt>insertTriangulation(Example<3>::lens(p, q))</tt>.
         *
         * \pre \a p \> \a q \>= 0 unless (<i>p</i>,<i>q</i>) = (0,1);
         * \pre gcd(\a p, \a q) = 1.
         *
         * @param p a parameter of the desired lens space.
         * @param q a parameter of the desired lens space.
         *
         * @see LayeredLensSpace
         */
        [[deprecated]] void insertLayeredLensSpace(size_t p, size_t q);
        /**
         * Deprecated routine that inserts a layered loop of the given length
         * into this triangulation.  Layered loops are described in more
         * detail in the LayeredLoop class notes.
         *
         * The new tetrahedra will be inserted at the end of the list of
         * tetrahedra in the triangulation.
         *
         * @param length the length of the new layered loop; this must
         * be strictly positive.
         * @param twisted \c true if the new layered loop should be twisted,
         * or \c false if it should be untwisted.
         *
         * \deprecated If you just wish to create a layered loop, call
         * <tt>Example<3>::layeredLoop(...)</tt>.  If you wish to
         * insert a copy of it into an existing triangulation, call
         * <tt>insertTriangulation(Example<3>::layeredLoop(...))</tt>.
         *
         * @see LayeredLoop
         */
        [[deprecated]] void insertLayeredLoop(size_t length, bool twisted);
        /**
         * Deprecated routine that inserts an augmented triangular solid torus
         * with the given parameters into this triangulation.  Almost all
         * augmented triangular solid tori represent Seifert fibred spaces with
         * three or fewer exceptional fibres.  Augmented triangular solid tori
         * are described in more detail in the AugTriSolidTorus class notes.
         *
         * The resulting Seifert fibred space will be
         * SFS((\a a1, \a b1), (\a a2, \a b2), (\a a3, \a b3), (1,1)),
         * where the parameters \a a1, ..., \a b3 are passed as arguments to
         * this routine.  The three layered solid tori that are attached to
         * the central triangular solid torus will be
         * LST(|<i>a1</i>|, |<i>b1</i>|, |-<i>a1</i>-<i>b1</i>|), ...,
         * LST(|<i>a3</i>|, |<i>b3</i>|, |-<i>a3</i>-<i>b3</i>|).
         *
         * The new tetrahedra will be inserted at the end of the list of
         * tetrahedra in the triangulation.
         *
         * \deprecated If you just wish to create an augmented triangular solid
         * torus, call <tt>Example<3>::augTriSolidTorus(...)</tt>.  If you wish
         * to insert a copy of it into an existing triangulation, call
         * <tt>insertTriangulation(Example<3>::augTriSolidTorus(...))</tt>.
         *
         * \pre gcd(\a a1, \a b1) = 1.
         * \pre gcd(\a a2, \a b2) = 1.
         * \pre gcd(\a a3, \a b3) = 1.
         *
         * @param a1 a parameter describing the first layered solid
         * torus in the augmented triangular solid torus; this may be
         * either positive or negative.
         * @param b1 a parameter describing the first layered solid
         * torus in the augmented triangular solid torus; this may be
         * either positive or negative.
         * @param a2 a parameter describing the second layered solid
         * torus in the augmented triangular solid torus; this may be
         * either positive or negative.
         * @param b2 a parameter describing the second layered solid
         * torus in the augmented triangular solid torus; this may be
         * either positive or negative.
         * @param a3 a parameter describing the third layered solid
         * torus in the augmented triangular solid torus; this may be
         * either positive or negative.
         * @param b3 a parameter describing the third layered solid
         * torus in the augmented triangular solid torus; this may be
         * either positive or negative.
         */
        [[deprecated]] void insertAugTriSolidTorus(long a1, long b1,
            long a2, long b2, long a3, long b3);
        /**
         * Deprecated routine that inserts an orientable Seifert fibred space
         * with at most three exceptional fibres over the 2-sphere into this
         * triangulation.
         *
         * The Seifert fibred space will be
         * SFS((\a a1, \a b1), (\a a2, \a b2), (\a a3, \a b3)), where the
         * parameters \a a1, ..., \a b3 are passed as arguments to this routine.
         *
         * The three pairs of parameters (\a a, \a b) do not need
         * to be normalised, i.e., the parameters can be positive or
         * negative and \a b may lie outside the range [0..\a a).
         * There is no separate twisting parameter; each additional
         * twist can be incorporated into the existing parameters by replacing
         * some pair (\a a>, \a b) with the pair (\a a, \a a + \a b).
         * For Seifert fibred spaces with less than three exceptional fibres,
         * some or all of the parameter pairs may be (1, \a k) or even (1, 0).
         *
         * The new tetrahedra will be inserted at the end of the list of
         * tetrahedra in the triangulation.
         *
         * \deprecated If you just wish to triangulate the given Seifert fibred
         * space, call <tt>Example<3>::sfsOverSphere(...)</tt>.  If you wish
         * to insert a copy of it into an existing triangulation, call
         * <tt>insertTriangulation(Example<3>::sfsOverSphere(...))</tt>.
         *
         * \pre None of \a a1, \a a2 or \a a3 are 0.
         * \pre gcd(\a a1, \a b1) = 1.
         * \pre gcd(\a a2, \a b2) = 1.
         * \pre gcd(\a a3, \a b3) = 1.
         *
         * @param a1 a parameter describing the first exceptional fibre.
         * @param b1 a parameter describing the first exceptional fibre.
         * @param a2 a parameter describing the second exceptional fibre.
         * @param b2 a parameter describing the second exceptional fibre.
         * @param a3 a parameter describing the third exceptional fibre.
         * @param b3 a parameter describing the third exceptional fibre.
         */
        [[deprecated]] void insertSFSOverSphere(long a1 = 1, long b1 = 0,
            long a2 = 1, long b2 = 0, long a3 = 1, long b3 = 0);
        /**
         * Forms the connected sum of this triangulation with the given
         * triangulation.  This triangulation will be altered directly.
         *
         * If this and the given triangulation are both oriented, then
         * the result will be oriented also, and the connected sum will
         * respect these orientations.
         *
         * If one or both triangulations contains multiple connected components,
         * this routine will connect the components containing tetrahedron 0
         * of each triangulation, and will copy any additional
         * components across with no modification.
         *
         * If either triangulation is empty, then the result will simply be a
         * clone of the other triangulation.
         *
         * This and/or the given triangulation may be bounded or ideal, or
         * even invalid; in all cases the connected sum will be formed
         * correctly.  Note, however, that the result might possibly
         * contain internal vertices (even if the original triangulations
         * do not).
         *
         * It is allowed to pass this triangulation as \a other.
         *
         * @param other the triangulation to sum with this.
         */
        void connectedSumWith(const Triangulation& other);
        /**
         * Deprecated routine that inserts the rehydration of the given string
         * into this triangulation.  See dehydrate() and rehydrate() for
         * more information on dehydration strings.
         *
         * This routine will first rehydrate the given string into a proper
         * triangulation.  The tetrahedra from the rehydrated triangulation
         * will then be inserted into this triangulation in the same order in
         * which they appear in the rehydrated triangulation, and the
         * numbering of their vertices (0-3) will not change.
         *
         * \deprecated If you just wish to rehydrate a dehydration string,
         * simply call the static routine rehydrate().  If you wish to insert
         * the rehydration into an existing triangulation, call rehydrate()
         * followed by insertTriangulation().
         *
         * \exception InvalidArgument the given string could not be rehydrated.
         *
         * @param dehydration a dehydrated representation of the
         * triangulation to insert.  Case is irrelevant; all letters
         * will be treated as if they were lower case.
         */
        [[deprecated]] void insertRehydration(const std::string& dehydration);

        /*@}*/
        /**
         * \name Exporting Triangulations
         */
        /*@{*/

        /**
         * Dehydrates this triangulation into an alphabetical string.
         *
         * A <i>dehydration string</i> is a compact text representation
         * of a triangulation, introduced by Callahan, Hildebrand and Weeks
         * for their cusped hyperbolic census (see below).  The dehydration
         * string of an <i>n</i>-tetrahedron triangulation consists of
         * approximately (but not precisely) 5<i>n</i>/2 lower-case letters.
         *
         * Dehydration strings come with some restrictions:
         * - They rely on the triangulation being "canonical" in some
         *   combinatorial sense.  This is not enforced here; instead
         *   a combinatorial isomorphism is applied to make the
         *   triangulation canonical, and this isomorphic triangulation
         *   is dehydrated instead.  Note that the original triangulation
         *   is not changed.
         * - They require the triangulation to be connected.
         * - They require the triangulation to have no boundary triangles
         *   (though ideal triangulations are fine).
         * - They can only support triangulations with at most 25 tetrahedra.
         *
         * The routine rehydrate() can be used to recover a
         * triangulation from a dehydration string.  Note that the
         * triangulation recovered <b>might not be identical</b> to the
         * original, but it is guaranteed to be an isomorphic copy.
         *
         * For a full description of the dehydrated triangulation
         * format, see <i>A Census of Cusped Hyperbolic 3-Manifolds</i>,
         * Callahan, Hildebrand and Weeks, Mathematics of Computation 68/225,
         * 1999.
         *
         * @return a dehydrated representation of this triangulation
         * (or an isomorphic variant of this triangulation), or the
         * empty string if dehydration is not possible because the
         * triangulation is disconnected, has boundary triangles or contains
         * too many tetrahedra.
         */
        std::string dehydrate() const;

        /**
         * Returns a string containing the full contents of a SnapPea data
         * file that describes this triangulation.  In particular, this string
         * can be used in a Python session to pass the triangulation directly
         * to SnapPy (without writing to the filesystem).
         *
         * Regarding what gets stored in the SnapPea data file:
         *
         * - Since this function is defined by Regina's own Triangulation<3>
         *   class, only the tetrahedron gluings will be included in the SnapPea
         *   data file.  All other SnapPea-specific information (such as
         *   peripheral curves) will be marked as unknown, since Regina does not
         *   track such information itself, and of course Regina-specific
         *   information (such as the Turaev-Viro invariants) will not be
         *   included in the SnapPea file either.
         *
         * - The subclass SnapPeaTriangulation implements its own version
         *   of this function, which writes all additional SnapPea-specific
         *   information to the file (in fact it uses the SnapPea kernel itself
         *   to produce the file contents).  However, to access that function
         *   you must explicitly call SnapPeaTriangulation::snapPea()
         *   (since Triangulation<3> is not a polymorphic class, and in
         *   particular this function is not virtual).
         *
         * If you wish to export a triangulation to a SnapPea \e file, you
         * should call saveSnapPea() instead (which has better performance, and
         * does not require you to construct an enormous intermediate string).
         *
         * If this triangulation is empty, invalid, or contains boundary
         * triangles (which SnapPea cannot represent), then the resulting
         * string will be empty.
         *
         * @return a string containing the contents of the corresponding
         * SnapPea data file.
         */
        std::string snapPea() const;

        /**
         * Writes the full contents of a SnapPea data file describing this
         * triangulation to the given output stream.
         *
         * Regarding what gets stored in the SnapPea data file:
         *
         * - Since this function is defined by Regina's own Triangulation<3>
         *   class, only the tetrahedron gluings will be included in the SnapPea
         *   data file.  All other SnapPea-specific information (such as
         *   peripheral curves) will be marked as unknown, since Regina does not
         *   track such information itself, and of course Regina-specific
         *   information (such as the Turaev-Viro invariants) will not be
         *   included in the SnapPea file either.
         *
         * - The subclass SnapPeaTriangulation implements its own version
         *   of this function, which writes all additional SnapPea-specific
         *   information to the file (in fact it uses the SnapPea kernel itself
         *   to produce the file contents).  However, to access that function
         *   you must explicitly call SnapPeaTriangulation::snapPea()
         *   (since Triangulation<3> is not a polymorphic class, and in
         *   particular this function is not virtual).
         *
         * If you wish to extract the SnapPea data file as a string, you should
         * call the zero-argument routine snapPea() instead.  If you wish to
         * write to a real SnapPea data file on the filesystem, you should call
         * saveSnapPea() (which is also available in Python).
         *
         * If this triangulation is empty, invalid, or contains boundary
         * triangles (which SnapPea cannot represent), then nothing will
         * be written to the output stream.
         *
         * \ifacespython Not present, but you can call snapPea() with
         * no arguments which returns this data as a string.
         *
         * @param out the output stream to which the SnapPea data file
         * will be written.
         */
        void snapPea(std::ostream& out) const;

        /**
         * Writes this triangulation to the given file using SnapPea's
         * native file format.
         *
         * Regarding what gets stored in the SnapPea data file:
         *
         * - Since this function is defined by Regina's own Triangulation<3>
         *   class, only the tetrahedron gluings will be included in the SnapPea
         *   data file.  All other SnapPea-specific information (such as
         *   peripheral curves) will be marked as unknown, since Regina does not
         *   track such information itself, and of course Regina-specific
         *   information (such as the Turaev-Viro invariants) will not be
         *   included in the SnapPea file either.
         *
         * - The subclass SnapPeaTriangulation implements its own version
         *   of this function, which writes all additional SnapPea-specific
         *   information to the file (in fact it uses the SnapPea kernel itself
         *   to produce the file contents).  However, to access that function
         *   you must explicitly call SnapPeaTriangulation::saveSnapPea()
         *   (since Triangulation<3> is not a polymorphic class, and in
         *   particular this function is not virtual).
         *
         * If this triangulation is empty, invalid, or contains boundary
         * triangles (which SnapPea cannot represent), then the file
         * will not be written and this routine will return \c false.
         *
         * \i18n This routine makes no assumptions about the
         * \ref i18n "character encoding" used in the given file \e name, and
         * simply passes it through unchanged to low-level C/C++ file I/O
         * routines.  The \e contents of the file will be written using UTF-8.
         *
         * @param filename the name of the SnapPea file to which to write.
         * @return \c true if and only if the file was successfully written.
         */
        bool saveSnapPea(const char* filename) const;

        /**
         * Returns a string that expresses this triangulation in
         * Matveev's 3-manifold recogniser format.
         *
         * \pre This triangulation is not invalid, and does not contain
         * any boundary triangles.
         *
         * @return a string containing the 3-manifold recogniser data.
         */
        std::string recogniser() const;

        /**
         * A synonym for recogniser().  This returns a string that
         * expresses this triangulation in Matveev's 3-manifold
         * recogniser format.
         *
         * \pre This triangulation is not invalid, and does not contain
         * any boundary triangles.
         *
         * @return a string containing the 3-manifold recogniser data.
         */
        std::string recognizer() const;

        /**
         * Writes a string expressing this triangulation in Matveev's
         * 3-manifold recogniser format to the given output stream.
         *
         * \pre This triangulation is not invalid, and does not contain
         * any boundary triangles.
         *
         * \ifacespython Not present, but you can call recogniser() with
         * no arguments which returns this data as a string.
         *
         * @param out the output stream to which the recogniser data file
         * will be written.
         */
        void recogniser(std::ostream& out) const;

        /**
         * A synonym for recognizer(std::ostream&).  This writes
         * a string expressing this triangulation in Matveev's
         * 3-manifold recogniser format to the given output stream.
         *
         * \pre This triangulation is not invalid, and does not contain
         * any boundary triangles.
         *
         * \ifacespython Not present, but you can call recognizer() with
         * no arguments which returns this data as a string.
         *
         * @param out the output stream to which the recogniser data file
         * will be written.
         */
        void recognizer(std::ostream& out) const;

        /**
         * Writes this triangulation to the given file in Matveev's
         * 3-manifold recogniser format.
         *
         * \pre This triangulation is not invalid, and does not contain
         * any boundary triangles.
         *
         * \i18n This routine makes no assumptions about the
         * \ref i18n "character encoding" used in the given file \e name, and
         * simply passes it through unchanged to low-level C/C++ file I/O
         * routines.  The \e contents of the file will be written using UTF-8.
         *
         * @param filename the name of the Recogniser file to which to write.
         * @return \c true if and only if the file was successfully written.
         */
        bool saveRecogniser(const char* filename) const;

        /**
         * A synonym for saveRecogniser().  This writes this triangulation to
         * the given file in Matveev's 3-manifold recogniser format.
         *
         * \pre This triangulation is not invalid, and does not contain
         * any boundary triangles.
         *
         * \i18n This routine makes no assumptions about the
         * \ref i18n "character encoding" used in the given file \e name, and
         * simply passes it through unchanged to low-level C/C++ file I/O
         * routines.  The \e contents of the file will be written using UTF-8.
         *
         * @param filename the name of the Recogniser file to which to write.
         * @return \c true if and only if the file was successfully written.
         */
        bool saveRecognizer(const char* filename) const;

        /*@}*/
        /**
         * \name Importing Triangulations
         */
        /*@{*/

        /**
         * Deprecated function that allows the user to interactively enter a
         * triangulation in plain text.  Prompts will be sent to the given
         * output stream and information will be read from the given input
         * stream.
         *
         * \deprecated This is essentially an ancient piece of an interactive
         * user interface, buried inside what is otherwise a mathematical
         * library, and dating back to before Regina offered Python bindings.
         * Nowadays there are better ways of interacting with Regina at a low
         * level (e.g., Python), and so this routine will soon be removed
         * completely.
         *
         * \ifacespython This routine takes no parameters; \a in and \a out
         * are always assumed to be standard input and standard output
         * respectively.
         *
         * @param in the input stream from which text will be read.
         * @param out the output stream to which prompts will be written.
         * @return the triangulation entered in by the user.
         */
        [[deprecated]] static Triangulation<3> enterTextTriangulation(
                std::istream& in, std::ostream& out);
        /**
         * Rehydrates the given alphabetical string into a 3-dimensional
         * triangulation.
         *
         * For a full description of the dehydrated triangulation
         * format, see <i>A Census of Cusped Hyperbolic 3-Manifolds</i>,
         * Callahan, Hildebrand and Weeks, Mathematics of Computation 68/225,
         * 1999.
         *
         * The converse routine dehydrate() can be used to extract a
         * dehydration string from an existing triangulation.  Dehydration
         * followed by rehydration might not produce a triangulation identical
         * to the original, but it is guaranteed to produce an isomorphic
         * copy.  See dehydrate() for the reasons behind this.
         *
         * \exception InvalidArgument the given string could not be rehydrated.
         *
         * @param dehydration a dehydrated representation of the
         * triangulation to construct.  Case is irrelevant; all letters
         * will be treated as if they were lower case.
         * @return the rehydrated triangulation.
         */
        static Triangulation<3> rehydrate(const std::string& dehydration);

        /**
         * Extracts the tetrahedron gluings from a string that contains the
         * full contents of a SnapPea data file.  All other SnapPea-specific
         * information (such as peripheral curves, and the manifold name) will
         * be ignored, since Regina's Triangulation<3> class does not track
         * such information itself.
         *
         * If you wish to preserve all SnapPea-specific information from the
         * data file, you should work with the SnapPeaTriangulation class
         * instead (which uses the SnapPea kernel directly, and can therefore
         * store anything that SnapPea can).
         *
         * If you wish to read a triangulation from a SnapPea \e file, you
         * should likewise call the SnapPeaTriangulation constructor, giving
         * the filename as argument.  This will read all SnapPea-specific
         * information (as described above), and also avoids constructing an
         * enormous intermediate string.
         *
         * \warning This routine is "lossy", in that drops SnapPea-specific
         * information (as described above).  Unless you specifically need an
         * Triangulation<3> (not an SnapPeaTriangulation) or you need to avoid
         * calling routines from the SnapPea kernel, it is highly recommended
         * that you create a SnapPeaTriangulation from the given file
         * contents instead.  See the string-based SnapPeaTriangulation
         * constructor for how to do this.
         *
         * \exception InvalidArgument the given SnapPea data was not in
         * the correct format.
         *
         * @param snapPeaData a string containing the full contents of a
         * SnapPea data file.
         * @return a native Regina triangulation extracted from the given
         * SnapPea data.
         */
        static Triangulation<3> fromSnapPea(const std::string& snapPeaData);

        /*@}*/

    private:
        /**
         * Clears any calculated properties, including skeletal data,
         * and declares them all unknown.  This must be called by any
         * internal function that changes the triangulation.
         *
         * In most cases this routine is followed immediately by firing
         * a change event.
         */
        void clearAllProperties();

        /**
         * Checks that the permutations on face gluings are valid and
         * that adjacent face gluings match.  That is, if face \a A of
         * tetrahedron \a X is glued to face \a B of tetrahedron \a Y,
         * then face \a B of tetrahedron \a Y is also glued to face \a A
         * of tetrahedron \a X using the inverse permutation.
         *
         * If any of these tests fail, this routine writes a message to
         * standard error and marks this triangulations as invalid.
         * Any such failure indicates a likely programming error, since
         * adjacent face gluings should always match if the Tetrahedron<3>
         * gluing routines have been used correctly.
         *
         * @author Matthias Goerner
         */
        void checkPermutations();

        void calculateSkeleton();

        /**
         * Internal to calculateSkeleton().  See the comments within
         * calculateSkeleton() for precisely what this routine does.
         */
        void calculateVertexLinks();

        /**
         * Internal to calculateSkeleton().  See the comments within
         * calculateSkeleton() for precisely what this routine does.
         */
        void calculateBoundaryProperties() const;

        void stretchBoundaryForestFromVertex(Vertex<3>*, std::set<Edge<3>*>&,
                std::set<Vertex<3>*>&) const;
            /**< Internal to maximalForestInBoundary(). */
        bool stretchForestFromVertex(Vertex<3>*, std::set<Edge<3>*>&,
                std::set<Vertex<3>*>&, std::set<Vertex<3>*>&) const;
            /**< Internal to maximalForestInSkeleton(). */

        /**
         * Called before changing the Regina data for a SnapPea triangulation.
         *
         * The functions snapPeaPreChange() and snapPeaPostChange() together
         * manage change events on the SnapPea triangulation packet (if there
         * is one), as well as the nullification of the SnapPea triangulation.
         *
         * \pre This Regina triangulation is in fact the inherited
         * Triangulation<3> data for the derived class SnapPeaTriangulation.
         */
        void snapPeaPreChange();

        /**
         * Called after changing the Regina data for a SnapPea triangulation.
         *
         * The functions snapPeaPreChange() and snapPeaPostChange() together
         * manage change events on the SnapPea triangulation packet (if there
         * is one), as well as the nullification of the SnapPea triangulation.
         *
         * \pre This Regina triangulation is in fact the inherited
         * Triangulation<3> data for the derived class SnapPeaTriangulation.
         */
        void snapPeaPostChange();

    friend class regina::Face<3, 3>;
    friend class regina::detail::SimplexBase<3>;
    friend class regina::detail::TriangulationBase<3>;
    friend class PacketData<Triangulation<3>>;
    friend class regina::XMLTriangulationReader<3>;
    friend class regina::XMLWriter<Triangulation<3>>;
};

template <>
inline PacketData<Triangulation<3>>::ChangeEventSpan::ChangeEventSpan(
        PacketData& data) : data_(data) {
    switch (data_.heldBy_) {
        case HELD_BY_SNAPPEA: {
            static_cast<Triangulation<3>&>(data_).snapPeaPreChange();
            break;
        }
        case HELD_BY_PACKET: {
            auto& p = static_cast<PacketOf<Triangulation<3>>&>(data_);
            if (! p.changeEventSpans_)
                p.fireEvent(&PacketListener::packetToBeChanged);
            ++p.changeEventSpans_;
            break;
        }
        default:
            break;
    }
}

template <>
inline PacketData<Triangulation<3>>::ChangeEventSpan::~ChangeEventSpan() {
    switch (data_.heldBy_) {
        case HELD_BY_SNAPPEA: {
<<<<<<< HEAD
            // Note: this call to nullifySnapPea() will fire a pair of
            // change events on the SnapPea triangulation, but it is already
            // too late for packetToBeChanged().  See the SnapPeaTriangulation
            // class notes for further details.
            static_cast<Triangulation<3>&>(data_).nullifySnapPea();
=======
            static_cast<Triangulation<3>&>(data_).snapPeaPostChange();
>>>>>>> 365c496b
            break;
        }
        case HELD_BY_PACKET: {
            auto& p = static_cast<PacketOf<Triangulation<3>>&>(data_);
            --p.changeEventSpans_;
            if (! p.changeEventSpans_)
                p.fireEvent(&PacketListener::packetWasChanged);
            break;
        }
        default:
            break;
    }
}

// Inline functions that need to be defined before *other* inline funtions
// that use them (this fixes DLL-related warnings in the windows port)

inline Triangulation<3>::~Triangulation() {
    Snapshottable<Triangulation<3>>::takeSnapshot();
    clearAllProperties();
}

} // namespace regina
// Some more headers that are required for inline functions:
#include "triangulation/dim3/tetrahedron3.h"
#include "triangulation/dim3/triangle3.h"
#include "triangulation/dim3/vertex3.h"
#include "triangulation/dim3/component3.h"
namespace regina {

// Inline functions for Triangulation<3>

inline Triangulation<3>::Triangulation(const Triangulation<3>& copy) :
        Triangulation<3>(copy, true) {
}

inline Tetrahedron<3>* Triangulation<3>::newTetrahedron() {
    return newSimplex();
}

inline Tetrahedron<3>* Triangulation<3>::newTetrahedron(const std::string& desc) {
    return newSimplex(desc);
}

template <int k>
inline std::array<Tetrahedron<3>*, k> Triangulation<3>::newTetrahedra() {
    return newSimplices<k>();
}

inline void Triangulation<3>::newTetrahedra(size_t k) {
    newSimplices(k);
}

inline void Triangulation<3>::removeTetrahedronAt(size_t index) {
    removeSimplexAt(index);
}

inline void Triangulation<3>::removeTetrahedron(Tetrahedron<3>* tet) {
    removeSimplex(tet);
}

inline void Triangulation<3>::removeAllTetrahedra() {
    removeAllSimplices();
}

inline Triangulation<3>& Triangulation<3>::operator = (
        const Triangulation<3>& src) {
    // We need to implement copy assignment ourselves because it all
    // needs to be wrapped in a ChangeEventSpan.  This is so that the
    // final packetWasChanged event is fired *after* we modify the
    // properties specific to dimension 3.

    ChangeEventSpan span(*this);

    TriangulationBase<3>::operator = (src);

    ideal_ = src.ideal_;
    standard_ = src.standard_;
    prop_ = src.prop_;

    // Any cached angle structures must be remade to live in this triangulation.
    if (std::holds_alternative<AngleStructure>(src.strictAngleStructure_))
        strictAngleStructure_ = AngleStructure(
            std::get<AngleStructure>(src.strictAngleStructure_), *this);
    else
        strictAngleStructure_ = std::get<bool>(src.strictAngleStructure_);
    if (std::holds_alternative<AngleStructure>(src.generalAngleStructure_))
        generalAngleStructure_ = AngleStructure(
            std::get<AngleStructure>(src.generalAngleStructure_), *this);
    else
        generalAngleStructure_ = std::get<bool>(src.generalAngleStructure_);

    return *this;
}

inline Triangulation<3>& Triangulation<3>::operator = (Triangulation<3>&& src) {
    // Like copy assignment, we implement this ourselves because it all
    // needs to be wrapped in a ChangeEventSpan.

    ChangeEventSpan span(*this);

    TriangulationBase<3>::operator = (std::move(src));

    ideal_ = src.ideal_;
    standard_ = src.standard_;
    prop_ = std::move(src.prop_);

    strictAngleStructure_ = std::move(src.strictAngleStructure_);
    generalAngleStructure_ = std::move(src.generalAngleStructure_);

    return *this;
}

inline void Triangulation<3>::swapContents(Triangulation<3>& other) {
    swap(other);
}

inline bool Triangulation<3>::hasTwoSphereBoundaryComponents() const {
    if (! prop_.twoSphereBoundaryComponents_.has_value())
        calculateBoundaryProperties();
    return *prop_.twoSphereBoundaryComponents_;
}

inline bool Triangulation<3>::hasNegativeIdealBoundaryComponents() const {
    if (! prop_.negativeIdealBoundaryComponents_.has_value())
        calculateBoundaryProperties();
    return *prop_.negativeIdealBoundaryComponents_;
}

inline bool Triangulation<3>::isIdeal() const {
    ensureSkeleton();
    return ideal_;
}

inline bool Triangulation<3>::isStandard() const {
    ensureSkeleton();
    return standard_;
}

inline bool Triangulation<3>::isClosed() const {
    ensureSkeleton();
    return boundaryComponents().empty();
}

inline bool Triangulation<3>::isThreeSphere() const {
    return isSphere();
}

inline bool Triangulation<3>::knowsThreeSphere() const {
    return knowsSphere();
}

inline bool Triangulation<3>::knowsZeroEfficient() const {
    return prop_.zeroEfficient_.has_value();
}

inline std::optional<NormalSurface>
        Triangulation<3>::hasNonTrivialSphereOrDisc() const {
    return nonTrivialSphereOrDisc();
}

inline std::optional<NormalSurface>
        Triangulation<3>::hasOctagonalAlmostNormalSphere() const {
    return octagonalAlmostNormalSphere();
}

inline const AngleStructure& Triangulation<3>::strictAngleStructure() const {
    if (hasStrictAngleStructure())
        return std::get<AngleStructure>(strictAngleStructure_);
    else
        throw NoSolution();
}

inline const AngleStructure& Triangulation<3>::findStrictAngleStructure()
        const {
    return strictAngleStructure();
}

inline const AngleStructure& Triangulation<3>::generalAngleStructure() const {
    // Optimise for the common case where a solution is known to exist,
    // so we can inline it.
    if (std::holds_alternative<AngleStructure>(generalAngleStructure_))
        return std::get<AngleStructure>(generalAngleStructure_);

    // Either there is no solution or we don't know yet.
    if (hasGeneralAngleStructure())
        return std::get<AngleStructure>(generalAngleStructure_);
    else
        throw NoSolution();
}

inline unsigned long Triangulation<3>::homologyH2Z2() const {
    return homologyRel().rank() + homologyRel().torsionRank(2);
}

inline const Triangulation<3>::TuraevViroSet&
        Triangulation<3>::allCalculatedTuraevViro() const {
    return prop_.turaevViroCache_;
}

template <typename Action, typename... Args>
inline bool Triangulation<3>::retriangulate(int height, unsigned nThreads,
        ProgressTrackerOpen* tracker, Action&& action, Args&&... args) const {
    if (countComponents() != 1) {
        if (tracker)
            tracker->setFinished();
        throw FailedPrecondition(
            "retriangulate() requires a connected triangulation");
    }

    // Use RetriangulateActionTraits to deduce whether the given action
    // takes a triangulation or both an isomorphism signature and triangulation
    // as its initial argument(s).
    using Traits =
        regina::detail::RetriangulateActionTraits<Triangulation<3>, Action>;
    static_assert(Traits::valid,
        "The action that is passed to retriangulate() does not take the correct initial argument type(s).");
    if constexpr (Traits::withSig) {
        return regina::detail::retriangulateInternal<Triangulation<3>, true>(
            *this, height, nThreads, tracker,
            [&](const std::string& sig, Triangulation<3>&& obj) {
                return action(sig, std::move(obj), std::forward<Args>(args)...);
            });
    } else {
        return regina::detail::retriangulateInternal<Triangulation<3>, false>(
            *this, height, nThreads, tracker,
            [&](Triangulation<3>&& obj) {
                return action(std::move(obj), std::forward<Args>(args)...);
            });
    }
}

inline bool Triangulation<3>::simplifyExhaustive(int height, unsigned nThreads,
        ProgressTrackerOpen* tracker) {
    return retriangulate(height, nThreads, tracker,
        [](Triangulation<3>&& alt, Triangulation<3>& original, size_t minSimp) {
            if (alt.size() < minSimp) {
                ChangeEventSpan span(original);
                original = std::move(alt);
                original.intelligentSimplify();
                return true;
            } else
                return false;
        }, *this, size());
}

inline bool Triangulation<3>::minimizeBoundary() {
    return minimiseBoundary();
}

inline const TreeDecomposition& Triangulation<3>::niceTreeDecomposition()
        const {
    if (prop_.niceTreeDecomposition_)
        return *prop_.niceTreeDecomposition_;

    TreeDecomposition ans(*this, TD_UPPER);
    ans.makeNice();
    prop_.niceTreeDecomposition_ = ans;

    return *prop_.niceTreeDecomposition_;
}

inline void Triangulation<3>::recognizer(std::ostream& out) const {
    recogniser(out);
}

inline bool Triangulation<3>::saveRecognizer(const char* filename) const {
    return saveRecogniser(filename);
}

inline void Triangulation<3>::insertRehydration(
        const std::string& dehydration) {
    insertTriangulation(rehydrate(dehydration));
}

} // namespace regina

#endif
<|MERGE_RESOLUTION|>--- conflicted
+++ resolved
@@ -3439,15 +3439,7 @@
 inline PacketData<Triangulation<3>>::ChangeEventSpan::~ChangeEventSpan() {
     switch (data_.heldBy_) {
         case HELD_BY_SNAPPEA: {
-<<<<<<< HEAD
-            // Note: this call to nullifySnapPea() will fire a pair of
-            // change events on the SnapPea triangulation, but it is already
-            // too late for packetToBeChanged().  See the SnapPeaTriangulation
-            // class notes for further details.
-            static_cast<Triangulation<3>&>(data_).nullifySnapPea();
-=======
             static_cast<Triangulation<3>&>(data_).snapPeaPostChange();
->>>>>>> 365c496b
             break;
         }
         case HELD_BY_PACKET: {
