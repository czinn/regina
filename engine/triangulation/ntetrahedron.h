
/**************************************************************************
 *                                                                        *
 *  Regina - A Normal Surface Theory Calculator                           *
 *  Computational Engine                                                  *
 *                                                                        *
 *  Copyright (c) 1999-2014, Ben Burton                                   *
 *  For further details contact Ben Burton (bab@debian.org).              *
 *                                                                        *
 *  This program is free software; you can redistribute it and/or         *
 *  modify it under the terms of the GNU General Public License as        *
 *  published by the Free Software Foundation; either version 2 of the    *
 *  License, or (at your option) any later version.                       *
 *                                                                        *
 *  As an exception, when this program is distributed through (i) the     *
 *  App Store by Apple Inc.; (ii) the Mac App Store by Apple Inc.; or     *
 *  (iii) Google Play by Google Inc., then that store may impose any      *
 *  digital rights management, device limits and/or redistribution        *
 *  restrictions that are required by its terms of service.               *
 *                                                                        *
 *  This program is distributed in the hope that it will be useful, but   *
 *  WITHOUT ANY WARRANTY; without even the implied warranty of            *
 *  MERCHANTABILITY or FITNESS FOR A PARTICULAR PURPOSE.  See the GNU     *
 *  General Public License for more details.                              *
 *                                                                        *
 *  You should have received a copy of the GNU General Public             *
 *  License along with this program; if not, write to the Free            *
 *  Software Foundation, Inc., 51 Franklin St, Fifth Floor, Boston,       *
 *  MA 02110-1301, USA.                                                   *
 *                                                                        *
 **************************************************************************/

/* end stub */

/*! \file triangulation/ntetrahedron.h
 *  \brief Deals with tetrahedra in a triangulation.
 */

#ifndef __NTETRAHEDRON_H
#ifndef __DOXYGEN
#define __NTETRAHEDRON_H
#endif

#include "regina-core.h"
<<<<<<< HEAD
#include "generic/simplex.h"
=======
#include "output.h"
>>>>>>> 6f07fd1e
#include "maths/nperm4.h"
#include "utilities/nmarkedvector.h"
#include <boost/noncopyable.hpp>
// NOTE: More #includes follow after the class declarations.

namespace regina {

class NTriangle;
class NEdge;
class NVertex;
class NComponent;

template <int> class Triangulation;
typedef Triangulation<3> NTriangulation;

/**
 * \weakgroup triangulation
 * @{
 */

/**
 * Represents a tetrahedron within a 3-manifold triangulation.
 *
 * This is a specialisation of the generic Simplex class template; see the
 * generic Simplex documentation for an overview of how this class works.
 *
 * This 3-dimensional specialisation contains some extra functionality.
 * In particular, each tetrahedron stores additional details on how this
 * tetrahedron and its sub-faces integrate into the overall skeletal
 * structure of the triangulation.
 *
 * An implementation note: the NTriangulation class is responsible for
 * creating, maintaining and destroying this extra skeletal information.
 */
<<<<<<< HEAD
template <>
class REGINA_API Simplex<3> : public SimplexBase<3> {
=======
class REGINA_API NTetrahedron :
        public Output<NTetrahedron>,
        public boost::noncopyable,
        public NMarkedElement {
>>>>>>> 6f07fd1e
    private:
        NVertex* vertices_[4];
            /**< Vertices in the triangulation skeleton that are
                 vertices of this tetrahedron. */
        NEdge* edges_[6];
            /**< Edges in the triangulation skeleton that are
                 edges of this tetrahedron. */
        NTriangle* triangles_[4];
            /**< Triangles in the triangulation skeleton that are
                 faces of this tetrahedron. */

        int tmpOrientation_[4];
            /**< Temporary array used to represent orientations
                 of triangles and vertex link triangles when calculating
                 orientability of boundary components and vertex links.
                 Each orientation will be +/-1.
                 The array should only be used within these
                 orientability routines, and its contents afterwards are
                 unpredictable. */
        NPerm4 vertexMapping_[4];
            /**< Maps 0 to each vertex of this tetrahedron in turn whilst
                 mapping (1,2,3) in a suitably "orientation-preserving" way,
                 as described in getVertexMapping(). */
        NPerm4 edgeMapping_[6];
            /**< Maps (0,1) to the vertices of this tetrahedron that form
                 each edge whilst mapping (2,3) in a suitably "orientation-
                 preserving" way, as described in getEdgeMapping(). */
        NPerm4 triMapping_[4];
            /**< Maps (0,1,2) to the vertices of this tetrahedron that form
                 each triangular face, as described in getTriangleMapping(). */
        int tetOrientation_;
            /**< The orientation of this tetrahedron in the triangulation.
                 This will either be 1 or -1. */
        NComponent* component_;
            /**< The component to which this tetrahedron belongs in the
                 triangulation. */

    public:
        /**
<<<<<<< HEAD
         * A dimension-specific alias for adjacentSimplex().
=======
         * Creates a new tetrahedron with empty description and no
         * faces joined to anything.
         * The new tetrahedron will not belong to any triangulation.
         *
         * \deprecated Users should now create new tetrahedra by calling
         * NTriangulation::newTetrahedron().  For details, see the changes in
         * tetrahedron management outlined in the NTetrahedron class notes.
         */
        NTetrahedron();
        /**
         * Creates a new tetrahedron with the given description and
         * no faces joined to anything.
         * The new tetrahedron will not belong to any triangulation.
         *
         * \deprecated Users should now create new tetrahedra by calling
         * NTriangulation::newTetrahedron(const std::string&).  For details,
         * see the changes in tetrahedron management outlined in the
         * NTetrahedron class notes.
         *
         * @param desc the description to give the new tetrahedron.
         */
        NTetrahedron(const std::string& desc);

        /**
         * Returns the text description associated with this
         * tetrahedron.
>>>>>>> 6f07fd1e
         *
         * See adjacentSimplex() for further information.
         */
        Simplex* adjacentTetrahedron(int face) const;
        /**
         * A dimension-specific alias for adjacentFacet().
         *
         * See adjacentFacet() for further information.
         */
        int adjacentFace(int face) const;

        /**
         * Returns the triangulation component to which this tetrahedron
         * belongs.
         *
         * As of Regina 4.90, if the skeletal information for the
         * triangulation has not been computed then this will be done
         * automatically.  There is no need for users to explicitly
         * recompute the skeleton themselves.
         *
         * \pre This tetrahedron belongs to a triangulation (i.e., it
         * was created using NTriangulation::newTetrahedron() or added
         * using NTriangulation::addTetrahedron()).
         *
         * @return the component containing this tetrahedron.
         */
        NComponent* getComponent() const;
        /**
         * Returns the vertex in the triangulation skeleton
         * corresponding to the given vertex of this tetrahedron.
         *
         * As of Regina 4.90, if the skeletal information for the
         * triangulation has not been computed then this will be done
         * automatically.  There is no need for users to explicitly
         * recompute the skeleton themselves.
         *
         * \pre This tetrahedron belongs to a triangulation (i.e., it
         * was created using NTriangulation::newTetrahedron() or added
         * using NTriangulation::addTetrahedron()).
         *
         * @param vertex the vertex of this tetrahedron to examine.
         * This should be between 0 and 3 inclusive.
         * @return the vertex of the skeleton corresponding to the
         * requested tetrahedron vertex.
         */
        NVertex* getVertex(int vertex) const;
        /**
         * Returns the edge in the triangulation skeleton
         * corresponding to the given edge of this tetrahedron.
         *
         * See NEdge::edgeNumber and NEdge::edgeVertex for
         * the conventions of how edges are numbered within a tetrahedron.
         *
         * As of Regina 4.90, if the skeletal information for the
         * triangulation has not been computed then this will be done
         * automatically.  There is no need for users to explicitly
         * recompute the skeleton themselves.
         *
         * \pre This tetrahedron belongs to a triangulation (i.e., it
         * was created using NTriangulation::newTetrahedron() or added
         * using NTriangulation::addTetrahedron()).
         *
         * @param edge the edge of this tetrahedron to examine.
         * This should be between 0 and 5 inclusive.
         * @return the edge of the skeleton corresponding to the
         * requested tetrahedron edge.
         */
        NEdge* getEdge(int edge) const;
        /**
         * Returns the triangle in the triangulation skeleton
         * corresponding to the given face of this tetrahedron.
         *
         * As of Regina 4.90, if the skeletal information for the
         * triangulation has not been computed then this will be done
         * automatically.  There is no need for users to explicitly
         * recompute the skeleton themselves.
         *
         * \pre This tetrahedron belongs to a triangulation (i.e., it
         * was created using NTriangulation::newTetrahedron() or added
         * using NTriangulation::addTetrahedron()).
         *
         * @param face the face of this tetrahedron to examine.
         * This should be between 0 and 3 inclusive, where face \c i
         * lies opposite vertex \c i.
         * @return the triangle of the skeleton corresponding to the
         * requested tetrahedron face.
         */
        NTriangle* getTriangle(int face) const;
        /**
         * Returns a permutation that maps 0 to the given vertex of this
         * tetrahedron, and that maps (1,2,3) to the three remaining vertices
         * in the following "orientation-preserving" fashion.
         *
         * The images of (1,2,3) under this permutation imply an
         * orientation for the tetrahedron face opposite the given vertex.
         * These orientations will be consistent for all tetrahedra
         * containing the given vertex, if this is possible (i.e., if
         * the vertex link is orientable).
         *
         * Note that there are still arbitrary decisions to be made for
         * the images of (1,2,3), since there will always be three possible
         * mappings that yield the correct orientation.
         *
         * As of Regina 4.90, if the skeletal information for the
         * triangulation has not been computed then this will be done
         * automatically.  There is no need for users to explicitly
         * recompute the skeleton themselves.
         *
         * \pre This tetrahedron belongs to a triangulation (i.e., it
         * was created using NTriangulation::newTetrahedron() or added
         * using NTriangulation::addTetrahedron()).
         *
         * @param vertex the vertex of this tetrahedron to examine.
         * This should be between 0 and 3 inclusive.
         * @return a permutation that maps 0 to the given vertex of this
         * tetrahedron, with the properties outlined above.
         */
        NPerm4 getVertexMapping(int vertex) const;
        /**
         * Examines the given edge of this tetrahedron, and returns a
         * permutation that maps the "canonical" vertices (0,1) of the
         * corresponding edge of the triangulation to the matching vertices
         * of this tetrahedron.  This permutation also maps (2,3) to the
         * remaining tetrahedron vertices in an "orientation-preserving"
         * way, as described below.
         *
         * In detail:  Suppose several edges of several tetrahedra are
         * identified within the overall triangulation.  We call this a
         * single "edge of the triangulation", and arbitrarily
         * label its vertices (0,1).  This routine then maps the vertices
         * (0,1) of this edge of the triangulation to the individual
         * vertices of this tetrahedron that make up the given edge.
         *
         * Because we are passing the argument \a edge, we already know
         * \e which vertices of this tetrahedron are involved.  What this
         * routine tells us is the \a order in which they appear to form the
         * overall edge of the triangulation.
         *
         * As a consequence:  Consider some collection of tetrahedron edges
         * that are identified together as a single edge of the triangulation,
         * and choose some \a i from the set {0,1}.  Then the vertices
         * <tt>getEdgeMapping(...)[i]</tt> of the individual tetrahedra
         * are all identified together, since they all become the same
         * vertex of the same edge of the triangulation (assuming of
         * course that we pass the correct edge number in each case to
         * getEdgeMapping()).
         *
         * The images of 2 and 3 under the permutations that are returned
         * have the following properties.  In each tetrahedron, the images
         * of 2 and 3 under this map form a directed edge of the tetrahedron
         * (running from the image of vertex 2 to the image of vertex 3).
         * For any given edge of the triangulation, these corresponding
         * directed edges together form an ordered path within the
         * triangulation that circles the common edge of the triangulation
         * (like an edge link, except that it is not near to the edge and so
         * might intersect itself).  Furthermore, if we consider the individual
         * tetrahedra in the order in which they appear in the list
         * NEdge::getEmbeddings(), these corresponding directed edges
         * appear in order from the start of this path to the finish
         * (for internal edges this path is actually a cycle, and the
         * starting point is arbitrary).
         *
         * As of Regina 4.90, if the skeletal information for the
         * triangulation has not been computed then this will be done
         * automatically.  There is no need for users to explicitly
         * recompute the skeleton themselves.
         *
         * \pre This tetrahedron belongs to a triangulation (i.e., it
         * was created using NTriangulation::newTetrahedron() or added
         * using NTriangulation::addTetrahedron()).
         *
         * @param edge the edge of this tetrahedron to examine.
         * This should be between 0 and 5 inclusive.
         * @return a mapping from vertices (0,1) of the requested
         * triangulation edge to the vertices of this tetrahedron.
         */
        NPerm4 getEdgeMapping(int edge) const;
        /**
         * Examines the given face of this tetrahedron, and returns a
         * mapping from the "canonical" vertices of the corresponding
         * triangle of the triangulation to the matching vertices of this
         * tetrahedron.
         *
         * In detail:  Suppose two faces of two tetrahedra are identified
         * within the overall triangulation.  We call this a single
         * "triangle of the triangulation", and arbitrarily label its
         * vertices (0,1,2).  This routine then maps the vertices
         * (0,1,2) of this triangle of the triangulation to the individual
         * vertices of this tetrahedron that make up the given face.
         *
         * Because we are passing the argument \a face, we already know
         * \e which vertices of this tetrahedron are involved.  What this
         * routine tells us is the \a order in which they appear to form the
         * overall face of the triangulation.
         *
         * As a consequence:  Consider some pair of tetrahedron faces that are
         * identified together as a single triangle of the triangulation,
         * and choose some \a i from the set {0,1,2}.  Then the vertices
         * <tt>getTriangleMapping(...)[i]</tt> of the individual tetrahedra
         * are identified together, since they both become the same
         * vertex of the same triangle of the triangulation (assuming of
         * course that we pass the correct face number in each case to
         * getTriangleMapping()).
         *
         * As of Regina 4.90, if the skeletal information for the
         * triangulation has not been computed then this will be done
         * automatically.  There is no need for users to explicitly
         * recompute the skeleton themselves.
         *
         * \pre This tetrahedron belongs to a triangulation (i.e., it
         * was created using NTriangulation::newTetrahedron() or added
         * using NTriangulation::addTetrahedron()).
         *
         * @param face the face of this tetrahedron to examine.
         * This should be between 0 and 3 inclusive.
         * @return a mapping from vertices (0,1,2) of the corresponding
         * triangle to the vertices of this tetrahedron.
         */
        NPerm4 getTriangleMapping(int face) const;
        /**
         * Returns the orientation of this tetrahedron in the
         * triangulation.
         *
         * The orientation of each tetrahedron is always +1 or -1.
         * In an orientable component of a triangulation,
         * adjacent tetrahedra have the same orientations if one could be
         * transposed onto the other without reflection, and they have
         * opposite orientations if a reflection would be required.
         * In a non-orientable component, orientations are still +1 and
         * -1 but no further guarantees can be made.
         *
         * As of Regina 4.90, if the skeletal information for the
         * triangulation has not been computed then this will be done
         * automatically.  There is no need for users to explicitly
         * recompute the skeleton themselves.
         *
         * \pre This tetrahedron belongs to a triangulation (i.e., it
         * was created using NTriangulation::newTetrahedron() or added
         * using NTriangulation::addTetrahedron()).
         *
         * @return +1 or -1 according to the orientation of this tetrahedron.
         */
        int orientation() const;

<<<<<<< HEAD
    private:
        /**
         * Creates a new tetrahedron with empty description and no
         * faces joined to anything.
         *
         * @param tri the triangulation to which the new tetrahedron belongs.
         */
        Simplex(NTriangulation* tri);
        /**
         * Creates a new tetrahedron with the given description and
         * no edges joined to anything.
         *
         * @param desc the description to give the new tetrahedron.
         * @param tri the triangulation to which the new tetrahedron belongs.
         */
        Simplex(const std::string& desc, NTriangulation* tri);
=======
        /**
         * Writes a short text representation of this object to the
         * given output stream.
         *
         * \ifacespython Not present.
         *
         * @param out the output stream to which to write.
         */
        void writeTextShort(std::ostream& out) const;
        /**
         * Writes a detailed text representation of this object to the
         * given output stream.
         *
         * \ifacespython Not present.
         *
         * @param out the output stream to which to write.
         */
        void writeTextLong(std::ostream& out) const;
>>>>>>> 6f07fd1e

    friend class Triangulation<3>;
    friend class TriangulationBase<3>;
        /**< Allow access to private members. */
};

/**
 * A convenience typedef for Simplex<3>.
 */
typedef Simplex<3> NTetrahedron;

/*@}*/

} // namespace regina
// Some more headers that are required for inline functions:
#include "triangulation/ntriangulation.h"
namespace regina {

<<<<<<< HEAD
// Inline functions for Simplex<3>
=======
// Inline functions for NTetrahedron

inline const std::string& NTetrahedron::getDescription() const {
    return description_;
}

inline void NTetrahedron::setDescription(const std::string& desc) {
    NPacket::ChangeEventSpan span(tri_);
    description_ = desc;
}

inline unsigned long NTetrahedron::index() const {
    return markedIndex();
}

inline NTetrahedron* NTetrahedron::adjacentTetrahedron(int face) const {
    return tetrahedra_[face];
}

inline NTetrahedron* NTetrahedron::adjacentSimplex(int face) const {
    return tetrahedra_[face];
}

inline NTetrahedron* NTetrahedron::getAdjacentTetrahedron(int face) const {
    // Deprecated.
    return tetrahedra_[face];
}

inline int NTetrahedron::adjacentFace(int face) const {
    return tetrahedronPerm_[face][face];
}

inline int NTetrahedron::adjacentFacet(int facet) const {
    return tetrahedronPerm_[facet][facet];
}
>>>>>>> 6f07fd1e

inline Simplex<3>* Simplex<3>::adjacentTetrahedron(int face) const {
    return adjacentSimplex(face);
}

inline int Simplex<3>::adjacentFace(int face) const {
    return adjacentFacet(face);
}

inline NComponent* Simplex<3>::getComponent() const {
    if (! getTriangulation()->calculatedSkeleton_)
        getTriangulation()->calculateSkeleton();
    return component_;
}

inline NVertex* Simplex<3>::getVertex(int vertex) const {
    if (! getTriangulation()->calculatedSkeleton_)
        getTriangulation()->calculateSkeleton();
    return vertices_[vertex];
}

inline NEdge* Simplex<3>::getEdge(int edge) const {
    if (! getTriangulation()->calculatedSkeleton_)
        getTriangulation()->calculateSkeleton();
    return edges_[edge];
}

inline NTriangle* Simplex<3>::getTriangle(int face) const {
    if (! getTriangulation()->calculatedSkeleton_)
        getTriangulation()->calculateSkeleton();
    return triangles_[face];
}

inline NPerm4 Simplex<3>::getVertexMapping(int vertex) const {
    if (! getTriangulation()->calculatedSkeleton_)
        getTriangulation()->calculateSkeleton();
    return vertexMapping_[vertex];
}

inline NPerm4 Simplex<3>::getEdgeMapping(int edge) const {
    if (! getTriangulation()->calculatedSkeleton_)
        getTriangulation()->calculateSkeleton();
    return edgeMapping_[edge];
}

inline NPerm4 Simplex<3>::getTriangleMapping(int face) const {
    if (! getTriangulation()->calculatedSkeleton_)
        getTriangulation()->calculateSkeleton();
    return triMapping_[face];
}

inline int Simplex<3>::orientation() const {
    if (! getTriangulation()->calculatedSkeleton_)
        getTriangulation()->calculateSkeleton();
    return tetOrientation_;
}

inline Simplex<3>::Simplex(NTriangulation* tri) : SimplexBase<3>(tri) {
}

inline Simplex<3>::Simplex(const std::string& desc, NTriangulation* tri) :
        SimplexBase<3>(desc, tri) {
}

} // namespace regina

#endif
<|MERGE_RESOLUTION|>--- conflicted
+++ resolved
@@ -42,11 +42,7 @@
 #endif
 
 #include "regina-core.h"
-<<<<<<< HEAD
 #include "generic/simplex.h"
-=======
-#include "output.h"
->>>>>>> 6f07fd1e
 #include "maths/nperm4.h"
 #include "utilities/nmarkedvector.h"
 #include <boost/noncopyable.hpp>
@@ -81,15 +77,8 @@
  * An implementation note: the NTriangulation class is responsible for
  * creating, maintaining and destroying this extra skeletal information.
  */
-<<<<<<< HEAD
 template <>
 class REGINA_API Simplex<3> : public SimplexBase<3> {
-=======
-class REGINA_API NTetrahedron :
-        public Output<NTetrahedron>,
-        public boost::noncopyable,
-        public NMarkedElement {
->>>>>>> 6f07fd1e
     private:
         NVertex* vertices_[4];
             /**< Vertices in the triangulation skeleton that are
@@ -129,36 +118,7 @@
 
     public:
         /**
-<<<<<<< HEAD
          * A dimension-specific alias for adjacentSimplex().
-=======
-         * Creates a new tetrahedron with empty description and no
-         * faces joined to anything.
-         * The new tetrahedron will not belong to any triangulation.
-         *
-         * \deprecated Users should now create new tetrahedra by calling
-         * NTriangulation::newTetrahedron().  For details, see the changes in
-         * tetrahedron management outlined in the NTetrahedron class notes.
-         */
-        NTetrahedron();
-        /**
-         * Creates a new tetrahedron with the given description and
-         * no faces joined to anything.
-         * The new tetrahedron will not belong to any triangulation.
-         *
-         * \deprecated Users should now create new tetrahedra by calling
-         * NTriangulation::newTetrahedron(const std::string&).  For details,
-         * see the changes in tetrahedron management outlined in the
-         * NTetrahedron class notes.
-         *
-         * @param desc the description to give the new tetrahedron.
-         */
-        NTetrahedron(const std::string& desc);
-
-        /**
-         * Returns the text description associated with this
-         * tetrahedron.
->>>>>>> 6f07fd1e
          *
          * See adjacentSimplex() for further information.
          */
@@ -403,7 +363,6 @@
          */
         int orientation() const;
 
-<<<<<<< HEAD
     private:
         /**
          * Creates a new tetrahedron with empty description and no
@@ -420,26 +379,6 @@
          * @param tri the triangulation to which the new tetrahedron belongs.
          */
         Simplex(const std::string& desc, NTriangulation* tri);
-=======
-        /**
-         * Writes a short text representation of this object to the
-         * given output stream.
-         *
-         * \ifacespython Not present.
-         *
-         * @param out the output stream to which to write.
-         */
-        void writeTextShort(std::ostream& out) const;
-        /**
-         * Writes a detailed text representation of this object to the
-         * given output stream.
-         *
-         * \ifacespython Not present.
-         *
-         * @param out the output stream to which to write.
-         */
-        void writeTextLong(std::ostream& out) const;
->>>>>>> 6f07fd1e
 
     friend class Triangulation<3>;
     friend class TriangulationBase<3>;
@@ -458,45 +397,7 @@
 #include "triangulation/ntriangulation.h"
 namespace regina {
 
-<<<<<<< HEAD
 // Inline functions for Simplex<3>
-=======
-// Inline functions for NTetrahedron
-
-inline const std::string& NTetrahedron::getDescription() const {
-    return description_;
-}
-
-inline void NTetrahedron::setDescription(const std::string& desc) {
-    NPacket::ChangeEventSpan span(tri_);
-    description_ = desc;
-}
-
-inline unsigned long NTetrahedron::index() const {
-    return markedIndex();
-}
-
-inline NTetrahedron* NTetrahedron::adjacentTetrahedron(int face) const {
-    return tetrahedra_[face];
-}
-
-inline NTetrahedron* NTetrahedron::adjacentSimplex(int face) const {
-    return tetrahedra_[face];
-}
-
-inline NTetrahedron* NTetrahedron::getAdjacentTetrahedron(int face) const {
-    // Deprecated.
-    return tetrahedra_[face];
-}
-
-inline int NTetrahedron::adjacentFace(int face) const {
-    return tetrahedronPerm_[face][face];
-}
-
-inline int NTetrahedron::adjacentFacet(int facet) const {
-    return tetrahedronPerm_[facet][facet];
-}
->>>>>>> 6f07fd1e
 
 inline Simplex<3>* Simplex<3>::adjacentTetrahedron(int face) const {
     return adjacentSimplex(face);
