--- conflicted
+++ resolved
@@ -39,25 +39,6 @@
 
 namespace regina {
 
-<<<<<<< HEAD
-unsigned long NTriangulation::findIsomorphisms(
-        const NTriangulation& other, std::list<NIsomorphism*>& results,
-        bool completeIsomorphism, bool firstOnly) const {
-    ensureSkeleton();
-    other.ensureSkeleton();
-
-    // Deal with the empty triangulation first.
-    if (simplices_.empty()) {
-        if (completeIsomorphism && ! other.simplices_.empty())
-            return 0;
-        results.push_back(new NIsomorphism(0));
-        return 1;
-    }
-
-    // Basic property checks.  Unfortunately, if we allow boundary
-    // incomplete isomorphisms then we can't test that many properties.
-    if (completeIsomorphism) {
-=======
 template <>
 bool TriangulationBase<3>::compatible(
         const Triangulation<3>& other, bool complete) const {
@@ -66,26 +47,10 @@
     // Unfortunately, if we allow boundary incomplete isomorphisms then
     // we can't test that many properties.
     if (complete) {
->>>>>>> 2dedc6c7
         // Must be boundary complete, 1-to-1 and onto.
         // That is, combinatorially the two triangulations must be
         // identical.
         if (simplices_.size() != other.simplices_.size())
-<<<<<<< HEAD
-            return 0;
-        if (triangles_.size() != other.triangles_.size())
-            return 0;
-        if (edges_.size() != other.edges_.size())
-            return 0;
-        if (vertices_.size() != other.vertices_.size())
-            return 0;
-        if (components().size() != other.components().size())
-            return 0;
-        if (boundaryComponents_.size() != other.boundaryComponents_.size())
-            return 0;
-        if (isOrientable() ^ other.isOrientable())
-            return 0;
-=======
             return false;
         if (me->triangles_.size() != other.triangles_.size())
             return false;
@@ -99,7 +64,6 @@
             return false;
         if (isOrientable() ^ other.isOrientable())
             return false;
->>>>>>> 2dedc6c7
 
         // Test degree sequences and the like.
         std::map<unsigned long, unsigned long> map1;
@@ -184,248 +148,9 @@
         // May be boundary incomplete, and need not be onto.
         // Not much we can test for unfortunately.
         if (simplices_.size() > other.simplices_.size())
-<<<<<<< HEAD
-            return 0;
-        if ((! isOrientable()) && other.isOrientable())
-            return 0;
-    }
-
-    // Start searching for the isomorphism.
-    // From the tests above, we are guaranteed that both triangulations
-    // have at least one tetrahedron.
-    unsigned long nResults = 0;
-    unsigned long nTetrahedra = simplices_.size();
-    unsigned long nDestTetrahedra = other.simplices_.size();
-    unsigned long nComponents = components().size();
-    unsigned i;
-
-    NIsomorphism iso(nTetrahedra);
-    for (i = 0; i < nTetrahedra; i++)
-        iso.tetImage(i) = -1;
-
-    // Which source component does each destination tetrahedron correspond to?
-    long* whichComp = new long[nDestTetrahedra];
-    std::fill(whichComp, whichComp + nDestTetrahedra, -1);
-
-    // The image of the first source tetrahedron of each component.  The
-    // remaining images can be derived by following gluings.
-    unsigned long* startTet = new unsigned long[nComponents];
-    std::fill(startTet, startTet + nComponents, 0);
-
-    int* startPerm = new int[nComponents];
-    std::fill(startPerm, startPerm + nComponents, 0);
-
-    // The tetrahedra whose neighbours must be processed when filling
-    // out the current component.
-    std::queue<long> toProcess;
-
-    // Temporary variables.
-    unsigned long compSize;
-    NTetrahedron* tet;
-    NTetrahedron* adj;
-    NTetrahedron* destTet;
-    NTetrahedron* destAdj;
-    unsigned long tetIndex, adjIndex;
-    unsigned long destTetIndex, destAdjIndex;
-    NPerm4 tetPerm, adjPerm;
-    int face;
-    bool broken;
-
-    long comp = 0;
-    while (comp >= 0) {
-        // Continue trying to find a mapping for the current component.
-        // The next mapping to try is the one that starts with
-        // startTet[comp] and startPerm[comp].
-        if (comp == static_cast<long>(nComponents)) {
-            // We have an isomorphism!!!
-            results.push_back(new NIsomorphism(iso));
-
-            if (firstOnly) {
-                delete[] whichComp;
-                delete[] startTet;
-                delete[] startPerm;
-                return 1;
-            } else
-                nResults++;
-
-            // Back down to the previous component, and clear the
-            // mapping for that previous component so we can make way
-            // for a new one.
-            // Since nComponents > 0, we are guaranteed that comp > 0 also.
-            comp--;
-
-            for (i = 0; i < nTetrahedra; i++)
-                if (iso.tetImage(i) >= 0 &&
-                        whichComp[iso.tetImage(i)] == comp) {
-                    whichComp[iso.tetImage(i)] = -1;
-                    iso.tetImage(i) = -1;
-                }
-            startPerm[comp]++;
-
-            continue;
-        }
-
-        // Sort out the results of any previous startPerm++.
-        if (startPerm[comp] == 24) {
-            // Move on to the next destination tetrahedron.
-            startTet[comp]++;
-            startPerm[comp] = 0;
-        }
-
-        // Be sure we're looking at a tetrahedron we can use.
-        compSize = component(comp)->getNumberOfTetrahedra();
-        if (completeIsomorphism) {
-            // Conditions:
-            // 1) The destination tetrahedron is unused.
-            // 2) The component sizes match precisely.
-            while (startTet[comp] < nDestTetrahedra &&
-                    (whichComp[startTet[comp]] >= 0 ||
-                     other.simplices_[startTet[comp]]->getComponent()->
-                     getNumberOfTetrahedra() != compSize))
-                startTet[comp]++;
-        } else {
-            // Conditions:
-            // 1) The destination tetrahedron is unused.
-            // 2) The destination component is at least as large as
-            // the source component.
-            while (startTet[comp] < nDestTetrahedra &&
-                    (whichComp[startTet[comp]] >= 0 ||
-                     other.simplices_[startTet[comp]]->getComponent()->
-                     getNumberOfTetrahedra() < compSize))
-                startTet[comp]++;
-        }
-
-        // Have we run out of possibilities?
-        if (startTet[comp] == nDestTetrahedra) {
-            // No more possibilities for filling this component.
-            // Move back to the previous component, and clear the
-            // mapping for that previous component.
-            startTet[comp] = 0;
-            startPerm[comp] = 0;
-
-            comp--;
-            if (comp >= 0) {
-                for (i = 0; i < nTetrahedra; i++)
-                    if (iso.tetImage(i) >= 0 &&
-                            whichComp[iso.tetImage(i)] == comp) {
-                        whichComp[iso.tetImage(i)] = -1;
-                        iso.tetImage(i) = -1;
-                    }
-                startPerm[comp]++;
-            }
-
-            continue;
-        }
-
-        // Try to fill the image of this component based on the selected
-        // image of its first source tetrahedron.
-        // Note that there is only one way of doing this (as seen by
-        // following adjacent tetrahedron gluings).  It either works or
-        // it doesn't.
-        tetIndex = tetrahedronIndex(component(comp)->simplex(0));
-
-        whichComp[startTet[comp]] = comp;
-        iso.tetImage(tetIndex) = startTet[comp];
-        iso.facePerm(tetIndex) = NPerm4::S4[startPerm[comp]];
-        toProcess.push(tetIndex);
-
-        broken = false;
-        while ((! broken) && (! toProcess.empty())) {
-            tetIndex = toProcess.front();
-            toProcess.pop();
-            tet = simplices_[tetIndex];
-            tetPerm = iso.facePerm(tetIndex);
-            destTetIndex = iso.tetImage(tetIndex);
-            destTet = other.simplices_[destTetIndex];
-
-            // If we are after a complete isomorphism, we might as well
-            // test whether the edge and vertex degrees match.
-            if (completeIsomorphism && ! compatibleTets(tet, destTet,
-                    tetPerm)) {
-                broken = true;
-                break;
-            }
-
-            for (face = 0; face < 4; face++) {
-                adj = tet->adjacentTetrahedron(face);
-                if (adj) {
-                    // There is an adjacent source tetrahedron.
-                    // Is there an adjacent destination tetrahedron?
-                    destAdj = destTet->adjacentTetrahedron(tetPerm[face]);
-                    if (! destAdj) {
-                        broken = true;
-                        break;
-                    }
-                    // Work out what the isomorphism *should* say.
-                    adjIndex = tetrahedronIndex(adj);
-                    destAdjIndex = other.tetrahedronIndex(destAdj);
-                    adjPerm =
-                        destTet->adjacentGluing(tetPerm[face]) *
-                        tetPerm *
-                        tet->adjacentGluing(face).inverse();
-
-                    if (iso.tetImage(adjIndex) >= 0) {
-                        // We've already decided upon an image for this
-                        // source tetrahedron.  Does it match?
-                        if (static_cast<long>(destAdjIndex) !=
-                                iso.tetImage(adjIndex) ||
-                                adjPerm != iso.facePerm(adjIndex)) {
-                            broken = true;
-                            break;
-                        }
-                    } else if (whichComp[destAdjIndex] >= 0) {
-                        // We haven't decided upon an image for this
-                        // source tetrahedron but the destination
-                        // tetrahedron has already been used.
-                        broken = true;
-                        break;
-                    } else {
-                        // We haven't seen either the source or the
-                        // destination tetrahedron.
-                        whichComp[destAdjIndex] = comp;
-                        iso.tetImage(adjIndex) = destAdjIndex;
-                        iso.facePerm(adjIndex) = adjPerm;
-                        toProcess.push(adjIndex);
-                    }
-                } else if (completeIsomorphism) {
-                    // There is no adjacent source tetrahedron, and we
-                    // are after a boundary complete isomorphism.
-                    // There had better be no adjacent destination
-                    // tetrahedron also.
-                    if (destTet->adjacentTetrahedron(tetPerm[face])) {
-                        broken = true;
-                        break;
-                    }
-                }
-            }
-        }
-
-        if (! broken) {
-            // Therefore toProcess is empty.
-            // The image for this component was successfully filled out.
-            // Move on to the next component.
-            comp++;
-        } else {
-            // The image for this component was not successfully filled out.
-            // Undo our partially created image, and then try another
-            // starting image for this component.
-            while (! toProcess.empty())
-                toProcess.pop();
-
-            for (i = 0; i < nTetrahedra; i++)
-                if (iso.tetImage(i) >= 0 &&
-                        whichComp[iso.tetImage(i)] == comp) {
-                    whichComp[iso.tetImage(i)] = -1;
-                    iso.tetImage(i) = -1;
-                }
-
-            startPerm[comp]++;
-        }
-=======
             return false;
         if ((! isOrientable()) && other.isOrientable())
             return false;
->>>>>>> 2dedc6c7
     }
 
     return true;
