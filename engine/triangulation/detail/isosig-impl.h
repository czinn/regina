
/**************************************************************************
 *                                                                        *
 *  Regina - A Normal Surface Theory Calculator                           *
 *  Computational Engine                                                  *
 *                                                                        *
 *  Copyright (c) 1999-2021, Ben Burton                                   *
 *  For further details contact Ben Burton (bab@debian.org).              *
 *                                                                        *
 *  This program is free software; you can redistribute it and/or         *
 *  modify it under the terms of the GNU General Public License as        *
 *  published by the Free Software Foundation; either version 2 of the    *
 *  License, or (at your option) any later version.                       *
 *                                                                        *
 *  As an exception, when this program is distributed through (i) the     *
 *  App Store by Apple Inc.; (ii) the Mac App Store by Apple Inc.; or     *
 *  (iii) Google Play by Google Inc., then that store may impose any      *
 *  digital rights management, device limits and/or redistribution        *
 *  restrictions that are required by its terms of service.               *
 *                                                                        *
 *  This program is distributed in the hope that it will be useful, but   *
 *  WITHOUT ANY WARRANTY; without even the implied warranty of            *
 *  MERCHANTABILITY or FITNESS FOR A PARTICULAR PURPOSE.  See the GNU     *
 *  General Public License for more details.                              *
 *                                                                        *
 *  You should have received a copy of the GNU General Public             *
 *  License along with this program; if not, write to the Free            *
 *  Software Foundation, Inc., 51 Franklin St, Fifth Floor, Boston,       *
 *  MA 02110-1301, USA.                                                   *
 *                                                                        *
 **************************************************************************/

/*! \file triangulation/detail/isosig-impl.h
 *  \brief Contains some of the implementation details for the generic
 *  Triangulation class template.
 *
 *  This file is \e not included from triangulation.h, but the routines
 *  it contains are explicitly instantiated in Regina's calculation engine.
 *  Therefore end users should never need to include this header.
 */

#ifndef __ISOSIG_IMPL_H_DETAIL
#ifndef __DOXYGEN
#define __ISOSIG_IMPL_H_DETAIL
#endif

#include <algorithm>
#include "triangulation/generic/triangulation.h"
#include "triangulation/isosigtype.h"

namespace regina::detail {

#ifndef __DOXYGEN
struct IsoSigHelper {
    /**
     * The numbers of base64 characters required to store an index into
     * Perm<dim+1>::Sn.
     */
    template <int dim>
    static constexpr unsigned CHARS_PER_PERM =
        ((regina::bitsRequired(Perm<(dim)+1>::nPerms) + 5) / 6);

    /**
     * Determine the integer value represented by the given character in
     * a signature string.
     */
    static unsigned SVAL(char c) {
        if (c >= 'a' && c <= 'z')
            return (c - 'a');
        if (c >= 'A' && c <= 'Z')
            return (c - 'A' + 26);
        if (c >= '0' && c <= '9')
            return (c - '0' + 52);
        if (c == '+')
            return 62;
        return 63;
    }

    /**
     * Determine the character that represents the given integer value
     * in a signature string.
     */
    static char SCHAR(unsigned c) {
        if (c < 26)
            return (char(c) + 'a');
        if (c < 52)
            return (char(c - 26) + 'A');
        if (c < 62)
            return (char(c - 52) + '0');
        if (c == 62)
            return '+';
        return '-';
    }

    /**
     * Is the given character a valid character in a signature string?
     */
    static bool SVALID(char c) {
        return ((c >= 'a' && c <= 'z') || (c >= 'A' && c <= 'Z') ||
            (c >= '0' && c <= '9') || c == '+' || c == '-');
    }

    /**
     * Append an encoding of the given integer to the given string.
     * The integer is broken into nChars distinct 6-bit blocks, and the
     * lowest-significance blocks are written first.
     */
    template <typename IntType>
    static void SAPPEND(std::string& s, IntType val, unsigned nChars) {
        for ( ; nChars > 0; --nChars) {
            s += SCHAR(val & 0x3F);
            val >>= 6;
        }
    }

    /**
     * Read the integer at the beginning of the given string.
     * Assumes the string has length >= nChars.
     */
    template <typename IntType>
    static IntType SREAD(const char* s, unsigned nChars) {
        IntType ans = 0;
        for (unsigned i = 0; i < nChars; ++i)
            ans |= (static_cast<IntType>(SVAL(s[i])) << (6 * i));
        return ans;
    }

    /**
     * Append up to three trits (0, 1 or 2) to the given string.
     * These are packed into a single character, with the first trit
     * representing the lowest-significance bits and so on.
     */
    static void SAPPENDTRITS(std::string& s, const char* trits,
            unsigned nTrits) {
        char ans = 0;
        if (nTrits >= 1)
            ans |= trits[0];
        if (nTrits >= 2)
            ans |= (trits[1] << 2);
        if (nTrits >= 3)
            ans |= (trits[2] << 4);
        s += SCHAR(ans);
    }

    /**
     * Reads three trits (0, 1 or 2) from the given character.
     */
    static void SREADTRITS(char c, char* result) {
        unsigned val = SVAL(c);
        result[0] = val & 3;
        result[1] = (val >> 2) & 3;
        result[2] = (val >> 4) & 3;
    }
};
#endif

template <int dim>
std::string TriangulationBase<dim>::isoSigFrom(size_t simp,
        const Perm<dim+1>& vertices, Isomorphism<dim>* relabelling) const {
    // Only process the component that simp belongs to.

    // ---------------------------------------------------------------------
    // Data for reconstructing a triangulation from an isomorphism signature
    // ---------------------------------------------------------------------

    // The number of simplices.
    size_t nSimp = size();

    // What happens to each new facet that we encounter?
    // Options are:
    //   0 -> boundary
    //   1 -> joined to a simplex not yet seen [gluing perm = identity]
    //   2 -> joined to a simplex already seen
    // These actions are stored in lexicographical order by (simplex, facet),
    // but only once for each facet (so we "skip" gluings that we've
    // already seen from the other direction).
    size_t nFacets = ((dim + 1) * size() + countBoundaryFacets()) / 2;
    char* facetAction = new char[nFacets];

    // What are the destination simplices and gluing permutations for
    // each facet under case #2 above?
    // For gluing permutations, we store the index of the permutation in
    // Perm<dim+1>::orderedSn.
    size_t* joinDest = new size_t[nFacets];
    typedef typename Perm<dim+1>::Index PermIndex;
    PermIndex* joinGluing = new PermIndex[nFacets];

    // ---------------------------------------------------------------------
    // Data for finding the unique canonical isomorphism from this
    // connected component that maps (simplex, vertices) -> (0, 0..dim)
    // ---------------------------------------------------------------------

    // The image for each simplex and its vertices:
    ptrdiff_t* image = new ptrdiff_t[nSimp];
    Perm<dim+1>* vertexMap = new Perm<dim+1>[nSimp];

    // The preimage for each simplex:
    ptrdiff_t* preImage = new ptrdiff_t[nSimp];

    // ---------------------------------------------------------------------
    // Looping variables
    // ---------------------------------------------------------------------
    size_t facetPos, joinPos, nextUnusedSimp;
    size_t simpImg, simpSrc, dest;
    unsigned facetImg, facetSrc;
    const Simplex<dim>* s;

    // ---------------------------------------------------------------------
    // The code!
    // ---------------------------------------------------------------------

    std::fill(image, image + nSimp, -1);
    std::fill(preImage, preImage + nSimp, -1);

    image[simp] = 0;
    vertexMap[simp] = vertices.inverse();
    preImage[0] = simp;

    facetPos = 0;
    joinPos = 0;
    nextUnusedSimp = 1;

    // To obtain a canonical isomorphism, we must run through the simplices
    // and their facets in image order, not preimage order.
    //
    // This main loop is guaranteed to exit when (and only when) we have
    // exhausted a single connected component of the triangulation.
    for (simpImg = 0; simpImg < nSimp && preImage[simpImg] >= 0; ++simpImg) {
        simpSrc = preImage[simpImg];
        s = simplex(simpSrc);

        for (facetImg = 0; facetImg <= dim; ++facetImg) {
            facetSrc = vertexMap[simpSrc].preImageOf(facetImg);

            // INVARIANTS (held while we stay within a single component):
            // - nextUnusedSimp > simpImg
            // - image[simpSrc], preImage[image[simpSrc]] and vertexMap[simpSrc]
            //   are already filled in.

            // Work out what happens to our source facet.
            if (! s->adjacentSimplex(facetSrc)) {
                // A boundary facet.
                facetAction[facetPos++] = 0;
                continue;
            }

            // We have a real gluing.  Is it a gluing we've already seen
            // from the other side?
            dest = s->adjacentSimplex(facetSrc)->index();

            if (image[dest] >= 0)
                if (image[dest] < image[simpSrc] ||
                        (dest == simpSrc &&
                         vertexMap[simpSrc][s->adjacentFacet(facetSrc)]
                         < vertexMap[simpSrc][facetSrc])) {
                    // Yes.  Just skip this gluing entirely.
                    continue;
                }

            // Is it a completely new simplex?
            if (image[dest] < 0) {
                // Yes.  The new simplex takes the next available
                // index, and the canonical gluing becomes the identity.
                image[dest] = nextUnusedSimp++;
                preImage[image[dest]] = dest;
                vertexMap[dest] = vertexMap[simpSrc] *
                    s->adjacentGluing(facetSrc).inverse();

                facetAction[facetPos++] = 1;
                continue;
            }

            // It's a simplex we've seen before.  Record the gluing.
            joinDest[joinPos] = image[dest];
            joinGluing[joinPos] = (vertexMap[dest] *
                s->adjacentGluing(facetSrc) * vertexMap[simpSrc].inverse()).
                orderedSnIndex();
            ++joinPos;

            facetAction[facetPos++] = 2;
        }
    }

    // We have all we need.  Pack it all together into a string.
    // We need to encode:
    // - the number of simplices in this component;
    // - facetAction[i], 0 <= i < facetPos;
    // - joinDest[i], 0 <= i < joinPos;
    // - joinGluing[i], 0 <= i < joinPos.
    std::string ans;

    // Keep it simple for small triangulations (1 character per integer).
    // For large triangulations, start with a special marker followed by
    // the number of chars per integer.
    size_t nCompSimp = simpImg;
    unsigned nChars;
    if (nCompSimp < 63)
        nChars = 1;
    else {
        nChars = 0;
        size_t tmp = nCompSimp;
        while (tmp > 0) {
            tmp >>= 6;
            ++nChars;
        }

        ans = IsoSigHelper::SCHAR(63);
        ans += IsoSigHelper::SCHAR(nChars);
    }

    // Off we go.
    size_t i;
    IsoSigHelper::SAPPEND(ans, nCompSimp, nChars);
    for (i = 0; i < facetPos; i += 3)
        IsoSigHelper::SAPPENDTRITS(ans, facetAction + i,
            (facetPos >= i + 3 ? 3 : facetPos - i));
    for (i = 0; i < joinPos; ++i)
        IsoSigHelper::SAPPEND(ans, joinDest[i], nChars);
    for (i = 0; i < joinPos; ++i)
        IsoSigHelper::SAPPEND(ans, joinGluing[i],
            IsoSigHelper::CHARS_PER_PERM<dim>);

    // Record the canonical isomorphism if required.
    if (relabelling)
        for (i = 0; i < nCompSimp; ++i) {
            relabelling->simpImage(i) = image[i];
            relabelling->facetPerm(i) = vertexMap[i];
        }

    // Done!
    delete[] image;
    delete[] vertexMap;
    delete[] preImage;
    delete[] facetAction;
    delete[] joinDest;
    delete[] joinGluing;

    return ans;
}

template <int dim>
std::string TriangulationBase<dim>::isoSig(
        Isomorphism<dim>** relabelling) const {
    // Make sure the user is not trying to do something illegal.
    if (relabelling && countComponents() != 1) {
        *relabelling = 0; // Return 0 to the user...
        relabelling = 0;  // ... and forget they ever asked for an isomorphism.
    }

    Isomorphism<dim>* currRelabelling = 0;
    if (relabelling) {
        *relabelling = new Isomorphism<dim>(size());
        currRelabelling = new Isomorphism<dim>(size());
    }

    if (isEmpty()) {
        char c[2];
        c[0] = IsoSigHelper::SCHAR(0);
        c[1] = 0;
        return c;
    }

    // The triangulation is non-empty.  Get a signature string for each
    // connected component.
    ComponentIterator it;
    size_t i;
    std::string curr;

    std::string* comp = new std::string[countComponents()];
    for (it = components().begin(), i = 0;
            it != components().end(); ++it, ++i) {
<<<<<<< HEAD
        IsoSigEdgeDegrees<dim> sigIt(**it);
        bool first = true;
        do {
            curr = isoSigFrom((*it)->simplex(sigIt.simplex())->index(),
                sigIt.perm(), currRelabelling);
            if (first || curr < comp[i]) {
                comp[i].swap(curr);
                if (relabelling)
                    std::swap(*relabelling, currRelabelling);
=======
        for (simp = 0; simp < (*it)->size(); ++simp)
            for (perm = 0; perm < Perm<dim+1>::nPerms; ++perm) {
                curr = isoSigFrom((*it)->simplex(simp)->index(),
                    Perm<dim+1>::orderedSn[perm], currRelabelling);
                if ((simp == 0 && perm == 0) || (curr < comp[i])) {
                    comp[i].swap(curr);
                    if (relabelling)
                        std::swap(*relabelling, currRelabelling);
                }
>>>>>>> 45b6aed5
            }
            first = false;
        } while (sigIt.next());
    }

    // Pack the components together.
    std::sort(comp, comp + countComponents());

    std::string ans;
    for (i = 0; i < countComponents(); ++i)
        ans += comp[i];

    delete[] comp;
    delete currRelabelling;
    return ans;
}

template <int dim>
Triangulation<dim>* TriangulationBase<dim>::fromIsoSig(
        const std::string& sig) {
    std::unique_ptr<Triangulation<dim>> ans(new Triangulation<dim>());

    typename Triangulation<dim>::ChangeEventSpan span(ans.get());

    const char* c = sig.c_str();

    // Skip any leading whitespace.
    while (*c && ::isspace(*c))
        ++c;

    // Find the end of the string.
    const char* end = c;
    while (*end && ! ::isspace(*end))
        ++end;

    // Initial check for invalid characters.
    const char* d;
    for (d = c; d != end; ++d)
        if (! IsoSigHelper::SVALID(*d))
            return 0;
    for (d = end; *d; ++d)
        if (! ::isspace(*d))
            return 0;

    unsigned j;
    size_t pos, nSimp, nChars;
    while (c != end) {
        // Read one component at a time.
        nSimp = IsoSigHelper::SVAL(*c++);
        if (nSimp < 63)
            nChars = 1;
        else {
            if (c == end)
                return 0;
            nChars = IsoSigHelper::SVAL(*c++);
            if (c + nChars > end)
                return 0;
            nSimp = IsoSigHelper::SREAD<unsigned>(c, nChars);
            c += nChars;
        }

        if (nSimp == 0) {
            // Empty component.
            continue;
        }

        // Non-empty component; keep going.
        char* facetAction = new char[(dim+1) * nSimp + 2];
        size_t nFacets = 0;
        size_t facetPos = 0;
        size_t nJoins = 0;

        for ( ; nFacets < (dim+1) * nSimp; facetPos += 3) {
            if (c == end) {
                delete[] facetAction;
                return 0;
            }
            IsoSigHelper::SREADTRITS(*c++, facetAction + facetPos);
            for (j = 0; j < 3; ++j) {
                // If we're already finished, make sure the leftover trits
                // are zero.
                if (nFacets == (dim+1) * nSimp) {
                    if (facetAction[facetPos + j] != 0) {
                        delete[] facetAction;
                        return 0;
                    }
                    continue;
                }

                if (facetAction[facetPos + j] == 0)
                    ++nFacets;
                else if (facetAction[facetPos + j] == 1)
                    nFacets += 2;
                else if (facetAction[facetPos + j] == 2) {
                    nFacets += 2;
                    ++nJoins;
                } else {
                    delete[] facetAction;
                    return 0;
                }
                if (nFacets > (dim+1) * nSimp) {
                    delete[] facetAction;
                    return 0;
                }
            }
        }

        size_t* joinDest = new size_t[nJoins + 1];
        for (pos = 0; pos < nJoins; ++pos) {
            if (c + nChars > end) {
                delete[] facetAction;
                delete[] joinDest;
                return 0;
            }

            joinDest[pos] = IsoSigHelper::SREAD<unsigned>(c, nChars);
            c += nChars;
        }

        typename Perm<dim+1>::Index* joinGluing =
            new typename Perm<dim+1>::Index[nJoins + 1];
        for (pos = 0; pos < nJoins; ++pos) {
            if (c + IsoSigHelper::CHARS_PER_PERM<dim> > end) {
                delete[] facetAction;
                delete[] joinDest;
                delete[] joinGluing;
                return 0;
            }

            joinGluing[pos] =
                IsoSigHelper::SREAD<typename Perm<dim+1>::Index>(c,
                IsoSigHelper::CHARS_PER_PERM<dim>);
            c += IsoSigHelper::CHARS_PER_PERM<dim>;

            if (joinGluing[pos] >= Perm<dim+1>::nPerms ||
                    joinGluing[pos] < 0) {
                delete[] facetAction;
                delete[] joinDest;
                delete[] joinGluing;
                return 0;
            }
        }

        // End of component!
        Simplex<dim>** simp = new Simplex<dim>*[nSimp];
        for (pos = 0; pos < nSimp; ++pos)
            simp[pos] = ans->newSimplex();

        facetPos = 0;
        size_t nextUnused = 1;
        size_t joinPos = 0;
        Perm<dim+1> gluing;
        for (pos = 0; pos < nSimp; ++pos)
            for (j = 0; j <= dim; ++j) {
                // Already glued from the other side:
                if (simp[pos]->adjacentSimplex(j))
                    continue;

                if (facetAction[facetPos] == 0) {
                    // Boundary facet.
                } else if (facetAction[facetPos] == 1) {
                    // Join to new simplex.
                    if (nextUnused >= nSimp) {
                        delete[] facetAction;
                        delete[] joinDest;
                        delete[] joinGluing;
                        delete[] simp;
                        return 0;
                    }
                    simp[pos]->join(j, simp[nextUnused++], Perm<dim+1>());
                } else {
                    // Join to existing simplex.
                    gluing = Perm<dim+1>::orderedSn[joinGluing[joinPos]];
                    if (joinDest[joinPos] >= nextUnused ||
                            simp[joinDest[joinPos]]->adjacentSimplex(
                            gluing[j])) {
                        delete[] facetAction;
                        delete[] joinDest;
                        delete[] joinGluing;
                        delete[] simp;
                        return 0;
                    }
                    simp[pos]->join(j, simp[joinDest[joinPos]], gluing);
                    ++joinPos;
                }

                ++facetPos;
            }

        delete[] facetAction;
        delete[] joinDest;
        delete[] joinGluing;
        delete[] simp;
    }

    return ans.release();
}

template <int dim>
size_t TriangulationBase<dim>::isoSigComponentSize(const std::string& sig) {
    const char* c = sig.c_str();

    // Examine the first character.
    // Note that SVALID also ensures that *c is non-null (i.e., it
    // detects premature end of string).
    if (! IsoSigHelper::SVALID(*c))
        return 0;
    size_t nSimp = IsoSigHelper::SVAL(*c);
    if (nSimp < 63)
        return nSimp;

    // The number of simplices is so large that it requires several
    // characters to store.
    ++c;
    if (! *c)
        return 0;
    size_t nChars = IsoSigHelper::SVAL(*c++);

    for (const char* d = c; d < c + nChars; ++d)
        if (! IsoSigHelper::SVALID(*d))
            return 0;
    return IsoSigHelper::SREAD<unsigned>(c, nChars);
}

} // namespace regina::detail

#endif<|MERGE_RESOLUTION|>--- conflicted
+++ resolved
@@ -369,7 +369,6 @@
     std::string* comp = new std::string[countComponents()];
     for (it = components().begin(), i = 0;
             it != components().end(); ++it, ++i) {
-<<<<<<< HEAD
         IsoSigEdgeDegrees<dim> sigIt(**it);
         bool first = true;
         do {
@@ -379,17 +378,6 @@
                 comp[i].swap(curr);
                 if (relabelling)
                     std::swap(*relabelling, currRelabelling);
-=======
-        for (simp = 0; simp < (*it)->size(); ++simp)
-            for (perm = 0; perm < Perm<dim+1>::nPerms; ++perm) {
-                curr = isoSigFrom((*it)->simplex(simp)->index(),
-                    Perm<dim+1>::orderedSn[perm], currRelabelling);
-                if ((simp == 0 && perm == 0) || (curr < comp[i])) {
-                    comp[i].swap(curr);
-                    if (relabelling)
-                        std::swap(*relabelling, currRelabelling);
-                }
->>>>>>> 45b6aed5
             }
             first = false;
         } while (sigIt.next());
