# census

# Files to compile
SET ( FILES
  closedprimemin
  compact
  dim2census
  dim2edgepairing
  dim2gluingperms
  dim2gluingpermsearcher
<<<<<<< HEAD
  dim4census
  dim4facetpairing
  dim4gluingperms
  dim4gluingpermsearcher
=======
  euler
>>>>>>> 7582e838
  ncensus
  nfacepairing
  ngluingperms
  ngluingpermsearcher
  )

# Prepend folder name
FOREACH ( SOURCE_FILE ${FILES} )
  SET ( SOURCES ${SOURCES} census/${SOURCE_FILE})
ENDFOREACH(SOURCE_FILE)
SET(SOURCES ${SOURCES} PARENT_SCOPE)

if (${REGINA_INSTALL_DEV})
  INSTALL(FILES
    dim2census.h
    dim2edgepairing.h
    dim2gluingperms.h
    dim2gluingpermsearcher.h
    dim4census.h
    dim4facetpairing.h
    dim4gluingperms.h
    dim4gluingpermsearcher.h
    ncensus.h
    nfacepairing.h
    ngenericfacetpairing.h
    ngenericfacetpairing.tcc
    ngenericgluingperms.h
    ngenericgluingperms.tcc
    ngluingperms.h
    ngluingpermsearcher.h
    DESTINATION ${INCLUDEDIR}/census COMPONENT Development)
endif (${REGINA_INSTALL_DEV})<|MERGE_RESOLUTION|>--- conflicted
+++ resolved
@@ -8,14 +8,11 @@
   dim2edgepairing
   dim2gluingperms
   dim2gluingpermsearcher
-<<<<<<< HEAD
   dim4census
   dim4facetpairing
   dim4gluingperms
   dim4gluingpermsearcher
-=======
   euler
->>>>>>> 7582e838
   ncensus
   nfacepairing
   ngluingperms
