
/**************************************************************************
 *                                                                        *
 *  Regina - A Normal Surface Theory Calculator                           *
 *  Computational Engine                                                  *
 *                                                                        *
 *  Copyright (c) 1999-2016, Ben Burton                                   *
 *  For further details contact Ben Burton (bab@debian.org).              *
 *                                                                        *
 *  This program is free software; you can redistribute it and/or         *
 *  modify it under the terms of the GNU General Public License as        *
 *  published by the Free Software Foundation; either version 2 of the    *
 *  License, or (at your option) any later version.                       *
 *                                                                        *
 *  As an exception, when this program is distributed through (i) the     *
 *  App Store by Apple Inc.; (ii) the Mac App Store by Apple Inc.; or     *
 *  (iii) Google Play by Google Inc., then that store may impose any      *
 *  digital rights management, device limits and/or redistribution        *
 *  restrictions that are required by its terms of service.               *
 *                                                                        *
 *  This program is distributed in the hope that it will be useful, but   *
 *  WITHOUT ANY WARRANTY; without even the implied warranty of            *
 *  MERCHANTABILITY or FITNESS FOR A PARTICULAR PURPOSE.  See the GNU     *
 *  General Public License for more details.                              *
 *                                                                        *
 *  You should have received a copy of the GNU General Public             *
 *  License along with this program; if not, write to the Free            *
 *  Software Foundation, Inc., 51 Franklin St, Fifth Floor, Boston,       *
 *  MA 02110-1301, USA.                                                   *
 *                                                                        *
 **************************************************************************/

/*! \file algebra/ngrouppresentation.h
 *  \brief Deprecated header.
 */

#ifndef __NGROUPPRESENTATION_H
#ifndef __DOXYGEN
#define __NGROUPPRESENTATION_H
#endif

#warning This header is deprecated; please use algebra/grouppresentation.h instead.

<<<<<<< HEAD
#include "regina-core.h"
#include "output.h"
#include "utilities/memutils.h"
#include "utilities/ptrutils.h"
#include "algebra/nmarkedabeliangroup.h"
#include "algebra/nabeliangroup.h"
#include <boost/noncopyable.hpp>

namespace regina {

class NAbelianGroup;
class NHomGroupPresentation;
class NMarkedAbelianGroup;

/**
 * \weakgroup algebra
 * @{
 */

/**
 * Represents a power of a generator in a group presentation.
 */
struct REGINA_API NGroupExpressionTerm {
    unsigned long generator;
        /**< The number that identifies the generator in this term. */
    long exponent;
        /**< The exponent to which the generator is raised. */

    /**
     * Creates a new uninitialised term.
     */
    NGroupExpressionTerm();
    /**
     * Creates a new term initialised to the given value.
     *
     * @param newGen the number that identifies the generator in the new term.
     * @param newExp the exponent to which this generator is raised.
     */
    NGroupExpressionTerm(unsigned long newGen, long newExp);
    /**
     * Creates a new term initialised to the given value.
     *
     * @param cloneMe a term whose data will be copied to the new term.
     */
    NGroupExpressionTerm(const NGroupExpressionTerm& cloneMe);

    /**
     * Makes this term identical to the given term.
     *
     * @param cloneMe the term whose data will be copied to this term.
     * @return a reference to this term.
     */
    NGroupExpressionTerm& operator = (const NGroupExpressionTerm& cloneMe);
    /**
     * Determines whether this and the given term contain identical data.
     *
     * @param other the term with which this term will be compared.
     * @return \c true if and only if this and the given term have both the
     * same generator and exponent.
     */
    bool operator == (const NGroupExpressionTerm& other) const;
    /**
     * Determines whether this and the given term do not contain identical data.
     *
     * @param other the term with which this term will be compared.
     * @return \c true if and only if this and the given term do not have
     * both the same generator and exponent.
     */
    bool operator != (const NGroupExpressionTerm& other) const;

    /**
     * Imposes an ordering on terms.
     * Terms are ordered lexigraphically as (generator, exponent) pairs.
     *
     * @param other the term to compare with this.
     * @return true if and only if this term is lexicographically
     * smaller than \a other.
     */
    bool operator < (const NGroupExpressionTerm& other) const;

    /**
     * Returns the inverse of this term.  The inverse has the same
     * generator but a negated exponent.
     *
     * Note that this term will remain unchanged.
     *
     * @return the inverse of this term.
     */
    NGroupExpressionTerm inverse() const;

    /**
     * Attempts to merge this term with the given term.
     * If both terms have the same generator, the two exponents will be
     * added and stored in this term.  If the generators are different,
     * this routine will do nothing.
     *
     * Note that this term might be changed but the given term will remain
     * unchanged.
     *
     * @param other the term to merge with this term.
     * @return \c true if the two terms were merged into this term, or
     * \c false if the two terms have different generators.
     */
    bool operator += (const NGroupExpressionTerm& other);
};

/**
 * Writes the given term to the given output stream.
 * The term will be written in the format <tt>g3^-7</tt>, where in this
 * example the term represents generator number 3 raised to the -7th power.
 *
 * If the term has exponent 0 or 1, the output format will be
 * appropriately simplified.
 *
 * @param out the output stream to which to write.
 * @param term the term to write.
 * @return a reference to the given output stream.
 */
REGINA_API std::ostream& operator << (std::ostream& out,
    const NGroupExpressionTerm& term);

/**
 * Represents an expression involving generators from a group presentation
 * or a free group.  An expression is represented as word, i.e, a sequence
 * of powers of generators all of which are multiplied in order.  Each power
 * of a generator corresponds to an individual NGroupExpressionTerm.
 *
 * For instance, the expression <tt>g1^2 g3^-1 g6</tt> contains the
 * three terms <tt>g1^2</tt>, <tt>g3^-1</tt> and <tt>g6^1</tt> in that
 * order.
 */
class REGINA_API NGroupExpression :
        public ShortOutput<NGroupExpression>,
        public boost::noncopyable {
    private:
        std::list<NGroupExpressionTerm> terms_;
            /** The terms that make up this expression. */

    public:
        /**
         * Creates a new expression with no terms.
         */
        NGroupExpression();
        /**
         * Creates a new expression that is a clone of the given
         * expression.
         *
         * @param cloneMe the expression to clone.
         */
        NGroupExpression(const NGroupExpression& cloneMe);
        /**
         * Attempts to interpret the given input string as a word in a group.
         * Regina can recognise strings in the following four basic forms:
         *
         *  - \c a^7b^-2
         *  - \c aaaaaaaBB
         *  - \c a^7B^2
         *  - \c g0^7g1^-2
         *
         * The string may contain whitespace, which will simply be ignored.
         *
         * The argument \a valid may be \c null, but if it is non-null
         * then the boolean it points to will be used for error reporting.
         * This routine sets valid to \c true if the string was successfully
         * interpreted, or \c false if the algorithm failed to interpret the
         * string.
         *
         * Regardless of whether \a valid is \c null, if the string
         * could not be interpreted then this expression will be initialised
         * to the trivial word.
         *
         * \ifacespython The second argument \a valid is not present,
         * and will be assumed to be \c null.
         *
         * @param input the input string that is to be interpreted.
         * @param valid used for error reporting as described above, or
         * \c null if no error reporting is required.
         */
        NGroupExpression(const std::string &input, bool* valid=NULL);

        /**
         * Makes this expression a clone of the given expression.
         *
         * @param cloneMe the expression to clone.
         * @return a reference to this expression.
         */
        NGroupExpression& operator = (const NGroupExpression& cloneMe);

        /**
         * Equality operator. Checks to see whether or not these two words
         * represent the same literal string.
         *
         * @param comp the expression to compare against this.
         * @return \c true if this and the given string literal are identical.
         */
        bool operator == (const NGroupExpression& comp) const;

        /**
         * Inequality operator. Checks to see whether or not these two words
         * represent different literal strings.
         *
         * @param comp the expression to compare against this.
         * @return \c true if this and the given string literal are not
         * identical.
         */
        bool operator != (const NGroupExpression& comp) const;

        /**
         * Returns the list of terms in this expression.
         * These are the actual terms stored internally; any
         * modifications made to this list will show up in the
         * expression itself.
         *
         * For instance, the expression <tt>g1^2 g3^-1 g6</tt> has list
         * consisting of three terms <tt>g1^2</tt>, <tt>g3^-1</tt> and
         * <tt>g6^1</tt> in that order.
         *
         * \ifacespython Not present; only the const version of this
         * routine is available.
         *
         * @return the list of terms.
         */
        std::list<NGroupExpressionTerm>& terms();
        /**
         * Returns a constant reference to the list of terms in this
         * expression.
         *
         * For instance, the expression <tt>g1^2 g3^-1 g6</tt> has list
         * consisting of three terms <tt>g1^2</tt>, <tt>g3^-1</tt> and
         * <tt>g6^1</tt> in that order.
         *
         * \ifacespython This routine returns a python list of copied
         * NGroupExpressionTerm objects.  In particular, modifying this
         * list or the terms within it will not modify the group
         * expression from which they came.
         *
         * @return the list of terms.
         */
        const std::list<NGroupExpressionTerm>& terms() const;
        /**
         * Returns the number of terms in this expression.
         *
         * For instance, the expression <tt>g1^2 g3^-1 g6</tt> contains three
         * terms.  See also wordLength().
         *
         * @return the number of terms.
         */
        size_t countTerms() const;
        /**
         * Returns the length of the word, i.e. the number of letters
         * with exponent +1 or -1 for which this word is expressable as a
         * product.
         *
         * For instance, the expression <tt>g1^2 g3^-1 g6</tt> is a word of
         * length four.  See also countTerms().
         *
         * No attempt is made to remove redundant terms (so the word
         * <tt>g g^-1</tt> will count as length two).
         *
         * @return the length of the word.
         */
        size_t wordLength() const;
        /**
         * Tests whether this is the trivial (unit) word.
         *
         * No attempt is made to remove redundant terms (so the word
         * <tt>g g^-1</tt> will be treated as non-trivial).
         *
         * @return \c true if and only if this is the trivial word.
         */
        bool isTrivial() const;

        /**
         * Erases all terms from this this word.
         * This effectively turns this word into the identity element.
         */
        void erase();

        /**
         * Returns the term at the given index in this expression.
         * Index 0 represents the first term, index 1
         * represents the second term and so on.
         *
         * \warning This routine is <i>O(n)</i> where \a n is the number
         * of terms in this expression.
         *
         * @param index the index of the term to return; this must be
         * between 0 and countTerms()-1 inclusive.
         * @return the requested term.
         */
        NGroupExpressionTerm& term(size_t index);
        /**
         * Returns a constant reference to the term at the given
         * index in this expression.
         * Index 0 represents the first term, index 1
         * represents the second term and so on.
         *
         * \warning This routine is <i>O(n)</i> where \a n is the number
         * of terms in this expression.
         *
         * \ifacespython Not present; only the non-const version of this
         * routine is available.
         *
         * @param index the index of the term to return; this must be
         * between 0 and countTerms()-1 inclusive.
         * @return the requested term.
         */
        const NGroupExpressionTerm& term(size_t index) const;
        /**
         * Returns the generator corresonding to the
         * term at the given index in this expression.
         * Index 0 represents the first term, index 1
         * represents the second term and so on.
         *
         * \warning This routine is <i>O(n)</i> where \a n is the number
         * of terms in this expression.
         *
         * @param index the index of the term to return; this must be
         * between 0 and countTerms()-1 inclusive.
         * @return the number of the requested generator.
         */
        unsigned long generator(size_t index) const;
        /**
         * Returns the exponent corresonding to the
         * term at the given index in this expression.
         * Index 0 represents the first term, index 1
         * represents the second term and so on.
         *
         * \warning This routine is <i>O(n)</i> where \a n is the number
         * of terms in this expression.
         *
         * @param index the index of the term to return; this must be
         * between 0 and countTerms()-1 inclusive.
         * @return the requested exponent.
         */
        long exponent(size_t index) const;

        /**
         * Adds the given term to the beginning of this expression.
         *
         * @param term the term to add.
         */
        void addTermFirst(const NGroupExpressionTerm& term);
        /**
         * Adds the given term to the beginning of this expression.
         *
         * @param generator the number of the generator corresponding to
         * the new term.
         * @param exponent the exponent to which the given generator is
         * raised.
         */
        void addTermFirst(unsigned long generator, long exponent);
        /**
         * Adds the given term to the end of this expression.
         *
         * @param term the term to add.
         */
        void addTermLast(const NGroupExpressionTerm& term);
        /**
         * Adds the given term to the end of this expression.
         *
         * @param generator the number of the generator corresponding to
         * the new term.
         * @param exponent the exponent to which the given generator is
         * raised.
         */
        void addTermLast(unsigned long generator, long exponent);

        /**
         * Multiplies this expression on the left by the given word.
         * This expression will be modified directly.
         *
         * @param word the word to multiply with this expression.
         */
        void addTermsFirst(const NGroupExpression& word);
        /**
         * Multiplies this expression on the right by the given word.
         * This expression will be modified directly.
         *
         * @param word the word to multiply with this expression.
         */
        void addTermsLast(const NGroupExpression& word);

        /**
         * Multiplies this expression on the left by the word
         * respresented by the given string.
         *
         * See the string-based constructor
         * NGroupExpression(const std::string&, bool*) for further
         * information on how this string should be formatted.
         *
         * If the given string cannot be interpreted as a word in a group,
         * then this expression will be left untouched.
         *
         * @param input a string representation of the word to multiply with
         * this expression.
         * @return \c true if the given string could interpreted
         * (and therefore the multiplication was completed successfully), or
         * \c false if the given string could not be interpreted
         * (in which case this expression will be left untouched).
         */
        bool addStringFirst(const std::string& input);

        /**
         * Multiplies this expression on the right by the word
         * respresented by the given string.
         *
         * See the string-based constructor
         * NGroupExpression(const std::string&, bool*) for further
         * information on how this string should be formatted.
         *
         * If the given string cannot be interpreted as a word in a group,
         * then this expression will be left untouched.
         *
         * @param input a string representation of the word to multiply with
         * this expression.
         * @return \c true if the given string could interpreted
         * (and therefore the multiplication was completed successfully), or
         * \c false if the given string could not be interpreted
         * (in which case this expression will be left untouched).
         */
        bool addStringLast(const std::string& input);

        /**
         * Cycles this word by moving the leftmost term around to the rightmost.
         * All other terms shift one step to the left.
         *
         * If the word is of the form
         * <tt>g_i1^j1 g_i2^j2 ... g_in^jn</tt>,
         * this converts it into the word
         * <tt>g_i2^j2 ... g_in^jn g_i1^j1</tt>.
         */
        void cycleRight();

        /**
         * Cycles this word by moving the rightmost term around to the leftmost.
         * All other terms shift one step to the right.
         *
         * If the word is of the form
         * <tt>g_i1^j1 g_i2^j2 ... g_in^jn</tt>,
         * this converts it into the word
         * <tt>g_in^jn g_i1^j1 g_i1^j1 ... g_in-1^jn-1</tt>.
         */
        void cycleLeft();

        /**
         * Returns a newly created expression that is the inverse of
         * this expression.  The terms will be reversed and the
         * exponents negated.
         *
         * @return the inverse of this expression.
         */
        NGroupExpression* inverse() const;

        /**
         * Inverts this expression.  Does not allocate or deallocate anything.
         */
        void invert();

        /**
         * Returns a newly created expression that is
         * this expression raised to the given power.
         * Note that the given exponent may be positive, zero or negative.
         *
         * @param exponent the power to which this expression should be raised.
         * @return this expression raised to the given power.
         */
        NGroupExpression* power(long exponent) const;
        /**
         * Simplifies this expression.
         * Adjacent powers of the same generator will be combined, and
         * terms with an exponent of zero will be removed.
         * Note that it is \e not assumed that the underlying group is
         * abelian.
         *
         * You may declare that the expression is cyclic, in which case
         * it is assumed that terms may be moved from the back to the
         * front and vice versa.  Thus expression <tt>g1 g2 g1 g2 g1</tt>
         * simplifies to <tt>g1^2 g2 g1 g2</tt> if it is cyclic, but does not
         * simplify at all if it is not cyclic.
         *
         * @param cyclic \c true if and only if the expression may be
         * assumed to be cyclic.
         * @return \c true if and only if this expression was changed.
         */
        bool simplify(bool cyclic = false);
        /**
         * Replaces every occurrence of the given generator with the
         * given substite expression.  If the given generator was found,
         * the expression will be simplified once the substitution is
         * complete.
         *
         * @param generator the generator to be replaced.
         * @param expansion the substitute expression that will replace
         * every occurrence of the given generator.
         * @param cyclic \c true if and only if the expression may be
         * assumed to be cyclic; see simplify() for further details.
         * @return \c true if and only if any substitutions were made.
         */
        bool substitute(unsigned long generator,
            const NGroupExpression& expansion, bool cyclic = false);

        /**
         * Determines whether or not one can relabel the generators in
         * this word to obtain the given other word. If so, returns a non-empty
         * list of all such relabellings.  If not, returns an empty list.
         *
         * Relabellings are partially-defined permutations on the
         * generator set, also allowing for possible inversions if
         * cyclic is \c true.
         *
         * \apinotfinal
         *
         * \todo Change this to use less heavyweight types and less deep
         * copying.
         *
         * \pre If \a cyclic is \c true, then both this word and \a other
         * have been cyclically reduced.
         *
         * \ifacespython Not present.
         *
         * @param other the word to compare against this.
         * @param cyclic if \c false we get a list of exact relabellings from
         * this word to \a other.  If \c true, it can be up to cyclic
         * permutation and inversion.
         * @return a list of permutations, implemented as maps from
         * generator indices of this word to generator indices of \a other.
         */
        std::list< std::map< unsigned long, NGroupExpressionTerm > >
            relabellingsThisToOther( const NGroupExpression &other,
            bool cyclic=false ) const;

        /**
         * Writes a chunk of XML containing this expression.
         *
         * \ifacespython Not present.
         *
         * @param out the output stream to which the XML should be written.
         */
        void writeXMLData(std::ostream& out) const;

        /**
         * Returns a TeX representation of this expression.
         * See writeTeX() for details on how this is formed.
         *
         * @return a TeX representation of this expression.
         */
        std::string toTeX() const;

        /**
         * Writes a TeX represesentation of this expression to the given
         * output stream.
         *
         * The text representation will be of the form
         * <tt>g_2^4 g_{13}^{-5} g_4</tt>.
         *
         * \ifacespython The parameter \a out does not exist;
         * standard output will be used.
         *
         * @param out the output stream to which to write.
         */
        void writeTeX(std::ostream& out) const;

        /**
         * Writes a text representation of this expression to the given
         * output stream, using either numbered generators or
         * alphabetic generators.
         *
         * The text representation will be of the form
         * <tt>g2^4 g13^-5 g4</tt>. If the \a shortword flag is \c true, it
         * will assume your word is in an alphabet of no more than 26 letters,
         * and will write the word using lower-case ASCII, i.e.,
         * <tt>c^4 n^-5 e</tt>.  If the \a utf8 flag is \c true, all exponents
         * will be written using superscript characters encoded in UTF-8.
         *
         * \pre If \a shortword is \c true, the number of generators in
         * the corresponding group must be 26 or fewer.
         *
         * \ifacespython The parameter \a out does not exist;
         * standard output will be used.
         *
         * @param out the output stream to which to write.
         * @param shortword indicates whether to use numbered or
         * alphabetic generators, as described above.
         * @param utf8 \c true if exponents should be written using
         * unicode superscript characters, or \c false if they should be
         * written using a caret (^) symbol.
         */
        void writeText(std::ostream& out, bool shortword = false,
            bool utf8 = false) const;

        /**
         * Writes a short text representation of this object to the
         * given output stream.
         *
         * The text representation will be of the form
         * <tt>g2^4 g13^-5 g4</tt>.
         *
         * \ifacespython Not present.
         *
         * @param out the output stream to which to write.
         */
        void writeTextShort(std::ostream& out) const;
};

/**
 * Represents a finite presentation of a group.
 *
 * A presentation consists of a number of generators and a set of
 * relations between these generators that together define the group.
 *
 * If there are \a g generators, they will be numbered 0, 1, ..., <i>g</i>-1.
 *
 * \todo Let's make intelligent simplify a tad more intelligent, and the GUI
 * call a bit more safe.  Perhaps parallelize the GUI call, and give users
 * parameters to ensure it won't crash the computer.  Also look at the FPGroup
 * package. We should also have a simple way of creating NGroupPresentation
 * objects directly from text strings.  We would like to have something like
 * NGroupPresentation( numGens, "abAAB", "bccd" ) etc., with arbitrary
 * numbers of relators. Maybe std::tuple.  Or "variadic templates"?
 */
class REGINA_API NGroupPresentation :
        public Output<NGroupPresentation>,
        public boost::noncopyable {
    protected:
        unsigned long nGenerators;
            /**< The number of generators. */
        std::vector<NGroupExpression*> relations;
            /**< The relations between the generators. */

    public:
        /**
         * Creates a new presentation with no generators and no
         * relations.
         */
        NGroupPresentation();
        /**
         * Creates a clone of the given group presentation.
         *
         * @param cloneMe the presentation to clone.
         */
        NGroupPresentation(const NGroupPresentation& cloneMe);
        /**
         * Constructor that allows you to directly pass an arbitrary number
         * of relators in string format.
         *
         * The first argument \a nGens is the number of generators one wants
         * the group to have. The second argument \a rels is a vector
         * of strings, where each string gives a single relator.  See
         * the NGroupExpression::NGroupExpression(const std::string&, bool*)
         * constructor notes for information on what format these strings
         * can take.
         *
         * If any of the given strings could not be interpreted as
         * words, this routine will insert the trivial (unit) word in
         * its place.
         *
         * If you are compiling Regina against C++11, you can use the
         * C++11 initializer_list construction to construct an
         * NGroupPresentation directly using syntax of the form
         * <tt>NGroupPresentation(nGens, { "rel1", "rel2", ... })</tt>.
         *
         * \ifacespython Not present.
         *
         * @param nGens the number of generators.
         * @param rels a vector of relations each given in string form,
         * as outlined above.
         */
        NGroupPresentation(unsigned long nGens,
                const std::vector<std::string> &rels);
        /**
         * Destroys the group presentation.
         * All relations that are stored will be deallocated.
         */
        ~NGroupPresentation();

        /**
         * Assignment operator.
         *
         * @param cloneMe the group presentation that this will become a
         * copy of.
         * @return a reference to this group presentation.
         */
        NGroupPresentation& operator=(const NGroupPresentation& cloneMe);

        /**
         * Adds one or more generators to the group presentation.
         * If the new presentation has \a g generators, the new
         * generators will be numbered <i>g</i>-1, <i>g</i>-2 and so on.
         *
         * @param numToAdd the number of generators to add.
         * @return the number of generators in the new presentation.
         */
        unsigned long addGenerator(unsigned long numToAdd = 1);
        /**
         * Adds the given relation to the group presentation.
         * The relation must be of the form <tt>expression = 1</tt>.
         *
         * This presentation will take ownership of the given
         * expression, may change it and will be responsible for its
         * deallocation.
         *
         * \warning This routine does not check whether or not your relation
         * is a word only in the generators of this group.  In other
         * words, it does not stop you from using generators beyond the
         * countGenerators() bound.
         *
         * \ifacespython In Python, this routine clones its argument
         * instead of claiming ownership of it.
         *
         * @param rel the expression that the relation sets to 1; for
         * instance, if the relation is <tt>g1^2 g2 = 1</tt> then this
         * parameter should be the expression <tt>g1^2 g2</tt>.
         */
        void addRelation(NGroupExpression* rel);

        /**
         * Returns the number of generators in this group presentation.
         *
         * @return the number of generators.
         */
        unsigned long countGenerators() const;
        /**
         * Returns the number of relations in this group presentation.
         *
         * @return the number of relations.
         */
        size_t countRelations() const;
        /**
         * Returns the relation at the given index in this group
         * presentation.  The relation will be of the form <tt>expresson
         * = 1</tt>.
         *
         * @param index the index of the desired relation; this must be
         * between 0 and countRelations()-1 inclusive.
         *
         * @return the expression that the requested relation sets to 1;
         * for instance, if the relation is <tt>g1^2 g2 = 1</tt> then
         * this will be the expression <tt>g1^2 g2</tt>.
         */
        const NGroupExpression& relation(size_t index) const;

        /**
         * Tests whether all of the relations for the group are indeed words
         * in the generators.  This routine returns \c false if at least
         * one relator uses an out-of-bound generator, and \c true otherwise.
         *
         * This routine is intended only for sanity checking: you should
         * never have an invalid group presentation in the first place.
         *
         * @return \c true if and only if all of the relations are words
         * in the generators.
         */
        bool isValid() const;

        /**
         * Attempts to simplify the group presentation as intelligently
         * as possible without further input.
         *
         * See intelligentSimplifyDetail() for further details on how
         * the simplification is done.
         *
         * @return \c true if and only if the group presentation was changed.
         * You can call intelligentSimplifyDetail() to get the isomorphism.
         */
        bool intelligentSimplify();

        /**
         * Attempts to simplify the group presentation as intelligently
         * as possible without further input.
         *
         * The current simplification method uses a combination of small
         * cancellation theory and Nielsen moves.
         *
         * If this routine does return a homomorphism (because the
         * presentation was changed), then this homomorphsm will in fact be
         * a declared isomorphism.  See the NHomGroupPresentation class
         * notes for details on what this means.
         *
         * @return a newly allocated homomorphism describing the
         * reduction map from the original presentation to the new
         * presentation, or a null pointer if this presentation was not
         * changed.
         */
        std::unique_ptr<NHomGroupPresentation> intelligentSimplifyDetail();

        /**
         * Attempts to simplify the group presentation using only small
         * cancellation theory.
         *
         * See smallCancellationDetail() for further details on how
         * the simplification is done.
         *
         * @return \c true if and only if the group presentation was changed.
         * You can call smallCancellationDetail() to get the isomorphism.
         */
        bool smallCancellation();

        /**
         * Attempts to simplify the group presentation using small cancellation
         * theory. The simplification method is based on the Dehn algorithm
         * for hyperbolic groups, i.e. small cancellation theory.   This means
         * we look to see if part of one relator can be used to simplify
         * others.  If so, make the substitution and simplify.  We continue
         * until no more presentation-shortening substitutions are available.
         * We follow that by killing any available generators using words
         * where generators appear a single time.
         *
         * If this routine does return a homomorphism (because the
         * presentation was changed), then this homomorphsm will in fact be
         * a declared isomorphism.  See the NHomGroupPresentation class
         * notes for details on what this means.
         *
         * \todo \optlong This routine could use some small tweaks -
         * recognition of utility of some score==0 moves, such as
         * commutators, for example.
         *
         * @return a newly allocated homomorphism describing the
         * reduction map from the original presentation to the new
         * presentation, or a null pointer if this presentation was not
         * changed.
         */
        std::unique_ptr<NHomGroupPresentation> smallCancellationDetail();

        /**
         * Uses small cancellation theory to reduce the input word,
         * using the current presentation of the group.  The input word
         * will be modified directly.
         *
         * \warning This routine is only as good as the relator table for the
         * group.  You might want to consider running intelligentSimplify(),
         * possibly in concert with proliferateRelators(), before using this
         * routine for any significant tasks.
         *
         * @param input is the word you would like to simplify.
         * This must be a word in the generators of this group.
         * @return \c true if and only if the input word was modified.
         */
        bool simplifyWord(NGroupExpression &input) const;

        /**
         * A routine to help escape local wells when simplifying
         * presentations, which may be useful when small cancellation theory
         * can't find the simplest relators.
         *
         * Given a presentation &lt;g_i | r_i&gt;, this routine appends
         * consequences of the relators {r_i} to the presentation that
         * are of the form ab, where both a and b are cyclic permutations
         * of relators from the collection {r_i}.
         *
         * Passing depth=1 means it will only form products of two
         * relators.  Depth=2 means products of three, etc.  Depth=4 is
         * typically the last depth before the exponential growth of
         * the operation grows out of hand.  It also conveniently trivializes
         * all the complicated trivial group presentations that we've come
         * across so far.
         *
         * \warning Do not call this routine with depth n before having called
         * it at depth n-1 first.  Depth=0 is invalid, and depth=1 should be
         * your first call to this routine.  This routine gobbles up an
         * exponential amount of memory (exponential in your presentation
         * size times n).  So do be careful when using it.
         *
         * @param depth controls the depth of the proliferation, as
         * described above; this must be strictly positive.
         */
        void proliferateRelators(unsigned long depth=1);

        /**
         * Attempts to recognise the group corresponding to this
         * presentation.  This routine is much more likely to be
         * successful if you have already called intelligentSimplify().
         *
         * Currently, the groups this routine recognises include:
         * the trivial group, abelian groups, free groups,
         * extensions over the integers, and free products of any group
         * the algorithm can recognise (inductively).
         *
         * The string returned from this routine may use some unicode
         * characters, which will be encoding using UTF-8.  If \a moreUtf8
         * is passed as \c false then unicode will be used sparingly;
         * if \a moreUtf8 is \c true then unicode will be use more liberally,
         * resulting in strings that look nicer but require more complex
         * fonts to be available on the user's machine.
         *
         * Examples of the format of the returned string are:
         *
         * - <tt>0</tt> for the trivial group;
         * - <tt>Z_n</tt> for cyclic groups with \a n > 1;
         * - <tt>Free(n)</tt> for free groups with \a n > 1 generators - see
         *   NAbelianGroup::str() for how abelian groups are presented;
         * - <tt>FreeProduct(G1, G2, ... , Gk)</tt> for free products, where
         *   one replaces \a G1 through \a Gk by text strings representing the
         *   free summands;
         * - <tt>Z~G w/ monodromy H</tt> for extensions over Z,
         *   where \a G is a description of the kernel of the homomorphism
         *   to the integers, and \a H is a text string representing the
         *   monodromy - see NHomMarkedAbelianGroup.str() for details on
         *   how these are presented.
         *
         * \todo \featurelong Make this recognition more effective.
         *
         * @param moreUtf8 \c true if we allow more liberal use of
         * unicode characters.
         * @return a simple string representation of the group if it is
         * recognised, or an empty string if the group is not
         * recognised.
         */
        std::string recogniseGroup(bool moreUtf8 = false) const;

        /**
         * Writes a chunk of XML containing this group presentation.
         *
         * \ifacespython Not present.
         *
         * @param out the output stream to which the XML should be written.
         */
        void writeXMLData(std::ostream& out) const;

        /**
         * The sum of the word lengths of the relators.
         * Word lengths are computing using NGroupExpression::wordLength().
         * Used as a coarse measure of the complexity of the presentation.
         *
         * @return the sum of word lengths.
         */
        size_t relatorLength() const;

        /**
         * Computes the abelianisation of this group.
         *
         * @return a newly allocated abelianisation of this group.
         */
        std::unique_ptr<NAbelianGroup> abelianisation() const;

        /**
         * Computes the abelianisation of this group.
         * The coordinates in the chain complex correspond
         * to the generators and relators for this group.
         *
         * @return a newly allocated abelianisation of this group.
         */
        std::unique_ptr<NMarkedAbelianGroup> markedAbelianisation() const;

        /**
         * Attempts to determine if the group is abelian.
         *
         * A return value of \c true indicates that this routine
         * successfully certified that the group is abelian.
         * A return value of \c false indicates an inconclusive result:
         * either the group is non-abelian, or the group
         * is abelian but this routine could not prove so.
         *
         * If the group is abelian, then markedAbelianization() is the easiest
         * way to see precisely
         * which abelian group it is, and how the generators sit in that group.
         *
         * You will have better results from this algorithm if the
         * presentation has been simplified, since this algorithm uses small
         * cancellation theory in an attempt to reduce the commutators of all
         * pairs of generators.
         *
         * \warning If you have not adequately simplified this presentation
         * this routine will most likely return \c false.  Consider running
         * intelligentSimplify, possibly in concert with proliferateRelators(),
         * in order to discover adequately many commutators.
         *
         * @return \c true if the group is shown to be abelian, or
         * \c false if the result is inconclusive.
         */
        bool identifyAbelian() const;

        /**
         * Switches the generators in the presentation indexed by \a i
         * and \a j respectively, and recomputes the appropriate presentation.
         * It is one of the standard Nielsen moves, which is the first of
         * three generator types of the automorphism group of a free group.
         *
         * \pre Both \a i and \a j are strictly less than
         * countGenerators().
         *
         * @param i indicates the first of the two generators to switch.
         * @param j indicates the second of the two generators to switch.
         * @return \c true if and only if the Nielsen automorphism had an
         * effect on at least one relation.
         */
        bool nielsenTransposition(unsigned long i, unsigned long j);

        /**
         * Replaces a generator in a presentation by its inverse, and
         * recomputes the appropriate presentation. This is the second
         * generator type of the automorphism group of a free group.
         *
         * \pre \a i is strictly less than countGenerators().
         *
         * @param i indicates the generator to invert.
         * @return \c true if and only if the Nielsen automorphism had an
         * effect on at least one relation.
         */
        bool nielsenInvert(unsigned long i);

        /**
         * Replaces a generator \c gi by either
         * <tt>(gi)(gj)^k</tt> or <tt>(gj)^k(gi)</tt> in the presentation. It
         * it is the third type of Nielsen move one can apply to a presentation.
         *
         * This means that, if the new generator \c Gi is the old
         * <tt>(gi)(gj)^k</tt> or <tt>(gj)^k(gi)</tt>, then we can construct
         * the new presentation from the old by replacing occurrences of \c Gi
         * by <tt>(Gi)(gj)^(-k)</tt> or <tt>(gj)^(-k)(Gi)</tt> respectively.
         *
         * \pre Both \a i and \a j are strictly less than countGenerators().
         *
         * @param i indicates the generator to replace.
         * @param j indicates the generator to combine with \c gi.
         * @param k indicates the power to which we raise \c gj when
         * performing the replacement; this may be positive or negative
         * (or zero, but this will have no effect).
         * @param rightMult \c true if we should replace \c gi by
         * <tt>(gi)(gj)^k</tt>, or \c false if we should replace \c gi by
         * <tt>(gj)^k(gi)</tt>.
         * @return \c true if and only if the nielsen automorphism had an
         * effect on at least one relation.
         */
        bool nielsenCombine(unsigned long i, unsigned long j,
                long k, bool rightMult=true);

        /**
         * Looks for Nielsen moves that will simplify the presentation.
         * Performs one of the most-effective moves, if it can find any.
         *
         * @return \c true if and only if it performed a Nielsen move.
         * You can call intelligentNielsen() to get the isomorphism.
         */
        bool intelligentNielsen();

        /**
         * Looks for Nielsen moves that will simplify the presentation.
         * Performs one of the most-effective moves, if it can find any.
         *
         * If this routine does return a homomorphism (because some
         * move was performed), then this homomorphsm will in fact be
         * a declared isomorphism.  See the NHomGroupPresentation class
         * notes for details on what this means.
         *
         * @return a newly allocated homomorphism describing the
         * map from the original presentation to the new presentation,
         * or a null pointer if no move was performed.
         */
        std::unique_ptr<NHomGroupPresentation> intelligentNielsenDetail();

        /**
         * Rewrites the presentation so that generators
         * of the group map to generators of the abelianisation, with any
         * left-over generators mapping to zero (if possible).  Consider this a
         * \e homological-alignment of the presentation.
         *
         * See homologicalAlignmentDetail() for further details on what
         * this routine does.
         *
         * @return \c true if presentation was changed, or \c false if
         * the presentation was already homologically aligned.
         * See homologicalAlignmentDetail() if you wish to get the isomorphism.
         */
        bool homologicalAlignment();

        /**
         * Rewrites the presentation so that generators
         * of the group map to generators of the abelianisation, with any
         * left-over generators mapping to zero (if possible).  Consider this a
         * \e homological-alignment of the presentation.
         *
         * If the abelianisation of this group has rank \a N and \a M invariant
         * factors <tt>d0 | d2 | ... | d(M-1)</tt>,
         * this routine applies Nielsen moves
         * to the presentation to ensure that under the markedAbelianisation()
         * routine, generators 0 through \a M-1 are mapped to generators of the
         * relevant \c Z_di group.  Similarly, generators \a M through
         * <i>M</i>+<i>N</i>-1 are mapped to +/-1 in the appropriate factor.
         * All further generators will be mapped to zero.
         *
         * If this routine does return a homomorphism (because the
         * presentation was changed), then this homomorphsm will in fact be
         * a declared isomorphism.  See the NHomGroupPresentation class
         * notes for details on what this means.
         *
         * @return a newly allocated homomorphism giving the reduction map
         * from the old presentation to the new, or a null pointer if
         * this presentation was not changed.
         */
        std::unique_ptr<NHomGroupPresentation> homologicalAlignmentDetail();

        /**
         * An entirely cosmetic re-writing of the presentation, which is
         * fast and superficial.
         *
         * See prettyRewritingDetail() for further details on what
         * this routine does.
         *
         * @return \c true if and only if the choice of generators for the
         * group has changed.  You can call prettyRewritingDetail() to get the
         * the isomorphism.
         */
        bool prettyRewriting();

        /**
         * An entirely cosmetic re-writing of the presentation, which is
         * fast and superficial.
         *
         *  1. If there are any length 1 relators, those generators are
         *     deleted, and the remaining relators simplified.
         *  2. It sorts the relators by number of generator indices that
         *     appear, followed by relator numbers (lexico) followed by
         *     relator length.
         *  3. inverts relators if net sign of the generators is negative.
         *  4. Given each generator, it looks for the smallest word where that
         *     generator appears with non-zero weight.  If negative weight,
         *     it inverts that generator.
         *  5. It cyclically permutes relators to start with smallest gen.
         *
         * If this routine does return a homomorphism (because the choice of
         * generators was changed), then this homomorphsm will in fact be
         * a declared isomorphism.  See the NHomGroupPresentation class
         * notes for details on what this means.
         *
         * \todo As a final step, make elementary simplifications to aid in
         * seeing standard relators like commutators.
         *
         * @return a newly allocated homomorphism describing the
         * map from the original presentation to the new presentation,
         * or a null pointer if the choice of generators did not change.
         */
        std::unique_ptr<NHomGroupPresentation> prettyRewritingDetail();

        /**
         * Attempts to prove that this and the given group presentation are
         * <i>simply isomorphic</i>.
         *
         * A <i>simple isomorphism</i> is an isomorphism where each generator
         * <i>g<sub>i</sub></i> of this presentation is sent to
         * some generator <i>g<sub>j</sub></i><sup>+/-1</sup> of the
         * other presentation.  Moreover, at present this routine only
         * looks for maps where both presentations have the same number
         * of generators, and where distinct generators <i>g<sub>i</sub></i>
         * of this presentation correspond to distinct generators
         * <i>g<sub>j</sub></i> of the other presentation (possibly with
         * inversion, as noted above).
         *
         * If this routine returns \c true, it means that the two
         * presentations are indeed simply isomorphic.
         *
         * If this routine returns \c false, it could mean one of many
         * things:
         *
         * - The groups are not isomorphic;
         * - The groups are isomorphic, but not simply isomorphic;
         * - The groups are simply isomorphic but this routine could not
         *   prove it, due to difficulties with the word problem.
         *
         * @param other the group presentation to compare with this.
         * @return \c true if this routine could certify that the two group
         * presentations are simply isomorphic, or \c false if it could not.
         */
        bool identifySimplyIsomorphicTo(const NGroupPresentation& other) const;

        /**
         * Returns a TeX representation of this group presentation.
         * See writeTeX() for details on how this is formed.
         *
         * @return a TeX representation of this group presentation.
         */
        std::string toTeX() const;

        /**
         * Writes a TeX represesentation of this group presentation
         * to the given output stream.
         *
         * The output will be of the form &lt; generators | relators &gt;.
         * There will be no final newline.
         *
         * \ifacespython The parameter \a out does not exist;
         * standard output will be used.
         *
         * @param out the output stream to which to write.
         */
        void writeTeX(std::ostream& out) const;

        /**
         * Returns a compact one-line representation of this group presentation,
         * including details of all generators and relations.
         * See writeTextCompact() for details on how this is formed.
         *
         * @return a compact representation of this group presentation.
         */
        std::string compact() const;

        /**
         * Writes a compact represesentation of this group to the given
         * output stream.
         *
         * The output will be of the form &lt; generators | relators &gt;.
         * The full relations will be included, and the entire output
         * will be written on a single line.  There will be no final newline.
         *
         * \ifacespython The parameter \a out does not exist;
         * standard output will be used.
         *
         * @param out the output stream to which to write.
         */
        void writeTextCompact(std::ostream& out) const;

        /**
         * Writes a short text representation of this object to the
         * given output stream.
         *
         * \ifacespython Not present.
         *
         * @param out the output stream to which to write.
         */
        void writeTextShort(std::ostream& out) const;
        /**
         * Writes a detailed text representation of this object to the
         * given output stream.
         *
         * \ifacespython Not present.
         *
         * @param out the output stream to which to write.
         */
        void writeTextLong(std::ostream& out) const;

    private:
        /**
         * Attempts to rewrite the presentation as a group extension.
         * In particular, this routine attempts to rewrite this group
         * as a semi-direct product of the integers and another
         * finitely-presented group, i.e., an extension of the form:
         *
         *   < a, r1,...,rn | R1,...,RM, ar1a^-1 = w1, ... arna^-1 = wn >
         *
         * This is an algorithmic
         * implementation of the Reidemeister-Schrier algorithm, which isn't
         * actually an algorithm.  So sometimes this procedure works, and
         * sometimes it does not.  The return value is an allocated unique_ptr
         * if and only if the algorithm is successful.  Even if the algorithm
         * is unsuccessful, its application will likely result in a
         * modification of the presentation.
         *
         * \apinotfinal This routine may very well either be eliminated
         * in future versions of this software, perhaps incorporated into a
         * bigger-and-better future algorithm.
         *
         * @return a newly allocated homomorphism if and only
         * if the algorithm is successful.  When this pointer is allocated
         * it will be an automorphism of a presentation of the kernel of the
         * map this to the integers.
         */
        std::unique_ptr< NHomGroupPresentation > identifyExtensionOverZ();

        /**
         * Attempts to determine if this group is clearly a free
         * product of other groups.  This is an unsophisticated algorithm
         * and will likely only have success if one has pre-processed the
         * presentation with simplification routines beforehand.
         *
         * If this routine succeeds then the group is definitely a free
         * product.  If this routine fails (by returning an empty list)
         * then the result is inconclusive: the group might not be a
         * free product, or it might be a free product but this routine
         * could not prove so.
         *
         * \apinotfinal Reconsider how the end-user should see this routine.
         *
         * @return a list of newly allocated group presentations giving
         * the factors of this free product, or an empty list if this
         * routine fails (i.e., the result is inconclusive).
         */
        std::list< NGroupPresentation* > identifyFreeProduct() const;

        /**
         * A structure internal to the small cancellation simplification
         * algorithm.
         *
         * Given two words, A and B, one wants to know how one can make
         * substitutions into A using variants of the word B.  This
         * structure holds that data.  For example, if:
         *
         *  A == a^5b^2abababa^4b^1  and  B == bababa^-1
         *    == aaaaabbabababaaaab
         * start_sub_at == 6, start_from == 0, sub_length == 5 makes sense,
         *  this singles out the subword aaaaab[babab]abaaaab. Since it would
         *  reduce the length by four, the score is 4.
         *
         * Similarly, if    A == baba^4b^1a^5b^2aba == babaaaabaaaaabbaba
         *   and    B == baba^-1ba start_sub_at == 14, start_from == 5,
         *   sub_length == 5 makes sense, and is a cyclic variation
         *   on the above substitution, so the score is also 4.
         */
        struct NWordSubstitutionData {
                unsigned long start_sub_at;
                    /**< Where in A do we start? */
                unsigned long start_from;
                    /**< Where in B do we start? */
                unsigned long sub_length;
                    /**< The number of letters from B to use. */
                bool invertB;
                    /**< Invert B before making the substitution? */
                long int score;
                    /**< The score, i.e., the decrease in the word letter count
                         provided this substitution is made. */
                bool operator<( const NWordSubstitutionData &other ) const {
                        if (score < other.score) return false;
                        if (score > other.score) return true;
                        if (sub_length < other.sub_length) return false;
                        if (sub_length > other.sub_length) return true;
                        if ( (invertB == true)  && (other.invertB == false) )
                                return false;
                        if ( (invertB == false) && (other.invertB == true)  )
                                return true;
                        if (start_from < other.start_from) return false;
                        if (start_from > other.start_from) return true;
                        if (start_sub_at < other.start_sub_at) return false;
                        if (start_sub_at > other.start_sub_at) return true;
                        return false;
                }
                void writeTextShort(std::ostream& out) const
                {
                        out<<"Target position "<<start_sub_at<<
                        " length of substitution "<<sub_length<<(invertB ?
                         " inverse reducer position " : " reducer position ")
                        <<start_from<<" score "<<score;
                }
        };
        /**
         *  A routine internal to the small cancellation simplification
         *  algorithm.
         *
         *  This is the core of the Dehn algorithm for hyperbolic groups.
         *  Given two words, this_word and that_word, this routine searches for
         *  subwords of that_word (in the cyclic sense), and builds a table
         *  of substitutions one can make from that_word into this_word.  The
         *  table is refined so that one knows the "value" of each
         *  substitution -- the extent to which the substitution would shorten
         *  this_word.   This is to allow for intelligent choices of
         *  substitutions by whichever algorithms call this one.
         *
         *  This algorithm assumes that this_word and that_word are cyclically
         *  reduced words.  If you feed it non-cyclically reduced words it
         *  will give you suggestions although they will not be as strong
         *  as if the words were cyclically reduced.  It also only adds
         *  to sub_list, so in normal usage one would pass it an empty sub-list.
         *
         *  The default argument step==1 assumes you are looking for
         *  substitutions that shorten the length of a word, and that
         *  you only want to make an immediate substitution.  Setting
         *  step==2 assumes after you make your first substitution you
         *  will want to attempt a further substitution, etc.  step>1
         *  is used primarily when building relator tables for group
         *  recognition.
         */
        static void dehnAlgorithmSubMetric(
            const NGroupExpression &this_word,
            const NGroupExpression &that_word,
            std::set< NWordSubstitutionData > &sub_list,
            unsigned long step=1 );

        /**
         *  A routine internal to the small cancellation simplification
         *  algorithm.
         *
         *  Given a word this_word and that_word, apply the substitution
         *  specified by sub_data to *this. See dehnAlgorithm() and struct
         *  NWordSubstitutionData.  In particular sub_data needs to be a
         *  valid substitution, usually it will be generated by
         *  dehnAlgorithmSubMetric.
         */
        static void applySubstitution(
            NGroupExpression& this_word,
            const NGroupExpression &that_word,
            const NWordSubstitutionData &sub_data );

};

/*@}*/

// Inline functions for NGroupExpressionTerm

inline NGroupExpressionTerm::NGroupExpressionTerm() {
}
inline NGroupExpressionTerm::NGroupExpressionTerm(unsigned long newGen,
        long newExp) : generator(newGen), exponent(newExp) {
}
inline NGroupExpressionTerm::NGroupExpressionTerm(
        const NGroupExpressionTerm& cloneMe) :
        generator(cloneMe.generator), exponent(cloneMe.exponent) {
}

inline NGroupExpressionTerm& NGroupExpressionTerm::operator = (
        const NGroupExpressionTerm& cloneMe) {
    generator = cloneMe.generator;
    exponent = cloneMe.exponent;
    return *this;
}

inline bool NGroupExpressionTerm::operator == (
        const NGroupExpressionTerm& other) const {
    return (generator == other.generator) && (exponent == other.exponent);
}

inline bool NGroupExpressionTerm::operator != (
        const NGroupExpressionTerm& other) const {
    return (generator != other.generator) || (exponent != other.exponent);
}

inline NGroupExpressionTerm NGroupExpressionTerm::inverse() const {
    return NGroupExpressionTerm(generator, -exponent);
}

inline bool NGroupExpressionTerm::operator += (
        const NGroupExpressionTerm& other) {
    if (generator == other.generator) {
        exponent += other.exponent;
        return true;
    } else
        return false;
}

inline bool NGroupExpressionTerm::operator < (
        const NGroupExpressionTerm& other) const {
    return ( (generator < other.generator) ||
             ( (generator == other.generator) &&
               ( exponent < other.exponent ) ) );
}

// Inline functions for NGroupExpression

inline NGroupExpression::NGroupExpression() {
}

inline NGroupExpression::NGroupExpression(const NGroupExpression& cloneMe) :
        terms_(cloneMe.terms_) {
}

inline bool NGroupExpression::operator ==(const NGroupExpression& comp) const {
    return terms_ == comp.terms_;
}

inline bool NGroupExpression::operator !=(const NGroupExpression& comp) const {
    return terms_ != comp.terms_;
}

inline NGroupExpression& NGroupExpression::operator=(
        const NGroupExpression& cloneMe) {
    terms_ = cloneMe.terms_;
    return *this;
}

inline std::list<NGroupExpressionTerm>& NGroupExpression::terms() {
    return terms_;
}

inline const std::list<NGroupExpressionTerm>& NGroupExpression::terms()
        const {
    return terms_;
}

inline size_t NGroupExpression::countTerms() const {
    return terms_.size();
}

inline bool NGroupExpression::isTrivial() const {
    return terms_.empty();
}

inline size_t NGroupExpression::wordLength() const {
    size_t retval(0);
    std::list<NGroupExpressionTerm>::const_iterator it;
    for (it = terms_.begin(); it!=terms_.end(); it++)
        retval += labs((*it).exponent);
    return retval;
}

inline unsigned long NGroupExpression::generator(size_t index) const {
    return term(index).generator;
}

inline long NGroupExpression::exponent(size_t index) const {
    return term(index).exponent;
}

inline void NGroupExpression::addTermFirst(const NGroupExpressionTerm& term) {
    terms_.push_front(term);
}

inline void NGroupExpression::addTermFirst(unsigned long generator,
        long exponent) {
    terms_.push_front(NGroupExpressionTerm(generator, exponent));
}

inline void NGroupExpression::addTermLast(const NGroupExpressionTerm& term) {
    terms_.push_back(term);
}

inline void NGroupExpression::addTermLast(unsigned long generator,
        long exponent) {
    terms_.push_back(NGroupExpressionTerm(generator, exponent));
}

inline void NGroupExpression::erase() {
    terms_.clear();
}

// Inline functions for NGroupPresentation

inline NGroupPresentation::NGroupPresentation() : nGenerators(0) {
}

inline NGroupPresentation::~NGroupPresentation() {
    for_each(relations.begin(), relations.end(),
        FuncDelete<NGroupExpression>());
}

inline unsigned long NGroupPresentation::addGenerator(unsigned long num) {
    return (nGenerators += num);
}

inline void NGroupPresentation::addRelation(NGroupExpression* rel) {
    relations.push_back(rel);
}

inline unsigned long NGroupPresentation::countGenerators() const {
    return nGenerators;
}

inline size_t NGroupPresentation::countRelations() const {
    return relations.size();
}

inline const NGroupExpression& NGroupPresentation::relation(
        size_t index) const {
    return *relations[index];
}

inline void NGroupPresentation::writeTextShort(std::ostream& out) const {
    out << "Group presentation: " << nGenerators << " generators, "
        << relations.size() << " relations";
}

inline size_t NGroupPresentation::relatorLength() const {
    size_t retval(0);
    for (size_t i=0; i<relations.size(); i++)
        retval += relations[i]->wordLength();
    return retval;
}

} // namespace regina
=======
#include "algebra/grouppresentation.h"
>>>>>>> 876adc3c

#endif
<|MERGE_RESOLUTION|>--- conflicted
+++ resolved
@@ -41,1564 +41,6 @@
 
 #warning This header is deprecated; please use algebra/grouppresentation.h instead.
 
-<<<<<<< HEAD
-#include "regina-core.h"
-#include "output.h"
-#include "utilities/memutils.h"
-#include "utilities/ptrutils.h"
-#include "algebra/nmarkedabeliangroup.h"
-#include "algebra/nabeliangroup.h"
-#include <boost/noncopyable.hpp>
-
-namespace regina {
-
-class NAbelianGroup;
-class NHomGroupPresentation;
-class NMarkedAbelianGroup;
-
-/**
- * \weakgroup algebra
- * @{
- */
-
-/**
- * Represents a power of a generator in a group presentation.
- */
-struct REGINA_API NGroupExpressionTerm {
-    unsigned long generator;
-        /**< The number that identifies the generator in this term. */
-    long exponent;
-        /**< The exponent to which the generator is raised. */
-
-    /**
-     * Creates a new uninitialised term.
-     */
-    NGroupExpressionTerm();
-    /**
-     * Creates a new term initialised to the given value.
-     *
-     * @param newGen the number that identifies the generator in the new term.
-     * @param newExp the exponent to which this generator is raised.
-     */
-    NGroupExpressionTerm(unsigned long newGen, long newExp);
-    /**
-     * Creates a new term initialised to the given value.
-     *
-     * @param cloneMe a term whose data will be copied to the new term.
-     */
-    NGroupExpressionTerm(const NGroupExpressionTerm& cloneMe);
-
-    /**
-     * Makes this term identical to the given term.
-     *
-     * @param cloneMe the term whose data will be copied to this term.
-     * @return a reference to this term.
-     */
-    NGroupExpressionTerm& operator = (const NGroupExpressionTerm& cloneMe);
-    /**
-     * Determines whether this and the given term contain identical data.
-     *
-     * @param other the term with which this term will be compared.
-     * @return \c true if and only if this and the given term have both the
-     * same generator and exponent.
-     */
-    bool operator == (const NGroupExpressionTerm& other) const;
-    /**
-     * Determines whether this and the given term do not contain identical data.
-     *
-     * @param other the term with which this term will be compared.
-     * @return \c true if and only if this and the given term do not have
-     * both the same generator and exponent.
-     */
-    bool operator != (const NGroupExpressionTerm& other) const;
-
-    /**
-     * Imposes an ordering on terms.
-     * Terms are ordered lexigraphically as (generator, exponent) pairs.
-     *
-     * @param other the term to compare with this.
-     * @return true if and only if this term is lexicographically
-     * smaller than \a other.
-     */
-    bool operator < (const NGroupExpressionTerm& other) const;
-
-    /**
-     * Returns the inverse of this term.  The inverse has the same
-     * generator but a negated exponent.
-     *
-     * Note that this term will remain unchanged.
-     *
-     * @return the inverse of this term.
-     */
-    NGroupExpressionTerm inverse() const;
-
-    /**
-     * Attempts to merge this term with the given term.
-     * If both terms have the same generator, the two exponents will be
-     * added and stored in this term.  If the generators are different,
-     * this routine will do nothing.
-     *
-     * Note that this term might be changed but the given term will remain
-     * unchanged.
-     *
-     * @param other the term to merge with this term.
-     * @return \c true if the two terms were merged into this term, or
-     * \c false if the two terms have different generators.
-     */
-    bool operator += (const NGroupExpressionTerm& other);
-};
-
-/**
- * Writes the given term to the given output stream.
- * The term will be written in the format <tt>g3^-7</tt>, where in this
- * example the term represents generator number 3 raised to the -7th power.
- *
- * If the term has exponent 0 or 1, the output format will be
- * appropriately simplified.
- *
- * @param out the output stream to which to write.
- * @param term the term to write.
- * @return a reference to the given output stream.
- */
-REGINA_API std::ostream& operator << (std::ostream& out,
-    const NGroupExpressionTerm& term);
-
-/**
- * Represents an expression involving generators from a group presentation
- * or a free group.  An expression is represented as word, i.e, a sequence
- * of powers of generators all of which are multiplied in order.  Each power
- * of a generator corresponds to an individual NGroupExpressionTerm.
- *
- * For instance, the expression <tt>g1^2 g3^-1 g6</tt> contains the
- * three terms <tt>g1^2</tt>, <tt>g3^-1</tt> and <tt>g6^1</tt> in that
- * order.
- */
-class REGINA_API NGroupExpression :
-        public ShortOutput<NGroupExpression>,
-        public boost::noncopyable {
-    private:
-        std::list<NGroupExpressionTerm> terms_;
-            /** The terms that make up this expression. */
-
-    public:
-        /**
-         * Creates a new expression with no terms.
-         */
-        NGroupExpression();
-        /**
-         * Creates a new expression that is a clone of the given
-         * expression.
-         *
-         * @param cloneMe the expression to clone.
-         */
-        NGroupExpression(const NGroupExpression& cloneMe);
-        /**
-         * Attempts to interpret the given input string as a word in a group.
-         * Regina can recognise strings in the following four basic forms:
-         *
-         *  - \c a^7b^-2
-         *  - \c aaaaaaaBB
-         *  - \c a^7B^2
-         *  - \c g0^7g1^-2
-         *
-         * The string may contain whitespace, which will simply be ignored.
-         *
-         * The argument \a valid may be \c null, but if it is non-null
-         * then the boolean it points to will be used for error reporting.
-         * This routine sets valid to \c true if the string was successfully
-         * interpreted, or \c false if the algorithm failed to interpret the
-         * string.
-         *
-         * Regardless of whether \a valid is \c null, if the string
-         * could not be interpreted then this expression will be initialised
-         * to the trivial word.
-         *
-         * \ifacespython The second argument \a valid is not present,
-         * and will be assumed to be \c null.
-         *
-         * @param input the input string that is to be interpreted.
-         * @param valid used for error reporting as described above, or
-         * \c null if no error reporting is required.
-         */
-        NGroupExpression(const std::string &input, bool* valid=NULL);
-
-        /**
-         * Makes this expression a clone of the given expression.
-         *
-         * @param cloneMe the expression to clone.
-         * @return a reference to this expression.
-         */
-        NGroupExpression& operator = (const NGroupExpression& cloneMe);
-
-        /**
-         * Equality operator. Checks to see whether or not these two words
-         * represent the same literal string.
-         *
-         * @param comp the expression to compare against this.
-         * @return \c true if this and the given string literal are identical.
-         */
-        bool operator == (const NGroupExpression& comp) const;
-
-        /**
-         * Inequality operator. Checks to see whether or not these two words
-         * represent different literal strings.
-         *
-         * @param comp the expression to compare against this.
-         * @return \c true if this and the given string literal are not
-         * identical.
-         */
-        bool operator != (const NGroupExpression& comp) const;
-
-        /**
-         * Returns the list of terms in this expression.
-         * These are the actual terms stored internally; any
-         * modifications made to this list will show up in the
-         * expression itself.
-         *
-         * For instance, the expression <tt>g1^2 g3^-1 g6</tt> has list
-         * consisting of three terms <tt>g1^2</tt>, <tt>g3^-1</tt> and
-         * <tt>g6^1</tt> in that order.
-         *
-         * \ifacespython Not present; only the const version of this
-         * routine is available.
-         *
-         * @return the list of terms.
-         */
-        std::list<NGroupExpressionTerm>& terms();
-        /**
-         * Returns a constant reference to the list of terms in this
-         * expression.
-         *
-         * For instance, the expression <tt>g1^2 g3^-1 g6</tt> has list
-         * consisting of three terms <tt>g1^2</tt>, <tt>g3^-1</tt> and
-         * <tt>g6^1</tt> in that order.
-         *
-         * \ifacespython This routine returns a python list of copied
-         * NGroupExpressionTerm objects.  In particular, modifying this
-         * list or the terms within it will not modify the group
-         * expression from which they came.
-         *
-         * @return the list of terms.
-         */
-        const std::list<NGroupExpressionTerm>& terms() const;
-        /**
-         * Returns the number of terms in this expression.
-         *
-         * For instance, the expression <tt>g1^2 g3^-1 g6</tt> contains three
-         * terms.  See also wordLength().
-         *
-         * @return the number of terms.
-         */
-        size_t countTerms() const;
-        /**
-         * Returns the length of the word, i.e. the number of letters
-         * with exponent +1 or -1 for which this word is expressable as a
-         * product.
-         *
-         * For instance, the expression <tt>g1^2 g3^-1 g6</tt> is a word of
-         * length four.  See also countTerms().
-         *
-         * No attempt is made to remove redundant terms (so the word
-         * <tt>g g^-1</tt> will count as length two).
-         *
-         * @return the length of the word.
-         */
-        size_t wordLength() const;
-        /**
-         * Tests whether this is the trivial (unit) word.
-         *
-         * No attempt is made to remove redundant terms (so the word
-         * <tt>g g^-1</tt> will be treated as non-trivial).
-         *
-         * @return \c true if and only if this is the trivial word.
-         */
-        bool isTrivial() const;
-
-        /**
-         * Erases all terms from this this word.
-         * This effectively turns this word into the identity element.
-         */
-        void erase();
-
-        /**
-         * Returns the term at the given index in this expression.
-         * Index 0 represents the first term, index 1
-         * represents the second term and so on.
-         *
-         * \warning This routine is <i>O(n)</i> where \a n is the number
-         * of terms in this expression.
-         *
-         * @param index the index of the term to return; this must be
-         * between 0 and countTerms()-1 inclusive.
-         * @return the requested term.
-         */
-        NGroupExpressionTerm& term(size_t index);
-        /**
-         * Returns a constant reference to the term at the given
-         * index in this expression.
-         * Index 0 represents the first term, index 1
-         * represents the second term and so on.
-         *
-         * \warning This routine is <i>O(n)</i> where \a n is the number
-         * of terms in this expression.
-         *
-         * \ifacespython Not present; only the non-const version of this
-         * routine is available.
-         *
-         * @param index the index of the term to return; this must be
-         * between 0 and countTerms()-1 inclusive.
-         * @return the requested term.
-         */
-        const NGroupExpressionTerm& term(size_t index) const;
-        /**
-         * Returns the generator corresonding to the
-         * term at the given index in this expression.
-         * Index 0 represents the first term, index 1
-         * represents the second term and so on.
-         *
-         * \warning This routine is <i>O(n)</i> where \a n is the number
-         * of terms in this expression.
-         *
-         * @param index the index of the term to return; this must be
-         * between 0 and countTerms()-1 inclusive.
-         * @return the number of the requested generator.
-         */
-        unsigned long generator(size_t index) const;
-        /**
-         * Returns the exponent corresonding to the
-         * term at the given index in this expression.
-         * Index 0 represents the first term, index 1
-         * represents the second term and so on.
-         *
-         * \warning This routine is <i>O(n)</i> where \a n is the number
-         * of terms in this expression.
-         *
-         * @param index the index of the term to return; this must be
-         * between 0 and countTerms()-1 inclusive.
-         * @return the requested exponent.
-         */
-        long exponent(size_t index) const;
-
-        /**
-         * Adds the given term to the beginning of this expression.
-         *
-         * @param term the term to add.
-         */
-        void addTermFirst(const NGroupExpressionTerm& term);
-        /**
-         * Adds the given term to the beginning of this expression.
-         *
-         * @param generator the number of the generator corresponding to
-         * the new term.
-         * @param exponent the exponent to which the given generator is
-         * raised.
-         */
-        void addTermFirst(unsigned long generator, long exponent);
-        /**
-         * Adds the given term to the end of this expression.
-         *
-         * @param term the term to add.
-         */
-        void addTermLast(const NGroupExpressionTerm& term);
-        /**
-         * Adds the given term to the end of this expression.
-         *
-         * @param generator the number of the generator corresponding to
-         * the new term.
-         * @param exponent the exponent to which the given generator is
-         * raised.
-         */
-        void addTermLast(unsigned long generator, long exponent);
-
-        /**
-         * Multiplies this expression on the left by the given word.
-         * This expression will be modified directly.
-         *
-         * @param word the word to multiply with this expression.
-         */
-        void addTermsFirst(const NGroupExpression& word);
-        /**
-         * Multiplies this expression on the right by the given word.
-         * This expression will be modified directly.
-         *
-         * @param word the word to multiply with this expression.
-         */
-        void addTermsLast(const NGroupExpression& word);
-
-        /**
-         * Multiplies this expression on the left by the word
-         * respresented by the given string.
-         *
-         * See the string-based constructor
-         * NGroupExpression(const std::string&, bool*) for further
-         * information on how this string should be formatted.
-         *
-         * If the given string cannot be interpreted as a word in a group,
-         * then this expression will be left untouched.
-         *
-         * @param input a string representation of the word to multiply with
-         * this expression.
-         * @return \c true if the given string could interpreted
-         * (and therefore the multiplication was completed successfully), or
-         * \c false if the given string could not be interpreted
-         * (in which case this expression will be left untouched).
-         */
-        bool addStringFirst(const std::string& input);
-
-        /**
-         * Multiplies this expression on the right by the word
-         * respresented by the given string.
-         *
-         * See the string-based constructor
-         * NGroupExpression(const std::string&, bool*) for further
-         * information on how this string should be formatted.
-         *
-         * If the given string cannot be interpreted as a word in a group,
-         * then this expression will be left untouched.
-         *
-         * @param input a string representation of the word to multiply with
-         * this expression.
-         * @return \c true if the given string could interpreted
-         * (and therefore the multiplication was completed successfully), or
-         * \c false if the given string could not be interpreted
-         * (in which case this expression will be left untouched).
-         */
-        bool addStringLast(const std::string& input);
-
-        /**
-         * Cycles this word by moving the leftmost term around to the rightmost.
-         * All other terms shift one step to the left.
-         *
-         * If the word is of the form
-         * <tt>g_i1^j1 g_i2^j2 ... g_in^jn</tt>,
-         * this converts it into the word
-         * <tt>g_i2^j2 ... g_in^jn g_i1^j1</tt>.
-         */
-        void cycleRight();
-
-        /**
-         * Cycles this word by moving the rightmost term around to the leftmost.
-         * All other terms shift one step to the right.
-         *
-         * If the word is of the form
-         * <tt>g_i1^j1 g_i2^j2 ... g_in^jn</tt>,
-         * this converts it into the word
-         * <tt>g_in^jn g_i1^j1 g_i1^j1 ... g_in-1^jn-1</tt>.
-         */
-        void cycleLeft();
-
-        /**
-         * Returns a newly created expression that is the inverse of
-         * this expression.  The terms will be reversed and the
-         * exponents negated.
-         *
-         * @return the inverse of this expression.
-         */
-        NGroupExpression* inverse() const;
-
-        /**
-         * Inverts this expression.  Does not allocate or deallocate anything.
-         */
-        void invert();
-
-        /**
-         * Returns a newly created expression that is
-         * this expression raised to the given power.
-         * Note that the given exponent may be positive, zero or negative.
-         *
-         * @param exponent the power to which this expression should be raised.
-         * @return this expression raised to the given power.
-         */
-        NGroupExpression* power(long exponent) const;
-        /**
-         * Simplifies this expression.
-         * Adjacent powers of the same generator will be combined, and
-         * terms with an exponent of zero will be removed.
-         * Note that it is \e not assumed that the underlying group is
-         * abelian.
-         *
-         * You may declare that the expression is cyclic, in which case
-         * it is assumed that terms may be moved from the back to the
-         * front and vice versa.  Thus expression <tt>g1 g2 g1 g2 g1</tt>
-         * simplifies to <tt>g1^2 g2 g1 g2</tt> if it is cyclic, but does not
-         * simplify at all if it is not cyclic.
-         *
-         * @param cyclic \c true if and only if the expression may be
-         * assumed to be cyclic.
-         * @return \c true if and only if this expression was changed.
-         */
-        bool simplify(bool cyclic = false);
-        /**
-         * Replaces every occurrence of the given generator with the
-         * given substite expression.  If the given generator was found,
-         * the expression will be simplified once the substitution is
-         * complete.
-         *
-         * @param generator the generator to be replaced.
-         * @param expansion the substitute expression that will replace
-         * every occurrence of the given generator.
-         * @param cyclic \c true if and only if the expression may be
-         * assumed to be cyclic; see simplify() for further details.
-         * @return \c true if and only if any substitutions were made.
-         */
-        bool substitute(unsigned long generator,
-            const NGroupExpression& expansion, bool cyclic = false);
-
-        /**
-         * Determines whether or not one can relabel the generators in
-         * this word to obtain the given other word. If so, returns a non-empty
-         * list of all such relabellings.  If not, returns an empty list.
-         *
-         * Relabellings are partially-defined permutations on the
-         * generator set, also allowing for possible inversions if
-         * cyclic is \c true.
-         *
-         * \apinotfinal
-         *
-         * \todo Change this to use less heavyweight types and less deep
-         * copying.
-         *
-         * \pre If \a cyclic is \c true, then both this word and \a other
-         * have been cyclically reduced.
-         *
-         * \ifacespython Not present.
-         *
-         * @param other the word to compare against this.
-         * @param cyclic if \c false we get a list of exact relabellings from
-         * this word to \a other.  If \c true, it can be up to cyclic
-         * permutation and inversion.
-         * @return a list of permutations, implemented as maps from
-         * generator indices of this word to generator indices of \a other.
-         */
-        std::list< std::map< unsigned long, NGroupExpressionTerm > >
-            relabellingsThisToOther( const NGroupExpression &other,
-            bool cyclic=false ) const;
-
-        /**
-         * Writes a chunk of XML containing this expression.
-         *
-         * \ifacespython Not present.
-         *
-         * @param out the output stream to which the XML should be written.
-         */
-        void writeXMLData(std::ostream& out) const;
-
-        /**
-         * Returns a TeX representation of this expression.
-         * See writeTeX() for details on how this is formed.
-         *
-         * @return a TeX representation of this expression.
-         */
-        std::string toTeX() const;
-
-        /**
-         * Writes a TeX represesentation of this expression to the given
-         * output stream.
-         *
-         * The text representation will be of the form
-         * <tt>g_2^4 g_{13}^{-5} g_4</tt>.
-         *
-         * \ifacespython The parameter \a out does not exist;
-         * standard output will be used.
-         *
-         * @param out the output stream to which to write.
-         */
-        void writeTeX(std::ostream& out) const;
-
-        /**
-         * Writes a text representation of this expression to the given
-         * output stream, using either numbered generators or
-         * alphabetic generators.
-         *
-         * The text representation will be of the form
-         * <tt>g2^4 g13^-5 g4</tt>. If the \a shortword flag is \c true, it
-         * will assume your word is in an alphabet of no more than 26 letters,
-         * and will write the word using lower-case ASCII, i.e.,
-         * <tt>c^4 n^-5 e</tt>.  If the \a utf8 flag is \c true, all exponents
-         * will be written using superscript characters encoded in UTF-8.
-         *
-         * \pre If \a shortword is \c true, the number of generators in
-         * the corresponding group must be 26 or fewer.
-         *
-         * \ifacespython The parameter \a out does not exist;
-         * standard output will be used.
-         *
-         * @param out the output stream to which to write.
-         * @param shortword indicates whether to use numbered or
-         * alphabetic generators, as described above.
-         * @param utf8 \c true if exponents should be written using
-         * unicode superscript characters, or \c false if they should be
-         * written using a caret (^) symbol.
-         */
-        void writeText(std::ostream& out, bool shortword = false,
-            bool utf8 = false) const;
-
-        /**
-         * Writes a short text representation of this object to the
-         * given output stream.
-         *
-         * The text representation will be of the form
-         * <tt>g2^4 g13^-5 g4</tt>.
-         *
-         * \ifacespython Not present.
-         *
-         * @param out the output stream to which to write.
-         */
-        void writeTextShort(std::ostream& out) const;
-};
-
-/**
- * Represents a finite presentation of a group.
- *
- * A presentation consists of a number of generators and a set of
- * relations between these generators that together define the group.
- *
- * If there are \a g generators, they will be numbered 0, 1, ..., <i>g</i>-1.
- *
- * \todo Let's make intelligent simplify a tad more intelligent, and the GUI
- * call a bit more safe.  Perhaps parallelize the GUI call, and give users
- * parameters to ensure it won't crash the computer.  Also look at the FPGroup
- * package. We should also have a simple way of creating NGroupPresentation
- * objects directly from text strings.  We would like to have something like
- * NGroupPresentation( numGens, "abAAB", "bccd" ) etc., with arbitrary
- * numbers of relators. Maybe std::tuple.  Or "variadic templates"?
- */
-class REGINA_API NGroupPresentation :
-        public Output<NGroupPresentation>,
-        public boost::noncopyable {
-    protected:
-        unsigned long nGenerators;
-            /**< The number of generators. */
-        std::vector<NGroupExpression*> relations;
-            /**< The relations between the generators. */
-
-    public:
-        /**
-         * Creates a new presentation with no generators and no
-         * relations.
-         */
-        NGroupPresentation();
-        /**
-         * Creates a clone of the given group presentation.
-         *
-         * @param cloneMe the presentation to clone.
-         */
-        NGroupPresentation(const NGroupPresentation& cloneMe);
-        /**
-         * Constructor that allows you to directly pass an arbitrary number
-         * of relators in string format.
-         *
-         * The first argument \a nGens is the number of generators one wants
-         * the group to have. The second argument \a rels is a vector
-         * of strings, where each string gives a single relator.  See
-         * the NGroupExpression::NGroupExpression(const std::string&, bool*)
-         * constructor notes for information on what format these strings
-         * can take.
-         *
-         * If any of the given strings could not be interpreted as
-         * words, this routine will insert the trivial (unit) word in
-         * its place.
-         *
-         * If you are compiling Regina against C++11, you can use the
-         * C++11 initializer_list construction to construct an
-         * NGroupPresentation directly using syntax of the form
-         * <tt>NGroupPresentation(nGens, { "rel1", "rel2", ... })</tt>.
-         *
-         * \ifacespython Not present.
-         *
-         * @param nGens the number of generators.
-         * @param rels a vector of relations each given in string form,
-         * as outlined above.
-         */
-        NGroupPresentation(unsigned long nGens,
-                const std::vector<std::string> &rels);
-        /**
-         * Destroys the group presentation.
-         * All relations that are stored will be deallocated.
-         */
-        ~NGroupPresentation();
-
-        /**
-         * Assignment operator.
-         *
-         * @param cloneMe the group presentation that this will become a
-         * copy of.
-         * @return a reference to this group presentation.
-         */
-        NGroupPresentation& operator=(const NGroupPresentation& cloneMe);
-
-        /**
-         * Adds one or more generators to the group presentation.
-         * If the new presentation has \a g generators, the new
-         * generators will be numbered <i>g</i>-1, <i>g</i>-2 and so on.
-         *
-         * @param numToAdd the number of generators to add.
-         * @return the number of generators in the new presentation.
-         */
-        unsigned long addGenerator(unsigned long numToAdd = 1);
-        /**
-         * Adds the given relation to the group presentation.
-         * The relation must be of the form <tt>expression = 1</tt>.
-         *
-         * This presentation will take ownership of the given
-         * expression, may change it and will be responsible for its
-         * deallocation.
-         *
-         * \warning This routine does not check whether or not your relation
-         * is a word only in the generators of this group.  In other
-         * words, it does not stop you from using generators beyond the
-         * countGenerators() bound.
-         *
-         * \ifacespython In Python, this routine clones its argument
-         * instead of claiming ownership of it.
-         *
-         * @param rel the expression that the relation sets to 1; for
-         * instance, if the relation is <tt>g1^2 g2 = 1</tt> then this
-         * parameter should be the expression <tt>g1^2 g2</tt>.
-         */
-        void addRelation(NGroupExpression* rel);
-
-        /**
-         * Returns the number of generators in this group presentation.
-         *
-         * @return the number of generators.
-         */
-        unsigned long countGenerators() const;
-        /**
-         * Returns the number of relations in this group presentation.
-         *
-         * @return the number of relations.
-         */
-        size_t countRelations() const;
-        /**
-         * Returns the relation at the given index in this group
-         * presentation.  The relation will be of the form <tt>expresson
-         * = 1</tt>.
-         *
-         * @param index the index of the desired relation; this must be
-         * between 0 and countRelations()-1 inclusive.
-         *
-         * @return the expression that the requested relation sets to 1;
-         * for instance, if the relation is <tt>g1^2 g2 = 1</tt> then
-         * this will be the expression <tt>g1^2 g2</tt>.
-         */
-        const NGroupExpression& relation(size_t index) const;
-
-        /**
-         * Tests whether all of the relations for the group are indeed words
-         * in the generators.  This routine returns \c false if at least
-         * one relator uses an out-of-bound generator, and \c true otherwise.
-         *
-         * This routine is intended only for sanity checking: you should
-         * never have an invalid group presentation in the first place.
-         *
-         * @return \c true if and only if all of the relations are words
-         * in the generators.
-         */
-        bool isValid() const;
-
-        /**
-         * Attempts to simplify the group presentation as intelligently
-         * as possible without further input.
-         *
-         * See intelligentSimplifyDetail() for further details on how
-         * the simplification is done.
-         *
-         * @return \c true if and only if the group presentation was changed.
-         * You can call intelligentSimplifyDetail() to get the isomorphism.
-         */
-        bool intelligentSimplify();
-
-        /**
-         * Attempts to simplify the group presentation as intelligently
-         * as possible without further input.
-         *
-         * The current simplification method uses a combination of small
-         * cancellation theory and Nielsen moves.
-         *
-         * If this routine does return a homomorphism (because the
-         * presentation was changed), then this homomorphsm will in fact be
-         * a declared isomorphism.  See the NHomGroupPresentation class
-         * notes for details on what this means.
-         *
-         * @return a newly allocated homomorphism describing the
-         * reduction map from the original presentation to the new
-         * presentation, or a null pointer if this presentation was not
-         * changed.
-         */
-        std::unique_ptr<NHomGroupPresentation> intelligentSimplifyDetail();
-
-        /**
-         * Attempts to simplify the group presentation using only small
-         * cancellation theory.
-         *
-         * See smallCancellationDetail() for further details on how
-         * the simplification is done.
-         *
-         * @return \c true if and only if the group presentation was changed.
-         * You can call smallCancellationDetail() to get the isomorphism.
-         */
-        bool smallCancellation();
-
-        /**
-         * Attempts to simplify the group presentation using small cancellation
-         * theory. The simplification method is based on the Dehn algorithm
-         * for hyperbolic groups, i.e. small cancellation theory.   This means
-         * we look to see if part of one relator can be used to simplify
-         * others.  If so, make the substitution and simplify.  We continue
-         * until no more presentation-shortening substitutions are available.
-         * We follow that by killing any available generators using words
-         * where generators appear a single time.
-         *
-         * If this routine does return a homomorphism (because the
-         * presentation was changed), then this homomorphsm will in fact be
-         * a declared isomorphism.  See the NHomGroupPresentation class
-         * notes for details on what this means.
-         *
-         * \todo \optlong This routine could use some small tweaks -
-         * recognition of utility of some score==0 moves, such as
-         * commutators, for example.
-         *
-         * @return a newly allocated homomorphism describing the
-         * reduction map from the original presentation to the new
-         * presentation, or a null pointer if this presentation was not
-         * changed.
-         */
-        std::unique_ptr<NHomGroupPresentation> smallCancellationDetail();
-
-        /**
-         * Uses small cancellation theory to reduce the input word,
-         * using the current presentation of the group.  The input word
-         * will be modified directly.
-         *
-         * \warning This routine is only as good as the relator table for the
-         * group.  You might want to consider running intelligentSimplify(),
-         * possibly in concert with proliferateRelators(), before using this
-         * routine for any significant tasks.
-         *
-         * @param input is the word you would like to simplify.
-         * This must be a word in the generators of this group.
-         * @return \c true if and only if the input word was modified.
-         */
-        bool simplifyWord(NGroupExpression &input) const;
-
-        /**
-         * A routine to help escape local wells when simplifying
-         * presentations, which may be useful when small cancellation theory
-         * can't find the simplest relators.
-         *
-         * Given a presentation &lt;g_i | r_i&gt;, this routine appends
-         * consequences of the relators {r_i} to the presentation that
-         * are of the form ab, where both a and b are cyclic permutations
-         * of relators from the collection {r_i}.
-         *
-         * Passing depth=1 means it will only form products of two
-         * relators.  Depth=2 means products of three, etc.  Depth=4 is
-         * typically the last depth before the exponential growth of
-         * the operation grows out of hand.  It also conveniently trivializes
-         * all the complicated trivial group presentations that we've come
-         * across so far.
-         *
-         * \warning Do not call this routine with depth n before having called
-         * it at depth n-1 first.  Depth=0 is invalid, and depth=1 should be
-         * your first call to this routine.  This routine gobbles up an
-         * exponential amount of memory (exponential in your presentation
-         * size times n).  So do be careful when using it.
-         *
-         * @param depth controls the depth of the proliferation, as
-         * described above; this must be strictly positive.
-         */
-        void proliferateRelators(unsigned long depth=1);
-
-        /**
-         * Attempts to recognise the group corresponding to this
-         * presentation.  This routine is much more likely to be
-         * successful if you have already called intelligentSimplify().
-         *
-         * Currently, the groups this routine recognises include:
-         * the trivial group, abelian groups, free groups,
-         * extensions over the integers, and free products of any group
-         * the algorithm can recognise (inductively).
-         *
-         * The string returned from this routine may use some unicode
-         * characters, which will be encoding using UTF-8.  If \a moreUtf8
-         * is passed as \c false then unicode will be used sparingly;
-         * if \a moreUtf8 is \c true then unicode will be use more liberally,
-         * resulting in strings that look nicer but require more complex
-         * fonts to be available on the user's machine.
-         *
-         * Examples of the format of the returned string are:
-         *
-         * - <tt>0</tt> for the trivial group;
-         * - <tt>Z_n</tt> for cyclic groups with \a n > 1;
-         * - <tt>Free(n)</tt> for free groups with \a n > 1 generators - see
-         *   NAbelianGroup::str() for how abelian groups are presented;
-         * - <tt>FreeProduct(G1, G2, ... , Gk)</tt> for free products, where
-         *   one replaces \a G1 through \a Gk by text strings representing the
-         *   free summands;
-         * - <tt>Z~G w/ monodromy H</tt> for extensions over Z,
-         *   where \a G is a description of the kernel of the homomorphism
-         *   to the integers, and \a H is a text string representing the
-         *   monodromy - see NHomMarkedAbelianGroup.str() for details on
-         *   how these are presented.
-         *
-         * \todo \featurelong Make this recognition more effective.
-         *
-         * @param moreUtf8 \c true if we allow more liberal use of
-         * unicode characters.
-         * @return a simple string representation of the group if it is
-         * recognised, or an empty string if the group is not
-         * recognised.
-         */
-        std::string recogniseGroup(bool moreUtf8 = false) const;
-
-        /**
-         * Writes a chunk of XML containing this group presentation.
-         *
-         * \ifacespython Not present.
-         *
-         * @param out the output stream to which the XML should be written.
-         */
-        void writeXMLData(std::ostream& out) const;
-
-        /**
-         * The sum of the word lengths of the relators.
-         * Word lengths are computing using NGroupExpression::wordLength().
-         * Used as a coarse measure of the complexity of the presentation.
-         *
-         * @return the sum of word lengths.
-         */
-        size_t relatorLength() const;
-
-        /**
-         * Computes the abelianisation of this group.
-         *
-         * @return a newly allocated abelianisation of this group.
-         */
-        std::unique_ptr<NAbelianGroup> abelianisation() const;
-
-        /**
-         * Computes the abelianisation of this group.
-         * The coordinates in the chain complex correspond
-         * to the generators and relators for this group.
-         *
-         * @return a newly allocated abelianisation of this group.
-         */
-        std::unique_ptr<NMarkedAbelianGroup> markedAbelianisation() const;
-
-        /**
-         * Attempts to determine if the group is abelian.
-         *
-         * A return value of \c true indicates that this routine
-         * successfully certified that the group is abelian.
-         * A return value of \c false indicates an inconclusive result:
-         * either the group is non-abelian, or the group
-         * is abelian but this routine could not prove so.
-         *
-         * If the group is abelian, then markedAbelianization() is the easiest
-         * way to see precisely
-         * which abelian group it is, and how the generators sit in that group.
-         *
-         * You will have better results from this algorithm if the
-         * presentation has been simplified, since this algorithm uses small
-         * cancellation theory in an attempt to reduce the commutators of all
-         * pairs of generators.
-         *
-         * \warning If you have not adequately simplified this presentation
-         * this routine will most likely return \c false.  Consider running
-         * intelligentSimplify, possibly in concert with proliferateRelators(),
-         * in order to discover adequately many commutators.
-         *
-         * @return \c true if the group is shown to be abelian, or
-         * \c false if the result is inconclusive.
-         */
-        bool identifyAbelian() const;
-
-        /**
-         * Switches the generators in the presentation indexed by \a i
-         * and \a j respectively, and recomputes the appropriate presentation.
-         * It is one of the standard Nielsen moves, which is the first of
-         * three generator types of the automorphism group of a free group.
-         *
-         * \pre Both \a i and \a j are strictly less than
-         * countGenerators().
-         *
-         * @param i indicates the first of the two generators to switch.
-         * @param j indicates the second of the two generators to switch.
-         * @return \c true if and only if the Nielsen automorphism had an
-         * effect on at least one relation.
-         */
-        bool nielsenTransposition(unsigned long i, unsigned long j);
-
-        /**
-         * Replaces a generator in a presentation by its inverse, and
-         * recomputes the appropriate presentation. This is the second
-         * generator type of the automorphism group of a free group.
-         *
-         * \pre \a i is strictly less than countGenerators().
-         *
-         * @param i indicates the generator to invert.
-         * @return \c true if and only if the Nielsen automorphism had an
-         * effect on at least one relation.
-         */
-        bool nielsenInvert(unsigned long i);
-
-        /**
-         * Replaces a generator \c gi by either
-         * <tt>(gi)(gj)^k</tt> or <tt>(gj)^k(gi)</tt> in the presentation. It
-         * it is the third type of Nielsen move one can apply to a presentation.
-         *
-         * This means that, if the new generator \c Gi is the old
-         * <tt>(gi)(gj)^k</tt> or <tt>(gj)^k(gi)</tt>, then we can construct
-         * the new presentation from the old by replacing occurrences of \c Gi
-         * by <tt>(Gi)(gj)^(-k)</tt> or <tt>(gj)^(-k)(Gi)</tt> respectively.
-         *
-         * \pre Both \a i and \a j are strictly less than countGenerators().
-         *
-         * @param i indicates the generator to replace.
-         * @param j indicates the generator to combine with \c gi.
-         * @param k indicates the power to which we raise \c gj when
-         * performing the replacement; this may be positive or negative
-         * (or zero, but this will have no effect).
-         * @param rightMult \c true if we should replace \c gi by
-         * <tt>(gi)(gj)^k</tt>, or \c false if we should replace \c gi by
-         * <tt>(gj)^k(gi)</tt>.
-         * @return \c true if and only if the nielsen automorphism had an
-         * effect on at least one relation.
-         */
-        bool nielsenCombine(unsigned long i, unsigned long j,
-                long k, bool rightMult=true);
-
-        /**
-         * Looks for Nielsen moves that will simplify the presentation.
-         * Performs one of the most-effective moves, if it can find any.
-         *
-         * @return \c true if and only if it performed a Nielsen move.
-         * You can call intelligentNielsen() to get the isomorphism.
-         */
-        bool intelligentNielsen();
-
-        /**
-         * Looks for Nielsen moves that will simplify the presentation.
-         * Performs one of the most-effective moves, if it can find any.
-         *
-         * If this routine does return a homomorphism (because some
-         * move was performed), then this homomorphsm will in fact be
-         * a declared isomorphism.  See the NHomGroupPresentation class
-         * notes for details on what this means.
-         *
-         * @return a newly allocated homomorphism describing the
-         * map from the original presentation to the new presentation,
-         * or a null pointer if no move was performed.
-         */
-        std::unique_ptr<NHomGroupPresentation> intelligentNielsenDetail();
-
-        /**
-         * Rewrites the presentation so that generators
-         * of the group map to generators of the abelianisation, with any
-         * left-over generators mapping to zero (if possible).  Consider this a
-         * \e homological-alignment of the presentation.
-         *
-         * See homologicalAlignmentDetail() for further details on what
-         * this routine does.
-         *
-         * @return \c true if presentation was changed, or \c false if
-         * the presentation was already homologically aligned.
-         * See homologicalAlignmentDetail() if you wish to get the isomorphism.
-         */
-        bool homologicalAlignment();
-
-        /**
-         * Rewrites the presentation so that generators
-         * of the group map to generators of the abelianisation, with any
-         * left-over generators mapping to zero (if possible).  Consider this a
-         * \e homological-alignment of the presentation.
-         *
-         * If the abelianisation of this group has rank \a N and \a M invariant
-         * factors <tt>d0 | d2 | ... | d(M-1)</tt>,
-         * this routine applies Nielsen moves
-         * to the presentation to ensure that under the markedAbelianisation()
-         * routine, generators 0 through \a M-1 are mapped to generators of the
-         * relevant \c Z_di group.  Similarly, generators \a M through
-         * <i>M</i>+<i>N</i>-1 are mapped to +/-1 in the appropriate factor.
-         * All further generators will be mapped to zero.
-         *
-         * If this routine does return a homomorphism (because the
-         * presentation was changed), then this homomorphsm will in fact be
-         * a declared isomorphism.  See the NHomGroupPresentation class
-         * notes for details on what this means.
-         *
-         * @return a newly allocated homomorphism giving the reduction map
-         * from the old presentation to the new, or a null pointer if
-         * this presentation was not changed.
-         */
-        std::unique_ptr<NHomGroupPresentation> homologicalAlignmentDetail();
-
-        /**
-         * An entirely cosmetic re-writing of the presentation, which is
-         * fast and superficial.
-         *
-         * See prettyRewritingDetail() for further details on what
-         * this routine does.
-         *
-         * @return \c true if and only if the choice of generators for the
-         * group has changed.  You can call prettyRewritingDetail() to get the
-         * the isomorphism.
-         */
-        bool prettyRewriting();
-
-        /**
-         * An entirely cosmetic re-writing of the presentation, which is
-         * fast and superficial.
-         *
-         *  1. If there are any length 1 relators, those generators are
-         *     deleted, and the remaining relators simplified.
-         *  2. It sorts the relators by number of generator indices that
-         *     appear, followed by relator numbers (lexico) followed by
-         *     relator length.
-         *  3. inverts relators if net sign of the generators is negative.
-         *  4. Given each generator, it looks for the smallest word where that
-         *     generator appears with non-zero weight.  If negative weight,
-         *     it inverts that generator.
-         *  5. It cyclically permutes relators to start with smallest gen.
-         *
-         * If this routine does return a homomorphism (because the choice of
-         * generators was changed), then this homomorphsm will in fact be
-         * a declared isomorphism.  See the NHomGroupPresentation class
-         * notes for details on what this means.
-         *
-         * \todo As a final step, make elementary simplifications to aid in
-         * seeing standard relators like commutators.
-         *
-         * @return a newly allocated homomorphism describing the
-         * map from the original presentation to the new presentation,
-         * or a null pointer if the choice of generators did not change.
-         */
-        std::unique_ptr<NHomGroupPresentation> prettyRewritingDetail();
-
-        /**
-         * Attempts to prove that this and the given group presentation are
-         * <i>simply isomorphic</i>.
-         *
-         * A <i>simple isomorphism</i> is an isomorphism where each generator
-         * <i>g<sub>i</sub></i> of this presentation is sent to
-         * some generator <i>g<sub>j</sub></i><sup>+/-1</sup> of the
-         * other presentation.  Moreover, at present this routine only
-         * looks for maps where both presentations have the same number
-         * of generators, and where distinct generators <i>g<sub>i</sub></i>
-         * of this presentation correspond to distinct generators
-         * <i>g<sub>j</sub></i> of the other presentation (possibly with
-         * inversion, as noted above).
-         *
-         * If this routine returns \c true, it means that the two
-         * presentations are indeed simply isomorphic.
-         *
-         * If this routine returns \c false, it could mean one of many
-         * things:
-         *
-         * - The groups are not isomorphic;
-         * - The groups are isomorphic, but not simply isomorphic;
-         * - The groups are simply isomorphic but this routine could not
-         *   prove it, due to difficulties with the word problem.
-         *
-         * @param other the group presentation to compare with this.
-         * @return \c true if this routine could certify that the two group
-         * presentations are simply isomorphic, or \c false if it could not.
-         */
-        bool identifySimplyIsomorphicTo(const NGroupPresentation& other) const;
-
-        /**
-         * Returns a TeX representation of this group presentation.
-         * See writeTeX() for details on how this is formed.
-         *
-         * @return a TeX representation of this group presentation.
-         */
-        std::string toTeX() const;
-
-        /**
-         * Writes a TeX represesentation of this group presentation
-         * to the given output stream.
-         *
-         * The output will be of the form &lt; generators | relators &gt;.
-         * There will be no final newline.
-         *
-         * \ifacespython The parameter \a out does not exist;
-         * standard output will be used.
-         *
-         * @param out the output stream to which to write.
-         */
-        void writeTeX(std::ostream& out) const;
-
-        /**
-         * Returns a compact one-line representation of this group presentation,
-         * including details of all generators and relations.
-         * See writeTextCompact() for details on how this is formed.
-         *
-         * @return a compact representation of this group presentation.
-         */
-        std::string compact() const;
-
-        /**
-         * Writes a compact represesentation of this group to the given
-         * output stream.
-         *
-         * The output will be of the form &lt; generators | relators &gt;.
-         * The full relations will be included, and the entire output
-         * will be written on a single line.  There will be no final newline.
-         *
-         * \ifacespython The parameter \a out does not exist;
-         * standard output will be used.
-         *
-         * @param out the output stream to which to write.
-         */
-        void writeTextCompact(std::ostream& out) const;
-
-        /**
-         * Writes a short text representation of this object to the
-         * given output stream.
-         *
-         * \ifacespython Not present.
-         *
-         * @param out the output stream to which to write.
-         */
-        void writeTextShort(std::ostream& out) const;
-        /**
-         * Writes a detailed text representation of this object to the
-         * given output stream.
-         *
-         * \ifacespython Not present.
-         *
-         * @param out the output stream to which to write.
-         */
-        void writeTextLong(std::ostream& out) const;
-
-    private:
-        /**
-         * Attempts to rewrite the presentation as a group extension.
-         * In particular, this routine attempts to rewrite this group
-         * as a semi-direct product of the integers and another
-         * finitely-presented group, i.e., an extension of the form:
-         *
-         *   < a, r1,...,rn | R1,...,RM, ar1a^-1 = w1, ... arna^-1 = wn >
-         *
-         * This is an algorithmic
-         * implementation of the Reidemeister-Schrier algorithm, which isn't
-         * actually an algorithm.  So sometimes this procedure works, and
-         * sometimes it does not.  The return value is an allocated unique_ptr
-         * if and only if the algorithm is successful.  Even if the algorithm
-         * is unsuccessful, its application will likely result in a
-         * modification of the presentation.
-         *
-         * \apinotfinal This routine may very well either be eliminated
-         * in future versions of this software, perhaps incorporated into a
-         * bigger-and-better future algorithm.
-         *
-         * @return a newly allocated homomorphism if and only
-         * if the algorithm is successful.  When this pointer is allocated
-         * it will be an automorphism of a presentation of the kernel of the
-         * map this to the integers.
-         */
-        std::unique_ptr< NHomGroupPresentation > identifyExtensionOverZ();
-
-        /**
-         * Attempts to determine if this group is clearly a free
-         * product of other groups.  This is an unsophisticated algorithm
-         * and will likely only have success if one has pre-processed the
-         * presentation with simplification routines beforehand.
-         *
-         * If this routine succeeds then the group is definitely a free
-         * product.  If this routine fails (by returning an empty list)
-         * then the result is inconclusive: the group might not be a
-         * free product, or it might be a free product but this routine
-         * could not prove so.
-         *
-         * \apinotfinal Reconsider how the end-user should see this routine.
-         *
-         * @return a list of newly allocated group presentations giving
-         * the factors of this free product, or an empty list if this
-         * routine fails (i.e., the result is inconclusive).
-         */
-        std::list< NGroupPresentation* > identifyFreeProduct() const;
-
-        /**
-         * A structure internal to the small cancellation simplification
-         * algorithm.
-         *
-         * Given two words, A and B, one wants to know how one can make
-         * substitutions into A using variants of the word B.  This
-         * structure holds that data.  For example, if:
-         *
-         *  A == a^5b^2abababa^4b^1  and  B == bababa^-1
-         *    == aaaaabbabababaaaab
-         * start_sub_at == 6, start_from == 0, sub_length == 5 makes sense,
-         *  this singles out the subword aaaaab[babab]abaaaab. Since it would
-         *  reduce the length by four, the score is 4.
-         *
-         * Similarly, if    A == baba^4b^1a^5b^2aba == babaaaabaaaaabbaba
-         *   and    B == baba^-1ba start_sub_at == 14, start_from == 5,
-         *   sub_length == 5 makes sense, and is a cyclic variation
-         *   on the above substitution, so the score is also 4.
-         */
-        struct NWordSubstitutionData {
-                unsigned long start_sub_at;
-                    /**< Where in A do we start? */
-                unsigned long start_from;
-                    /**< Where in B do we start? */
-                unsigned long sub_length;
-                    /**< The number of letters from B to use. */
-                bool invertB;
-                    /**< Invert B before making the substitution? */
-                long int score;
-                    /**< The score, i.e., the decrease in the word letter count
-                         provided this substitution is made. */
-                bool operator<( const NWordSubstitutionData &other ) const {
-                        if (score < other.score) return false;
-                        if (score > other.score) return true;
-                        if (sub_length < other.sub_length) return false;
-                        if (sub_length > other.sub_length) return true;
-                        if ( (invertB == true)  && (other.invertB == false) )
-                                return false;
-                        if ( (invertB == false) && (other.invertB == true)  )
-                                return true;
-                        if (start_from < other.start_from) return false;
-                        if (start_from > other.start_from) return true;
-                        if (start_sub_at < other.start_sub_at) return false;
-                        if (start_sub_at > other.start_sub_at) return true;
-                        return false;
-                }
-                void writeTextShort(std::ostream& out) const
-                {
-                        out<<"Target position "<<start_sub_at<<
-                        " length of substitution "<<sub_length<<(invertB ?
-                         " inverse reducer position " : " reducer position ")
-                        <<start_from<<" score "<<score;
-                }
-        };
-        /**
-         *  A routine internal to the small cancellation simplification
-         *  algorithm.
-         *
-         *  This is the core of the Dehn algorithm for hyperbolic groups.
-         *  Given two words, this_word and that_word, this routine searches for
-         *  subwords of that_word (in the cyclic sense), and builds a table
-         *  of substitutions one can make from that_word into this_word.  The
-         *  table is refined so that one knows the "value" of each
-         *  substitution -- the extent to which the substitution would shorten
-         *  this_word.   This is to allow for intelligent choices of
-         *  substitutions by whichever algorithms call this one.
-         *
-         *  This algorithm assumes that this_word and that_word are cyclically
-         *  reduced words.  If you feed it non-cyclically reduced words it
-         *  will give you suggestions although they will not be as strong
-         *  as if the words were cyclically reduced.  It also only adds
-         *  to sub_list, so in normal usage one would pass it an empty sub-list.
-         *
-         *  The default argument step==1 assumes you are looking for
-         *  substitutions that shorten the length of a word, and that
-         *  you only want to make an immediate substitution.  Setting
-         *  step==2 assumes after you make your first substitution you
-         *  will want to attempt a further substitution, etc.  step>1
-         *  is used primarily when building relator tables for group
-         *  recognition.
-         */
-        static void dehnAlgorithmSubMetric(
-            const NGroupExpression &this_word,
-            const NGroupExpression &that_word,
-            std::set< NWordSubstitutionData > &sub_list,
-            unsigned long step=1 );
-
-        /**
-         *  A routine internal to the small cancellation simplification
-         *  algorithm.
-         *
-         *  Given a word this_word and that_word, apply the substitution
-         *  specified by sub_data to *this. See dehnAlgorithm() and struct
-         *  NWordSubstitutionData.  In particular sub_data needs to be a
-         *  valid substitution, usually it will be generated by
-         *  dehnAlgorithmSubMetric.
-         */
-        static void applySubstitution(
-            NGroupExpression& this_word,
-            const NGroupExpression &that_word,
-            const NWordSubstitutionData &sub_data );
-
-};
-
-/*@}*/
-
-// Inline functions for NGroupExpressionTerm
-
-inline NGroupExpressionTerm::NGroupExpressionTerm() {
-}
-inline NGroupExpressionTerm::NGroupExpressionTerm(unsigned long newGen,
-        long newExp) : generator(newGen), exponent(newExp) {
-}
-inline NGroupExpressionTerm::NGroupExpressionTerm(
-        const NGroupExpressionTerm& cloneMe) :
-        generator(cloneMe.generator), exponent(cloneMe.exponent) {
-}
-
-inline NGroupExpressionTerm& NGroupExpressionTerm::operator = (
-        const NGroupExpressionTerm& cloneMe) {
-    generator = cloneMe.generator;
-    exponent = cloneMe.exponent;
-    return *this;
-}
-
-inline bool NGroupExpressionTerm::operator == (
-        const NGroupExpressionTerm& other) const {
-    return (generator == other.generator) && (exponent == other.exponent);
-}
-
-inline bool NGroupExpressionTerm::operator != (
-        const NGroupExpressionTerm& other) const {
-    return (generator != other.generator) || (exponent != other.exponent);
-}
-
-inline NGroupExpressionTerm NGroupExpressionTerm::inverse() const {
-    return NGroupExpressionTerm(generator, -exponent);
-}
-
-inline bool NGroupExpressionTerm::operator += (
-        const NGroupExpressionTerm& other) {
-    if (generator == other.generator) {
-        exponent += other.exponent;
-        return true;
-    } else
-        return false;
-}
-
-inline bool NGroupExpressionTerm::operator < (
-        const NGroupExpressionTerm& other) const {
-    return ( (generator < other.generator) ||
-             ( (generator == other.generator) &&
-               ( exponent < other.exponent ) ) );
-}
-
-// Inline functions for NGroupExpression
-
-inline NGroupExpression::NGroupExpression() {
-}
-
-inline NGroupExpression::NGroupExpression(const NGroupExpression& cloneMe) :
-        terms_(cloneMe.terms_) {
-}
-
-inline bool NGroupExpression::operator ==(const NGroupExpression& comp) const {
-    return terms_ == comp.terms_;
-}
-
-inline bool NGroupExpression::operator !=(const NGroupExpression& comp) const {
-    return terms_ != comp.terms_;
-}
-
-inline NGroupExpression& NGroupExpression::operator=(
-        const NGroupExpression& cloneMe) {
-    terms_ = cloneMe.terms_;
-    return *this;
-}
-
-inline std::list<NGroupExpressionTerm>& NGroupExpression::terms() {
-    return terms_;
-}
-
-inline const std::list<NGroupExpressionTerm>& NGroupExpression::terms()
-        const {
-    return terms_;
-}
-
-inline size_t NGroupExpression::countTerms() const {
-    return terms_.size();
-}
-
-inline bool NGroupExpression::isTrivial() const {
-    return terms_.empty();
-}
-
-inline size_t NGroupExpression::wordLength() const {
-    size_t retval(0);
-    std::list<NGroupExpressionTerm>::const_iterator it;
-    for (it = terms_.begin(); it!=terms_.end(); it++)
-        retval += labs((*it).exponent);
-    return retval;
-}
-
-inline unsigned long NGroupExpression::generator(size_t index) const {
-    return term(index).generator;
-}
-
-inline long NGroupExpression::exponent(size_t index) const {
-    return term(index).exponent;
-}
-
-inline void NGroupExpression::addTermFirst(const NGroupExpressionTerm& term) {
-    terms_.push_front(term);
-}
-
-inline void NGroupExpression::addTermFirst(unsigned long generator,
-        long exponent) {
-    terms_.push_front(NGroupExpressionTerm(generator, exponent));
-}
-
-inline void NGroupExpression::addTermLast(const NGroupExpressionTerm& term) {
-    terms_.push_back(term);
-}
-
-inline void NGroupExpression::addTermLast(unsigned long generator,
-        long exponent) {
-    terms_.push_back(NGroupExpressionTerm(generator, exponent));
-}
-
-inline void NGroupExpression::erase() {
-    terms_.clear();
-}
-
-// Inline functions for NGroupPresentation
-
-inline NGroupPresentation::NGroupPresentation() : nGenerators(0) {
-}
-
-inline NGroupPresentation::~NGroupPresentation() {
-    for_each(relations.begin(), relations.end(),
-        FuncDelete<NGroupExpression>());
-}
-
-inline unsigned long NGroupPresentation::addGenerator(unsigned long num) {
-    return (nGenerators += num);
-}
-
-inline void NGroupPresentation::addRelation(NGroupExpression* rel) {
-    relations.push_back(rel);
-}
-
-inline unsigned long NGroupPresentation::countGenerators() const {
-    return nGenerators;
-}
-
-inline size_t NGroupPresentation::countRelations() const {
-    return relations.size();
-}
-
-inline const NGroupExpression& NGroupPresentation::relation(
-        size_t index) const {
-    return *relations[index];
-}
-
-inline void NGroupPresentation::writeTextShort(std::ostream& out) const {
-    out << "Group presentation: " << nGenerators << " generators, "
-        << relations.size() << " relations";
-}
-
-inline size_t NGroupPresentation::relatorLength() const {
-    size_t retval(0);
-    for (size_t i=0; i<relations.size(); i++)
-        retval += relations[i]->wordLength();
-    return retval;
-}
-
-} // namespace regina
-=======
 #include "algebra/grouppresentation.h"
->>>>>>> 876adc3c
 
 #endif
