--- conflicted
+++ resolved
@@ -98,19 +98,6 @@
     }
 
     /**
-<<<<<<< HEAD
-     * Does the given string contain at least nChars characters?
-     */
-    static bool SHASCHARS(const char* s, unsigned nChars) {
-        for ( ; nChars > 0; --nChars)
-            if (! *s)
-                return false;
-        return true;
-    }
-
-    /**
-=======
->>>>>>> 0aac1f3a
      * Append an encoding of the given integer to the given string.
      * The integer is broken into nChars distinct 6-bit blocks, and the
      * lowest-significance blocks are written first.
@@ -406,21 +393,9 @@
 }
 
 template <int dim>
-<<<<<<< HEAD
 Triangulation<dim>* TriangulationBase<dim>::fromIsoSig(
         const std::string& sig) {
-    std::auto_ptr<Triangulation<dim>> ans(new Triangulation<dim>());
-=======
-typename DimTraits<dim>::Triangulation*
-        NGenericTriangulation<dim>::fromIsoSig(const std::string& sig) {
-    // These typedefs are already present in the class declaration,
-    // but gcc 4.4 seems to break unless we include them here also.
-    typedef typename DimTraits<dim>::Perm Perm;
-    typedef typename DimTraits<dim>::Simplex Simplex;
-    typedef typename DimTraits<dim>::Triangulation Triangulation;
-
-    std::unique_ptr<Triangulation> ans(new Triangulation());
->>>>>>> 0aac1f3a
+    std::unique_ptr<Triangulation<dim>> ans(new Triangulation<dim>());
 
     typename Triangulation<dim>::ChangeEventSpan span(ans.get());
 
@@ -437,27 +412,15 @@
 
     // Initial check for invalid characters.
     const char* d;
-<<<<<<< HEAD
-    for (d = c; *d; ++d)
+    for (d = c; d != end; ++d)
         if (! IsoSigHelper::SVALID(*d))
-=======
-    for (d = c; d != end; ++d)
-        if (! SVALID(*d))
->>>>>>> 0aac1f3a
             return 0;
     for (d = end; *d; ++d)
         if (! ::isspace(*d))
             return 0;
 
-<<<<<<< HEAD
-    unsigned i;
-    size_t nSimp, pos, nChars;
-    while (*c) {
-=======
-    unsigned i, j;
-    unsigned nSimp, nChars;
+    size_t i, nSimp, nChars;
     while (c != end) {
->>>>>>> 0aac1f3a
         // Read one component at a time.
         nSimp = IsoSigHelper::SVAL(*c++);
         if (nSimp < 63)
@@ -465,13 +428,8 @@
         else {
             if (c == end)
                 return 0;
-<<<<<<< HEAD
             nChars = IsoSigHelper::SVAL(*c++);
-            if (! IsoSigHelper::SHASCHARS(c, nChars))
-=======
-            nChars = SVAL(*c++);
             if (c + nChars > end)
->>>>>>> 0aac1f3a
                 return 0;
             nSimp = IsoSigHelper::SREAD<unsigned>(c, nChars);
             c += nChars;
@@ -523,15 +481,9 @@
             }
         }
 
-<<<<<<< HEAD
         size_t* joinDest = new size_t[nJoins + 1];
-        for (pos = 0; pos < nJoins; ++pos) {
-            if (! IsoSigHelper::SHASCHARS(c, nChars)) {
-=======
-        unsigned* joinDest = new unsigned[nJoins + 1];
         for (i = 0; i < nJoins; ++i) {
             if (c + nChars > end) {
->>>>>>> 0aac1f3a
                 delete[] facetAction;
                 delete[] joinDest;
                 return 0;
@@ -541,16 +493,10 @@
             c += nChars;
         }
 
-<<<<<<< HEAD
         typename NPerm<dim+1>::Index* joinGluing =
             new typename NPerm<dim+1>::Index[nJoins + 1];
-        for (pos = 0; pos < nJoins; ++pos) {
-            if (! IsoSigHelper::SHASCHARS(c, 1)) {
-=======
-        unsigned* joinGluing = new unsigned[nJoins + 1];
         for (i = 0; i < nJoins; ++i) {
-            if (c + CHARS_PER_PERM(dim) > end) {
->>>>>>> 0aac1f3a
+            if (c + IsoSigHelper::CHARS_PER_PERM(dim) > end) {
                 delete[] facetAction;
                 delete[] joinDest;
                 delete[] joinGluing;
