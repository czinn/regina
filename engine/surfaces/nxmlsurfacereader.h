--- conflicted
+++ resolved
@@ -41,11 +41,7 @@
 
 #include "regina-core.h"
 #include "packet/xmlpacketreader.h"
-<<<<<<< HEAD
-#include "surfaces/nnormalsurfacelist.h"
-=======
 #include "surfaces/normalsurfaces.h"
->>>>>>> c5577522
 
 namespace regina {
 
@@ -126,11 +122,7 @@
             XMLTreeResolver& resolver);
 
         virtual Packet* packet() override;
-<<<<<<< HEAD
-        virtual NXMLElementReader* startContentSubElement(
-=======
         virtual XMLElementReader* startContentSubElement(
->>>>>>> c5577522
             const std::string& subTagName,
             const regina::xml::XMLPropertyDict& subTagProps) override;
         virtual void endContentSubElement(const std::string& subTagName,
