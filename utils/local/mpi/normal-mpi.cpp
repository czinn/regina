
/**************************************************************************
 *                                                                        *
 *  Regina - A Normal Surface Theory Calculator                           *
 *  Count vertex normal surfaces for a set of data files                  *
 *                                                                        *
 *  Copyright (c) 2005-2016, Ben Burton                                   *
 *  For further details contact Ben Burton (bab@debian.org).              *
 *                                                                        *
 *  This program is free software; you can redistribute it and/or         *
 *  modify it under the terms of the GNU General Public License as        *
 *  published by the Free Software Foundation; either version 2 of the    *
 *  License, or (at your option) any later version.                       *
 *                                                                        *
 *  As an exception, when this program is distributed through (i) the     *
 *  App Store by Apple Inc.; (ii) the Mac App Store by Apple Inc.; or     *
 *  (iii) Google Play by Google Inc., then that store may impose any      *
 *  digital rights management, device limits and/or redistribution        *
 *  restrictions that are required by its terms of service.               *
 *                                                                        *
 *  This program is distributed in the hope that it will be useful, but   *
 *  WITHOUT ANY WARRANTY; without even the implied warranty of            *
 *  MERCHANTABILITY or FITNESS FOR A PARTICULAR PURPOSE.  See the GNU     *
 *  General Public License for more details.                              *
 *                                                                        *
 *  You should have received a copy of the GNU General Public             *
 *  License along with this program; if not, write to the Free            *
 *  Software Foundation, Inc., 51 Franklin St, Fifth Floor, Boston,       *
 *  MA 02110-1301, USA.                                                   *
 *                                                                        *
 **************************************************************************/

/**
 * Reads all files *.rga in the current directory.
 * Each file is passed to a slave, which computes the number of normal
 * surfaces for each triangulation and writes the results to a CSV file
 * (using space separators) whose filename is based on the original
 * regina data filename.
 *
 * By default we use standard tri-quad coordinates; passing -q will change
 * this to quad coordinates instead.  The output directory must be passed
 * as an additional command-line argument, and this directory must already
 * exist.
 *
 * A single-processor version of this tool also exists (../normal.cpp).
 */

<<<<<<< HEAD
#include <surfaces/nnormalsurfacelist.h>
=======
#include <surfaces/normalsurfaces.h>
>>>>>>> c5577522
#include <triangulation/ntriangulation.h>

#include <cstdio>
#include <cstdlib>
#include <cstring>
#include <ctime>
#include <dirent.h>
#include <fstream>
#include <sys/stat.h>
#include <sys/types.h>
#include "mpi.h"
#include "popt.h"

// MPI constants:
#define TAG_REQUEST_TASK 10
#define TAG_RESULT 20

#define RESULT_ERR_INPUT -1
#define RESULT_ERR_OUTPUT -2

// Time constants:
#define MIN_SEC 60
#define HOUR_SEC (60 * MIN_SEC)
#define DAY_SEC (24 * HOUR_SEC)

// MPI constraints:
#define MAX_FILENAME 250

using namespace regina;



/**
 * General globals for both controller and slaves.
 * Includes all command-line options (which are read by all processes).
 */

// Command-line options.

int quad = 0;
std::string outputDir;



/**
 * Controller-specific globals.
 */

// MPI and housekeeping.
int nSlaves;
int nRunningSlaves = 0;
std::ofstream logger;
const char* logFileStd = "normal-std.log";
const char* logFileQuad = "normal-quad.log";
bool hasError = false;



/**
 * Helper struct that allows the controller to sort files by size.
 */
struct DataFile {
    std::string filename;
    long size;

    DataFile() : size(0) {
    }

    void init(const char* fileToUse) {
        filename = fileToUse;

        // If we can't stat, just pretend the size is zero.
        struct stat info;
        if (stat(fileToUse, &info) == 0)
            size = info.st_size;
        else
            size = 0;
    }

    const bool operator < (const DataFile& rhs) const {
        return (size > rhs.size);
    }
};

/**
 * Generic helper routine.
 *
 * Parse command-line arguments.
 */
bool parseCmdLineOptions(int argc, const char* argv[]) {
    // Set up the command-line arguments.
    poptOption opts[] = {
        { "quad", 'q', POPT_ARG_NONE, &quad, 0,
            "Compute surfaces in quad coordinates, not standard coordinates.",
            0 },
        POPT_AUTOHELP
        { 0, 0, 0, 0, 0, 0, 0 }
    };

    poptContext optCon = poptGetContext(0, argc, argv, opts, 0);
    poptSetOtherOptionHelp(optCon, "<output_dir>");

    // Parse the command-line arguments.
    int rc = poptGetNextOpt(optCon);
    if (rc != -1) {
        fprintf(stderr, "%s: %s\n\n",
            poptBadOption(optCon, POPT_BADOPTION_NOALIAS), poptStrerror(rc));
        poptPrintHelp(optCon, stderr, 0);
        poptFreeContext(optCon);
        return false;
    }

    const char** otherOpts = poptGetArgs(optCon);
    if (otherOpts && otherOpts[0]) {
        outputDir = otherOpts[0];
        if (otherOpts[1]) {
            fprintf(stderr, "Only one output directory may be supplied.\n\n");
            poptPrintHelp(optCon, stderr, 0);
            poptFreeContext(optCon);
            return false;
        }
    } else {
        fprintf(stderr, "No output directory was supplied.\n\n");
        poptPrintHelp(optCon, stderr, 0);
        poptFreeContext(optCon);
        return false;
    }

    // All done!
    poptFreeContext(optCon);
    return true;
}

/**
 * Generic helper routine.
 *
 * Write the given time in human-readable form to the given output stream.
 */
void writeTime(std::ostream& out, long seconds) {
    bool started = false;
    if (seconds >= DAY_SEC) {
        out << (seconds / DAY_SEC) << " days ";
        seconds = seconds % DAY_SEC;
        started = true;
    }
    if (started || seconds >= HOUR_SEC) {
        out << (seconds / HOUR_SEC) << " hrs ";
        seconds = seconds % HOUR_SEC;
        started = true;
    }
    if (started || seconds >= MIN_SEC) {
        out << (seconds / MIN_SEC) << " min ";
        seconds = seconds % MIN_SEC;
        started = true;
    }
    out << seconds << " sec";
}

/**
 * Controller helper routine.
 *
 * Write the current date and time plus whitespace to the log stream and
 * return a reference to the log stream.
 */
std::ostream& ctrlLogStamp() {
    time_t t = time(0);
    std::string time = asctime(localtime(&t));
    // Remove the trailing newline.
    if (time[time.length() - 1] == '\n')
        time.resize(time.length() - 1);
    return logger << time << "  ";
}

/**
 * Controller helper routine.
 *
 * Close down the given slave.
 */
void ctrlStopSlave(int slave) {
    char signalStop = 0;
    MPI_Send(&signalStop, 1, MPI_CHAR, slave,
        TAG_REQUEST_TASK, MPI_COMM_WORLD);
}

/**
 * Controller helper routine.
 *
 * Wait for the next running slave to finish a task.  Note that if no
 * slaves are currently processing tasks, this routine will block forever!
 */
int ctrlWaitForSlave() {
    long result;
    MPI_Status status;
    MPI_Recv(&result, 1, MPI_LONG, MPI_ANY_SOURCE, TAG_RESULT,
        MPI_COMM_WORLD, &status);
    nRunningSlaves--;

    int slave = status.MPI_SOURCE;
    ctrlLogStamp() << "Task completed by slave " << slave << "." << std::endl;

    if (result == RESULT_ERR_INPUT) {
        ctrlLogStamp() << "ERROR: Slave input error." << std::endl;
        hasError = true;
    } else if (result == RESULT_ERR_OUTPUT) {
        ctrlLogStamp() << "ERROR: Slave output error." << std::endl;
        hasError = true;
    } else {
        ctrlLogStamp() << "Processed " << result << " triangulation(s)."
            << std::endl;
    }

    return slave;
}

/**
 * Controller helper routine.
 *
 * Farm the given filename out to the next available slave.
 * If all slaves are working then this routine will wait until some
 * slave finishes its current task.
 */
void ctrlFarmTask(const char* filename) {
    int slave;
    if (nRunningSlaves == nSlaves) {
        // We need to wait for somebody to stop first.
        slave = ctrlWaitForSlave();
    } else {
        // It looks like we're in startup mode.
        slave = nRunningSlaves + 1;
    }

    ctrlLogStamp() << "Farmed " << filename << " to slave "
        << slave << "." << std::endl;

    MPI_Send(const_cast<char*>(filename), strlen(filename) + 1,
        MPI_CHAR, slave, TAG_REQUEST_TASK, MPI_COMM_WORLD);

    nRunningSlaves++;
}

/**
 * Controller helper routine.
 *
 * Helps scandir() identify regina data files.
 */
int isRga(const struct dirent* entry) {
   int len = strlen(entry->d_name);
   return (len > 4 && strcmp(".rga", entry->d_name + len - 4) == 0);
}

/**
 * Main routine for the controller.
 */
int mainController() {
    const char* logFile = (quad ? logFileQuad : logFileStd);

    // Start logging.
    logger.open(logFile);
    if (! logger) {
        fprintf(stderr, "Could not open %s for writing.\n", logFile);
        return 1;
    }

    // Find the list of data files to process.
    struct dirent** entries = 0;

    int nEntries = scandir(".", &entries, &isRga, &alphasort);
    if (nEntries < 0) {
        fprintf(stderr, "Could not read directory listing.\n", logFile);
        return 1;
    }

    // Sort the entries in descending order by size.
    DataFile* files = new DataFile[nEntries + 1 /* in case nEntries == 0 */];
    int i;
    for (i = 0; i < nEntries; ++i)
        files[i].init(entries[i]->d_name);
    std::sort(files, files + nEntries);

    // Process the files.
    for (int currEntry = 0; currEntry < nEntries; ++currEntry)
        ctrlFarmTask(files[currEntry].filename.c_str());

    // Kill off any slaves that never started working.
    if (nRunningSlaves < nSlaves)
        for (i = nRunningSlaves; i < nSlaves; i++)
            ctrlStopSlave(i + 1);

    // Wait for remaining slaves to finish.
    while (nRunningSlaves > 0)
        ctrlStopSlave(ctrlWaitForSlave());

    ctrlLogStamp() << "Processed " << nEntries << " file(s)." << std::endl;

    // We should delete the entries array, but we're exiting anyway...
    delete[] files;
    return 0;
}

/**
 * Slave helper routine.
 *
 * Return the result of the current task.
 */
void slaveSendResult(long ans) {
    MPI_Send(&ans, 1, MPI_LONG, 0, TAG_RESULT, MPI_COMM_WORLD);
}

/**
 * Main routine for a slave (ranks 1..size).
 */
int mainSlave() {
    char filename[MAX_FILENAME + 1];
    Packet* tree = 0;
    Packet* p;
    NTriangulation* t;
    NormalSurfaces* s;
    long done;

    // Keep fetching and processing tasks until there are no more.
    MPI_Status status;
    while (true) {
        // Get the next processing task.
        MPI_Recv(filename, MAX_FILENAME + 1, MPI_CHAR, 0,
            TAG_REQUEST_TASK, MPI_COMM_WORLD, &status);
        if (filename[0] == 0) {
            // This slave is closing down.
            break;
        }

        tree = open(filename);
        if (! tree) {
            slaveSendResult(RESULT_ERR_INPUT);
            continue;
        }

        std::ofstream out((outputDir + "/" + filename + ".dat").c_str());
        if (! out) {
            delete tree;
            slaveSendResult(RESULT_ERR_OUTPUT);
            continue;
        }

        done = 0;
        for (p = tree; p; p = p->nextTreePacket())
            if (p->type() == PACKET_TRIANGULATION) {
                t = static_cast<NTriangulation*>(p);
                s = NormalSurfaces::enumerate(t,
                    (quad ? NS_QUAD : NS_STANDARD));
                out << t->size() << ' ' << s->size() << " \""
                    << t->label() << '"' << std::endl;

                ++done;
                delete s;
            }

        slaveSendResult(done);
        delete tree;
    }

    return 0;
}

/**
 * Main routine for all processors.
 *
 * Parse the command-line arguments for options, then determine whether
 * we are controller or slave and run a specialised main routine accordingly.
 */
int main(int argc, char* argv[]) {
    MPI_Init(&argc, &argv);

    // Which processor are we?
    int rank;
    MPI_Comm_rank(MPI_COMM_WORLD, &rank);

    // Extract command-line options.
    if (! parseCmdLineOptions(argc, (const char**)argv)) {
        MPI_Finalize();
        return 1;
    }

    // Controller or slave?
    int retVal;
    if (rank == 0) {
        // We're the controller.
        // How many processors in total?
        int size;
        MPI_Comm_size(MPI_COMM_WORLD, &size);

        if (size <= 1) {
            fprintf(stderr, "ERROR: At least two processors are required "
                "(one controller and one slave).\n");
            retVal = 1;
        } else {
            nSlaves = size - 1;
            retVal = mainController();
        }
    } else {
        // We're one of many slaves.
        retVal = mainSlave();
    }

    MPI_Finalize();
    return retVal;
}
<|MERGE_RESOLUTION|>--- conflicted
+++ resolved
@@ -45,11 +45,7 @@
  * A single-processor version of this tool also exists (../normal.cpp).
  */
 
-<<<<<<< HEAD
-#include <surfaces/nnormalsurfacelist.h>
-=======
 #include <surfaces/normalsurfaces.h>
->>>>>>> c5577522
 #include <triangulation/ntriangulation.h>
 
 #include <cstdio>
